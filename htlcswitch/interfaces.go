package htlcswitch

import (
	"github.com/btcsuite/btcd/chaincfg/chainhash"
	"github.com/lightningnetwork/lnd/channeldb"
	"github.com/lightningnetwork/lnd/lnpeer"
	"github.com/lightningnetwork/lnd/lnwire"
)

// InvoiceDatabase is an interface which represents the persistent subsystem
// which may search, lookup and settle invoices.
type InvoiceDatabase interface {
	// LookupInvoice attempts to look up an invoice according to its 32
	// byte payment hash. This method should also reutrn the min final CLTV
	// delta for this invoice. We'll use this to ensure that the HTLC
	// extended to us gives us enough time to settle as we prescribe.
	LookupInvoice(chainhash.Hash) (channeldb.Invoice, uint32, error)

	// SettleInvoice attempts to mark an invoice corresponding to the
	// passed payment hash as fully settled.
<<<<<<< HEAD
	SettleInvoice(chainhash.Hash) error

	// AddInvoicePreimage attempts to add a local preimage to an invoice
	// that had an external preimage.
	AddInvoicePreimage(chainhash.Hash, [32]byte) error
=======
	SettleInvoice(payHash chainhash.Hash, paidAmount lnwire.MilliSatoshi) error
>>>>>>> 999f4a74
}

// ChannelLink is an interface which represents the subsystem for managing the
// incoming htlc requests, applying the changes to the channel, and also
// propagating/forwarding it to htlc switch.
//
//  abstraction level
//       ^
//       |
//       | - - - - - - - - - - - - Lightning - - - - - - - - - - - - -
//       |
//       | (Switch)		     (Switch)		       (Switch)
//       |  Alice <-- channel link --> Bob <-- channel link --> Carol
//       |
//       | - - - - - - - - - - - - - TCP - - - - - - - - - - - - - - -
//       |
//       |  (Peer) 		     (Peer)	                (Peer)
//       |  Alice <----- tcp conn --> Bob <---- tcp conn -----> Carol
//       |
//
type ChannelLink interface {
	// TODO(roasbeef): modify interface to embed mail boxes?

	// HandleSwitchPacket handles the switch packets. This packets might be
	// forwarded to us from another channel link in case the htlc update
	// came from another peer or if the update was created by user
	// initially.
	//
	// NOTE: This function MUST be non-blocking (or block as little as
	// possible).
	HandleSwitchPacket(*htlcPacket) error

	// HandleChannelUpdate handles the htlc requests as settle/add/fail
	// which sent to us from remote peer we have a channel with.
	//
	// NOTE: This function MUST be non-blocking (or block as little as
	// possible).
	HandleChannelUpdate(lnwire.Message)

	// ChanID returns the channel ID for the channel link. The channel ID
	// is a more compact representation of a channel's full outpoint.
	ChanID() lnwire.ChannelID

	// ShortChanID returns the short channel ID for the channel link. The
	// short channel ID encodes the exact location in the main chain that
	// the original funding output can be found.
	ShortChanID() lnwire.ShortChannelID

	// UpdateShortChanID updates the short channel ID for a link. This may
	// be required in the event that a link is created before the short
	// chan ID for it is known, or a re-org occurs, and the funding
	// transaction changes location within the chain.
	UpdateShortChanID() (lnwire.ShortChannelID, error)

	// UpdateForwardingPolicy updates the forwarding policy for the target
	// ChannelLink. Once updated, the link will use the new forwarding
	// policy to govern if it an incoming HTLC should be forwarded or not.
	UpdateForwardingPolicy(ForwardingPolicy)

	// HtlcSatifiesPolicy should return a nil error if the passed HTLC
	// details satisfy the current forwarding policy fo the target link.
	// Otherwise, a valid protocol failure message should be returned in
	// order to signal to the source of the HTLC, the policy consistency
	// issue.
	HtlcSatifiesPolicy(payHash [32]byte, incomingAmt lnwire.MilliSatoshi,
		amtToForward lnwire.MilliSatoshi,
		incomingTimeout, outgoingTimeout uint32,
		heightNow uint32) lnwire.FailureMessage

	// Bandwidth returns the amount of milli-satoshis which current link
	// might pass through channel link. The value returned from this method
	// represents the up to date available flow through the channel. This
	// takes into account any forwarded but un-cleared HTLC's, and any
	// HTLC's which have been set to the over flow queue.
	Bandwidth() lnwire.MilliSatoshi

	// Stats return the statistics of channel link. Number of updates,
	// total sent/received milli-satoshis.
	Stats() (uint64, lnwire.MilliSatoshi, lnwire.MilliSatoshi)

	// Peer returns the representation of remote peer with which we have
	// the channel link opened.
	Peer() lnpeer.Peer

	// EligibleToForward returns a bool indicating if the channel is able
	// to actively accept requests to forward HTLC's. A channel may be
	// active, but not able to forward HTLC's if it hasn't yet finalized
	// the pre-channel operation protocol with the remote peer. The switch
	// will use this function in forwarding decisions accordingly.
	EligibleToForward() bool

	// AttachMailBox delivers an active MailBox to the link. The MailBox may
	// have buffered messages.
	AttachMailBox(MailBox)

	// Start/Stop are used to initiate the start/stop of the channel link
	// functioning.
	Start() error
	Stop()
}

// ForwardingLog is an interface that represents a time series database which
// keep track of all successfully completed payment circuits. Every few
// seconds, the switch will collate and flush out all the successful payment
// circuits during the last interval.
type ForwardingLog interface {
	// AddForwardingEvents is a method that should write out the set of
	// forwarding events in a batch to persistent storage. Outside
	// sub-systems can then query the contents of the log for analysis,
	// visualizations, etc.
	AddForwardingEvents([]channeldb.ForwardingEvent) error
}<|MERGE_RESOLUTION|>--- conflicted
+++ resolved
@@ -18,15 +18,11 @@
 
 	// SettleInvoice attempts to mark an invoice corresponding to the
 	// passed payment hash as fully settled.
-<<<<<<< HEAD
-	SettleInvoice(chainhash.Hash) error
+	SettleInvoice(payHash chainhash.Hash, paidAmount lnwire.MilliSatoshi) error
 
 	// AddInvoicePreimage attempts to add a local preimage to an invoice
 	// that had an external preimage.
 	AddInvoicePreimage(chainhash.Hash, [32]byte) error
-=======
-	SettleInvoice(payHash chainhash.Hash, paidAmount lnwire.MilliSatoshi) error
->>>>>>> 999f4a74
 }
 
 // ChannelLink is an interface which represents the subsystem for managing the
