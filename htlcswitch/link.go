--- conflicted
+++ resolved
@@ -37,8 +37,6 @@
 	// TODO(roasbeef): must be < default delta
 	expiryGraceDelta = 2
 
-<<<<<<< HEAD
-=======
 	// maxCltvExpiry is the maximum outgoing time lock that the node accepts
 	// for forwarded payments. The value is relative to the current block
 	// height. The reason to have a maximum is to prevent funds getting
@@ -50,7 +48,6 @@
 	// default cltv delta (144) and some extra margin.
 	maxCltvExpiry = 5000
 
->>>>>>> b07499f2
 	// DefaultMinLinkFeeUpdateTimeout represents the minimum interval in
 	// which a link should propose to update its commitment fee rate.
 	DefaultMinLinkFeeUpdateTimeout = 10 * time.Minute
@@ -797,12 +794,9 @@
 			// We failed syncing the commit chains, probably
 			// because the remote has lost state. We should force
 			// close the channel.
-<<<<<<< HEAD
 			// TODO(halseth): store sent chanSync message to
 			// database, such that it can be resent to peer in case
 			// it tries to sync the channel again.
-=======
->>>>>>> b07499f2
 			case err == lnwallet.ErrCommitSyncRemoteDataLoss:
 				fallthrough
 
@@ -2447,7 +2441,6 @@
 				continue
 			}
 
-<<<<<<< HEAD
 			var zeroPreimage [32]byte
 			var preimage [32]byte
 
@@ -2515,9 +2508,6 @@
 				return false
 			}
 
-=======
-			preimage := invoice.Terms.PaymentPreimage
->>>>>>> b07499f2
 			err = l.channel.SettleHTLC(
 				preimage, pd.HtlcIndex, pd.SourceRef, nil, nil,
 			)
