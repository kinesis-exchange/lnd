package htlcswitch

import (
	"bytes"
	"crypto/sha256"
	"fmt"
	prand "math/rand"
	"sync"
	"sync/atomic"
	"time"

	"github.com/btcsuite/btcd/chaincfg/chainhash"
	"github.com/davecgh/go-spew/spew"
	"github.com/go-errors/errors"
	"github.com/lightningnetwork/lnd/channeldb"
	"github.com/lightningnetwork/lnd/contractcourt"
	"github.com/lightningnetwork/lnd/extpreimage"
	"github.com/lightningnetwork/lnd/htlcswitch/hodl"
	"github.com/lightningnetwork/lnd/lnpeer"
	"github.com/lightningnetwork/lnd/lnwallet"
	"github.com/lightningnetwork/lnd/lnwire"
	"github.com/lightningnetwork/lnd/ticker"
)

func init() {
	prand.Seed(time.Now().UnixNano())
}

const (
	// expiryGraceDelta is a grace period that the timeout of incoming
	// HTLC's that pay directly to us (i.e we're the "exit node") must up
	// hold. We'll reject any HTLC's who's timeout minus this value is less
	// that or equal to the current block height. We require this in order
	// to ensure that if the extending party goes to the chain, then we'll
	// be able to claim the HTLC still.
	//
	// TODO(roasbeef): must be < default delta
	expiryGraceDelta = 2

	// DefaultMinLinkFeeUpdateTimeout represents the minimum interval in
	// which a link should propose to update its commitment fee rate.
	DefaultMinLinkFeeUpdateTimeout = 10 * time.Minute

	// DefaultMaxLinkFeeUpdateTimeout represents the maximum interval in
	// which a link should propose to update its commitment fee rate.
	DefaultMaxLinkFeeUpdateTimeout = 60 * time.Minute
)

// ForwardingPolicy describes the set of constraints that a given ChannelLink
// is to adhere to when forwarding HTLC's. For each incoming HTLC, this set of
// constraints will be consulted in order to ensure that adequate fees are
// paid, and our time-lock parameters are respected. In the event that an
// incoming HTLC violates any of these constraints, it is to be _rejected_ with
// the error possibly carrying along a ChannelUpdate message that includes the
// latest policy.
type ForwardingPolicy struct {
	// MinHTLC is the smallest HTLC that is to be forwarded. This is
	// set when a channel is first opened, and will be static for the
	// lifetime of the channel.
	MinHTLC lnwire.MilliSatoshi

	// BaseFee is the base fee, expressed in milli-satoshi that must be
	// paid for each incoming HTLC. This field, combined with FeeRate is
	// used to compute the required fee for a given HTLC.
	BaseFee lnwire.MilliSatoshi

	// FeeRate is the fee rate, expressed in milli-satoshi that must be
	// paid for each incoming HTLC. This field combined with BaseFee is
	// used to compute the required fee for a given HTLC.
	FeeRate lnwire.MilliSatoshi

	// TimeLockDelta is the absolute time-lock value, expressed in blocks,
	// that will be subtracted from an incoming HTLC's timelock value to
	// create the time-lock value for the forwarded outgoing HTLC. The
	// following constraint MUST hold for an HTLC to be forwarded:
	//
	//  * incomingHtlc.timeLock - timeLockDelta = fwdInfo.OutgoingCTLV
	//
	//    where fwdInfo is the forwarding information extracted from the
	//    per-hop payload of the incoming HTLC's onion packet.
	TimeLockDelta uint32

	// TODO(roasbeef): add fee module inside of switch
}

// ExpectedFee computes the expected fee for a given htlc amount. The value
// returned from this function is to be used as a sanity check when forwarding
// HTLC's to ensure that an incoming HTLC properly adheres to our propagated
// forwarding policy.
//
// TODO(roasbeef): also add in current available channel bandwidth, inverse
// func
func ExpectedFee(f ForwardingPolicy,
	htlcAmt lnwire.MilliSatoshi) lnwire.MilliSatoshi {

	return f.BaseFee + (htlcAmt*f.FeeRate)/1000000
}

// ChannelLinkConfig defines the configuration for the channel link. ALL
// elements within the configuration MUST be non-nil for channel link to carry
// out its duties.
type ChannelLinkConfig struct {
	// FwrdingPolicy is the initial forwarding policy to be used when
	// deciding whether to forwarding incoming HTLC's or not. This value
	// can be updated with subsequent calls to UpdateForwardingPolicy
	// targeted at a given ChannelLink concrete interface implementation.
	FwrdingPolicy ForwardingPolicy

	// Circuits provides restricted access to the switch's circuit map,
	// allowing the link to open and close circuits.
	Circuits CircuitModifier

	// Switch provides a reference to the HTLC switch, we only use this in
	// testing to access circuit operations not typically exposed by the
	// CircuitModifier.
	//
	// TODO(conner): remove after refactoring htlcswitch testing framework.
	Switch *Switch

	// ForwardPackets attempts to forward the batch of htlcs through the
	// switch, any failed packets will be returned to the provided
	// ChannelLink. The link's quit signal should be provided to allow
	// cancellation of forwarding during link shutdown.
	ForwardPackets func(chan struct{}, ...*htlcPacket) chan error

	// DecodeHopIterators facilitates batched decoding of HTLC Sphinx onion
	// blobs, which are then used to inform how to forward an HTLC.
	//
	// NOTE: This function assumes the same set of readers and preimages
	// are always presented for the same identifier.
	DecodeHopIterators func([]byte, []DecodeHopIteratorRequest) (
		[]DecodeHopIteratorResponse, error)

	// ExtractErrorEncrypter function is responsible for decoding HTLC
	// Sphinx onion blob, and creating onion failure obfuscator.
	ExtractErrorEncrypter ErrorEncrypterExtracter

	// FetchLastChannelUpdate retrieves the latest routing policy for a
	// target channel. This channel will typically be the outgoing channel
	// specified when we receive an incoming HTLC.  This will be used to
	// provide payment senders our latest policy when sending encrypted
	// error messages.
	FetchLastChannelUpdate func(lnwire.ShortChannelID) (*lnwire.ChannelUpdate, error)

	// Peer is a lightning network node with which we have the channel link
	// opened.
	Peer lnpeer.Peer

	// Registry is a sub-system which responsible for managing the invoices
	// in thread-safe manner.
	Registry InvoiceDatabase

	// PreimageCache is a global witness beacon that houses any new
	// preimages discovered by other links. We'll use this to add new
	// witnesses that we discover which will notify any sub-systems
	// subscribed to new events.
	PreimageCache contractcourt.WitnessBeacon

	// ExtpreimageClient is a client to query an server that
	// holds preimages for invoices that are marked as ExternalPreimage
	ExtpreimageClient extpreimage.Client

	// OnChannelFailure is a function closure that we'll call if the
	// channel failed for some reason. Depending on the severity of the
	// error, the closure potentially must force close this channel and
	// disconnect the peer.
	//
	// NOTE: The method must return in order for the ChannelLink to be able
	// to shut down properly.
	OnChannelFailure func(lnwire.ChannelID, lnwire.ShortChannelID,
		LinkFailureError)

	// UpdateContractSignals is a function closure that we'll use to update
	// outside sub-systems with the latest signals for our inner Lightning
	// channel. These signals will notify the caller when the channel has
	// been closed, or when the set of active HTLC's is updated.
	UpdateContractSignals func(*contractcourt.ContractSignals) error

	// ChainEvents is an active subscription to the chain watcher for this
	// channel to be notified of any on-chain activity related to this
	// channel.
	ChainEvents *contractcourt.ChainEventSubscription

	// FeeEstimator is an instance of a live fee estimator which will be
	// used to dynamically regulate the current fee of the commitment
	// transaction to ensure timely confirmation.
	FeeEstimator lnwallet.FeeEstimator

	// DebugHTLC should be turned on if you want all HTLCs sent to a node
	// with the debug htlc R-Hash are immediately settled in the next
	// available state transition.
	DebugHTLC bool

	// hodl.Mask is a bitvector composed of hodl.Flags, specifying breakpoints
	// for HTLC forwarding internal to the switch.
	//
	// NOTE: This should only be used for testing, and should only be used
	// simultaneously with DebugHTLC.
	HodlMask hodl.Mask

	// SyncStates is used to indicate that we need send the channel
	// reestablishment message to the remote peer. It should be done if our
	// clients have been restarted, or remote peer have been reconnected.
	SyncStates bool

	// BatchTicker is the ticker that determines the interval that we'll
	// use to check the batch to see if there're any updates we should
	// flush out. By batching updates into a single commit, we attempt to
	// increase throughput by maximizing the number of updates coalesced
	// into a single commit.
	BatchTicker ticker.Ticker

	// FwdPkgGCTicker is the ticker determining the frequency at which
	// garbage collection of forwarding packages occurs. We use a
	// time-based approach, as opposed to block epochs, as to not hinder
	// syncing.
	FwdPkgGCTicker ticker.Ticker

	// BatchSize is the max size of a batch of updates done to the link
	// before we do a state update.
	BatchSize uint32

	// UnsafeReplay will cause a link to replay the adds in its latest
	// commitment txn after the link is restarted. This should only be used
	// in testing, it is here to ensure the sphinx replay detection on the
	// receiving node is persistent.
	UnsafeReplay bool

	// MinFeeUpdateTimeout and MaxFeeUpdateTimeout represent the timeout
	// interval bounds in which a link will propose to update its commitment
	// fee rate. A random timeout will be selected between these values.
	MinFeeUpdateTimeout time.Duration
	MaxFeeUpdateTimeout time.Duration
}

// channelLink is the service which drives a channel's commitment update
// state-machine. In the event that an HTLC needs to be propagated to another
// link, the forward handler from config is used which sends HTLC to the
// switch. Additionally, the link encapsulate logic of commitment protocol
// message ordering and updates.
type channelLink struct {
	// The following fields are only meant to be used *atomically*
	started  int32
	shutdown int32

	// failed should be set to true in case a link error happens, making
	// sure we don't process any more updates.
	failed bool

	// batchCounter is the number of updates which we received from remote
	// side, but not include in commitment transaction yet and plus the
	// current number of settles that have been sent, but not yet committed
	// to the commitment.
	//
	// TODO(andrew.shvv) remove after we add additional BatchNumber()
	// method in state machine.
	batchCounter uint32

	// keystoneBatch represents a volatile list of keystones that must be
	// written before attempting to sign the next commitment txn. These
	// represent all the HTLC's forwarded to the link from the switch. Once
	// we lock them into our outgoing commitment, then the circuit has a
	// keystone, and is fully opened.
	keystoneBatch []Keystone

	// openedCircuits is the set of all payment circuits that will be open
	// once we make our next commitment. After making the commitment we'll
	// ACK all these from our mailbox to ensure that they don't get
	// re-delivered if we reconnect.
	openedCircuits []CircuitKey

	// closedCircuits is the set of all payment circuits that will be
	// closed once we make our next commitment. After taking the commitment
	// we'll ACK all these to ensure that they don't get re-delivered if we
	// reconnect.
	closedCircuits []CircuitKey

	// channel is a lightning network channel to which we apply htlc
	// updates.
	channel *lnwallet.LightningChannel

	// shortChanID is the most up to date short channel ID for the link.
	shortChanID lnwire.ShortChannelID

	// cfg is a structure which carries all dependable fields/handlers
	// which may affect behaviour of the service.
	cfg ChannelLinkConfig

	// overflowQueue is used to store the htlc add updates which haven't
	// been processed because of the commitment transaction overflow.
	overflowQueue *packetQueue

	// startMailBox directs whether or not to start the mailbox when
	// starting the link. It may have already been started by the switch.
	startMailBox bool

	// mailBox is the main interface between the outside world and the
	// link. All incoming messages will be sent over this mailBox. Messages
	// include new updates from our connected peer, and new packets to be
	// forwarded sent by the switch.
	mailBox MailBox

	// upstream is a channel that new messages sent from the remote peer to
	// the local peer will be sent across.
	upstream chan lnwire.Message

	// downstream is a channel in which new multi-hop HTLC's to be
	// forwarded will be sent across. Messages from this channel are sent
	// by the HTLC switch.
	downstream chan *htlcPacket

	// htlcUpdates is a channel that we'll use to update outside
	// sub-systems with the latest set of active HTLC's on our channel.
	htlcUpdates chan []channeldb.HTLC

	// logCommitTimer is a timer which is sent upon if we go an interval
	// without receiving/sending a commitment update. It's role is to
	// ensure both chains converge to identical state in a timely manner.
	//
	// TODO(roasbeef): timer should be >> then RTT
	logCommitTimer *time.Timer
	logCommitTick  <-chan time.Time

	// updateFeeTimer is the timer responsible for updating the link's
	// commitment fee every time it fires.
	updateFeeTimer *time.Timer

	sync.RWMutex

	wg   sync.WaitGroup
	quit chan struct{}
}

// NewChannelLink creates a new instance of a ChannelLink given a configuration
// and active channel that will be used to verify/apply updates to.
func NewChannelLink(cfg ChannelLinkConfig,
	channel *lnwallet.LightningChannel) ChannelLink {

	return &channelLink{
		cfg:         cfg,
		channel:     channel,
		shortChanID: channel.ShortChanID(),
		// TODO(roasbeef): just do reserve here?
		logCommitTimer: time.NewTimer(300 * time.Millisecond),
		overflowQueue:  newPacketQueue(lnwallet.MaxHTLCNumber / 2),
		htlcUpdates:    make(chan []channeldb.HTLC),
		quit:           make(chan struct{}),
	}
}

// A compile time check to ensure channelLink implements the ChannelLink
// interface.
var _ ChannelLink = (*channelLink)(nil)

// Start starts all helper goroutines required for the operation of the channel
// link.
//
// NOTE: Part of the ChannelLink interface.
func (l *channelLink) Start() error {
	if !atomic.CompareAndSwapInt32(&l.started, 0, 1) {
		err := errors.Errorf("channel link(%v): already started", l)
		log.Warn(err)
		return err
	}

	log.Infof("ChannelLink(%v) is starting", l)

	l.mailBox.ResetMessages()
	l.overflowQueue.Start()

	// Before launching the htlcManager messages, revert any circuits that
	// were marked open in the switch's circuit map, but did not make it
	// into a commitment txn. We use the next local htlc index as the cut
	// off point, since all indexes below that are committed. This action
	// is only performed if the link's final short channel ID has been
	// assigned, otherwise we would try to trim the htlcs belonging to the
	// all-zero, sourceHop ID.
	if l.ShortChanID() != sourceHop {
		localHtlcIndex, err := l.channel.NextLocalHtlcIndex()
		if err != nil {
			return fmt.Errorf("unable to retrieve next local "+
				"htlc index: %v", err)
		}

		// NOTE: This is automatically done by the switch when it
		// starts up, but is necessary to prevent inconsistencies in
		// the case that the link flaps. This is a result of a link's
		// life-cycle being shorter than that of the switch.
		chanID := l.ShortChanID()
		err = l.cfg.Circuits.TrimOpenCircuits(chanID, localHtlcIndex)
		if err != nil {
			return fmt.Errorf("unable to trim circuits above "+
				"local htlc index %d: %v", localHtlcIndex, err)
		}

		// Since the link is live, before we start the link we'll update
		// the ChainArbitrator with the set of new channel signals for
		// this channel.
		//
		// TODO(roasbeef): split goroutines within channel arb to avoid
		go func() {
			signals := &contractcourt.ContractSignals{
				HtlcUpdates: l.htlcUpdates,
				ShortChanID: l.channel.ShortChanID(),
			}

			err := l.cfg.UpdateContractSignals(signals)
			if err != nil {
				log.Errorf("Unable to update signals for "+
					"ChannelLink(%v)", l)
			}
		}()
	}

	l.updateFeeTimer = time.NewTimer(l.randomFeeUpdateTimeout())

	l.wg.Add(1)
	go l.htlcManager()

	return nil
}

// Stop gracefully stops all active helper goroutines, then waits until they've
// exited.
//
// NOTE: Part of the ChannelLink interface.
func (l *channelLink) Stop() {
	if !atomic.CompareAndSwapInt32(&l.shutdown, 0, 1) {
		log.Warnf("channel link(%v): already stopped", l)
		return
	}

	log.Infof("ChannelLink(%v) is stopping", l)

	if l.cfg.ChainEvents.Cancel != nil {
		l.cfg.ChainEvents.Cancel()
	}

	l.updateFeeTimer.Stop()
	l.channel.Stop()
	l.overflowQueue.Stop()

	close(l.quit)
	l.wg.Wait()
}

// WaitForShutdown blocks until the link finishes shutting down, which includes
// termination of all dependent goroutines.
func (l *channelLink) WaitForShutdown() {
	l.wg.Wait()
}

// EligibleToForward returns a bool indicating if the channel is able to
// actively accept requests to forward HTLC's. We're able to forward HTLC's if
// we know the remote party's next revocation point. Otherwise, we can't
// initiate new channel state. We also require that the short channel ID not be
// the all-zero source ID, meaning that the channel has had its ID finalized.
func (l *channelLink) EligibleToForward() bool {
	return l.channel.RemoteNextRevocation() != nil &&
		l.ShortChanID() != sourceHop
}

// sampleNetworkFee samples the current fee rate on the network to get into the
// chain in a timely manner. The returned value is expressed in fee-per-kw, as
// this is the native rate used when computing the fee for commitment
// transactions, and the second-level HTLC transactions.
func (l *channelLink) sampleNetworkFee() (lnwallet.SatPerKWeight, error) {
	// We'll first query for the sat/kw recommended to be confirmed within 3
	// blocks.
	feePerKw, err := l.cfg.FeeEstimator.EstimateFeePerKW(3)
	if err != nil {
		return 0, err
	}

	log.Debugf("ChannelLink(%v): sampled fee rate for 3 block conf: %v "+
		"sat/kw", l, int64(feePerKw))

	return feePerKw, nil
}

// shouldAdjustCommitFee returns true if we should update our commitment fee to
// match that of the network fee. We'll only update our commitment fee if the
// network fee is +/- 10% to our network fee.
func shouldAdjustCommitFee(netFee, chanFee lnwallet.SatPerKWeight) bool {
	switch {
	// If the network fee is greater than the commitment fee, then we'll
	// switch to it if it's at least 10% greater than the commit fee.
	case netFee > chanFee && netFee >= (chanFee+(chanFee*10)/100):
		return true

	// If the network fee is less than our commitment fee, then we'll
	// switch to it if it's at least 10% less than the commitment fee.
	case netFee < chanFee && netFee <= (chanFee-(chanFee*10)/100):
		return true

	// Otherwise, we won't modify our fee.
	default:
		return false
	}
}

// syncChanState attempts to synchronize channel states with the remote party.
// This method is to be called upon reconnection after the initial funding
// flow. We'll compare out commitment chains with the remote party, and re-send
// either a danging commit signature, a revocation, or both.
func (l *channelLink) syncChanStates() error {
	log.Infof("Attempting to re-resynchronize ChannelPoint(%v)",
		l.channel.ChannelPoint())

	// First, we'll generate our ChanSync message to send to the other
	// side. Based on this message, the remote party will decide if they
	// need to retransmit any data or not.
	localChanSyncMsg, err := l.channel.ChanSyncMsg()
	if err != nil {
		return fmt.Errorf("unable to generate chan sync message for "+
			"ChannelPoint(%v)", l.channel.ChannelPoint())
	}
	if err := l.cfg.Peer.SendMessage(false, localChanSyncMsg); err != nil {
		return fmt.Errorf("Unable to send chan sync message for "+
			"ChannelPoint(%v)", l.channel.ChannelPoint())
	}

	var msgsToReSend []lnwire.Message

	// Next, we'll wait to receive the ChanSync message with a timeout
	// period. The first message sent MUST be the ChanSync message,
	// otherwise, we'll terminate the connection.
	chanSyncDeadline := time.After(time.Second * 30)
	select {
	case msg := <-l.upstream:
		remoteChanSyncMsg, ok := msg.(*lnwire.ChannelReestablish)
		if !ok {
			return fmt.Errorf("first message sent to sync "+
				"should be ChannelReestablish, instead "+
				"received: %T", msg)
		}

		// If the remote party indicates that they think we haven't
		// done any state updates yet, then we'll retransmit the
		// funding locked message first. We do this, as at this point
		// we can't be sure if they've really received the
		// FundingLocked message.
		if remoteChanSyncMsg.NextLocalCommitHeight == 1 &&
			localChanSyncMsg.NextLocalCommitHeight == 1 &&
			!l.channel.IsPending() {

			log.Infof("ChannelPoint(%v): resending "+
				"FundingLocked message to peer",
				l.channel.ChannelPoint())

			nextRevocation, err := l.channel.NextRevocationKey()
			if err != nil {
				return fmt.Errorf("unable to create next "+
					"revocation: %v", err)
			}

			fundingLockedMsg := lnwire.NewFundingLocked(
				l.ChanID(), nextRevocation,
			)
			err = l.cfg.Peer.SendMessage(false, fundingLockedMsg)
			if err != nil {
				return fmt.Errorf("unable to re-send "+
					"FundingLocked: %v", err)
			}
		}

		// In any case, we'll then process their ChanSync message.
		log.Infof("Received re-establishment message from remote side "+
			"for channel(%v)", l.channel.ChannelPoint())

		var (
			openedCircuits []CircuitKey
			closedCircuits []CircuitKey
		)

		// We've just received a ChanSync message from the remote
		// party, so we'll process the message  in order to determine
		// if we need to re-transmit any messages to the remote party.
		msgsToReSend, openedCircuits, closedCircuits, err =
			l.channel.ProcessChanSyncMsg(remoteChanSyncMsg)
		if err != nil {
			return err
		}

		// Repopulate any identifiers for circuits that may have been
		// opened or unclosed. This may happen if we needed to
		// retransmit a commitment signature message.
		l.openedCircuits = openedCircuits
		l.closedCircuits = closedCircuits

		// Ensure that all packets have been have been removed from the
		// link's mailbox.
		if err := l.ackDownStreamPackets(); err != nil {
			return err
		}

		if len(msgsToReSend) > 0 {
			log.Infof("Sending %v updates to synchronize the "+
				"state for ChannelPoint(%v)", len(msgsToReSend),
				l.channel.ChannelPoint())
		}

		// If we have any messages to retransmit, we'll do so
		// immediately so we return to a synchronized state as soon as
		// possible.
		for _, msg := range msgsToReSend {
			l.cfg.Peer.SendMessage(false, msg)
		}

	case <-l.quit:
		return ErrLinkShuttingDown

	case <-chanSyncDeadline:
		return fmt.Errorf("didn't receive ChannelReestablish before " +
			"deadline")
	}

	return nil
}

// resolveFwdPkgs loads any forwarding packages for this link from disk, and
// reprocesses them in order. The primary goal is to make sure that any HTLCs
// we previously received are reinstated in memory, and forwarded to the switch
// if necessary. After a restart, this will also delete any previously
// completed packages.
func (l *channelLink) resolveFwdPkgs() error {
	fwdPkgs, err := l.channel.LoadFwdPkgs()
	if err != nil {
		return err
	}

	l.debugf("loaded %d fwd pks", len(fwdPkgs))

	var needUpdate bool
	for _, fwdPkg := range fwdPkgs {
		hasUpdate, err := l.resolveFwdPkg(fwdPkg)
		if err != nil {
			return err
		}

		needUpdate = needUpdate || hasUpdate
	}

	// If any of our reprocessing steps require an update to the commitment
	// txn, we initiate a state transition to capture all relevant changes.
	if needUpdate {
		return l.updateCommitTx()
	}

	return nil
}

// resolveFwdPkg interprets the FwdState of the provided package, either
// reprocesses any outstanding htlcs in the package, or performs garbage
// collection on the package.
func (l *channelLink) resolveFwdPkg(fwdPkg *channeldb.FwdPkg) (bool, error) {
	// Remove any completed packages to clear up space.
	if fwdPkg.State == channeldb.FwdStateCompleted {
		l.debugf("removing completed fwd pkg for height=%d",
			fwdPkg.Height)

		err := l.channel.RemoveFwdPkg(fwdPkg.Height)
		if err != nil {
			l.errorf("unable to remove fwd pkg for height=%d: %v",
				fwdPkg.Height, err)
			return false, err
		}
	}

	// Otherwise this is either a new package or one has gone through
	// processing, but contains htlcs that need to be restored in memory.
	// We replay this forwarding package to make sure our local mem state
	// is resurrected, we mimic any original responses back to the remote
	// party, and re-forward the relevant HTLCs to the switch.

	// If the package is fully acked but not completed, it must still have
	// settles and fails to propagate.
	if !fwdPkg.SettleFailFilter.IsFull() {
		settleFails := lnwallet.PayDescsFromRemoteLogUpdates(
			fwdPkg.Source, fwdPkg.Height, fwdPkg.SettleFails,
		)
		l.processRemoteSettleFails(fwdPkg, settleFails)
	}

	// Finally, replay *ALL ADDS* in this forwarding package. The
	// downstream logic is able to filter out any duplicates, but we must
	// shove the entire, original set of adds down the pipeline so that the
	// batch of adds presented to the sphinx router does not ever change.
	var needUpdate bool
	if !fwdPkg.AckFilter.IsFull() {
		adds := lnwallet.PayDescsFromRemoteLogUpdates(
			fwdPkg.Source, fwdPkg.Height, fwdPkg.Adds,
		)
		needUpdate = l.processRemoteAdds(fwdPkg, adds)

		// If the link failed during processing the adds, we must
		// return to ensure we won't attempted to update the state
		// further.
		if l.failed {
			return false, fmt.Errorf("link failed while " +
				"processing remote adds")
		}
	}

	return needUpdate, nil
}

// fwdPkgGarbager periodically reads all forwarding packages from disk and
// removes those that can be discarded. It is safe to do this entirely in the
// background, since all state is coordinated on disk. This also ensures the
// link can continue to process messages and interleave database accesses.
//
// NOTE: This MUST be run as a goroutine.
func (l *channelLink) fwdPkgGarbager() {
	defer l.wg.Done()

	l.cfg.FwdPkgGCTicker.Resume()
	defer l.cfg.FwdPkgGCTicker.Stop()

	for {
		select {
		case <-l.cfg.FwdPkgGCTicker.Ticks():
			fwdPkgs, err := l.channel.LoadFwdPkgs()
			if err != nil {
				l.warnf("unable to load fwdpkgs for gc: %v", err)
				continue
			}

			// TODO(conner): batch removal of forward packages.
			for _, fwdPkg := range fwdPkgs {
				if fwdPkg.State != channeldb.FwdStateCompleted {
					continue
				}

				err = l.channel.RemoveFwdPkg(fwdPkg.Height)
				if err != nil {
					l.warnf("unable to remove fwd pkg "+
						"for height=%d: %v",
						fwdPkg.Height, err)
				}
			}
		case <-l.quit:
			return
		}
	}
}

// htlcManager is the primary goroutine which drives a channel's commitment
// update state-machine in response to messages received via several channels.
// This goroutine reads messages from the upstream (remote) peer, and also from
// downstream channel managed by the channel link. In the event that an htlc
// needs to be forwarded, then send-only forward handler is used which sends
// htlc packets to the switch. Additionally, the this goroutine handles acting
// upon all timeouts for any active HTLCs, manages the channel's revocation
// window, and also the htlc trickle queue+timer for this active channels.
//
// NOTE: This MUST be run as a goroutine.
func (l *channelLink) htlcManager() {
	defer func() {
		l.cfg.BatchTicker.Stop()
		l.wg.Done()
		log.Infof("ChannelLink(%v) has exited", l)
	}()

	log.Infof("HTLC manager for ChannelPoint(%v) started, "+
		"bandwidth=%v", l.channel.ChannelPoint(), l.Bandwidth())

	// TODO(roasbeef): need to call wipe chan whenever D/C?

	// If this isn't the first time that this channel link has been
	// created, then we'll need to check to see if we need to
	// re-synchronize state with the remote peer. settledHtlcs is a map of
	// HTLC's that we re-settled as part of the channel state sync.
	if l.cfg.SyncStates {
		err := l.syncChanStates()
		if err != nil {
			switch {
			case err == ErrLinkShuttingDown:
				log.Debugf("unable to sync channel states, " +
					"link is shutting down")
				return

			// We failed syncing the commit chains, probably
			// because the remote has lost state. We should force
			// close the channel.
			// TODO(halseth): store sent chanSync message to
			// database, such that it can be resent to peer in case
			// it tries to sync the channel again.
			case err == lnwallet.ErrCommitSyncRemoteDataLoss:
				fallthrough

			// The remote sent us an invalid last commit secret, we
			// should force close the channel.
			// TODO(halseth): and permanently ban the peer?
			case err == lnwallet.ErrInvalidLastCommitSecret:
				fallthrough

			// The remote sent us a commit point different from
			// what they sent us before.
			// TODO(halseth): ban peer?
			case err == lnwallet.ErrInvalidLocalUnrevokedCommitPoint:
				l.fail(
					LinkFailureError{
						code:       ErrSyncError,
						ForceClose: true,
					},
					"unable to synchronize channel "+
						"states: %v", err,
				)
				return

			// We have lost state and cannot safely force close the
			// channel. Fail the channel and wait for the remote to
			// hopefully force close it. The remote has sent us its
			// latest unrevoked commitment point, that we stored in
			// the database, that we can use to retrieve the funds
			// when the remote closes the channel.
			// TODO(halseth): mark this, such that we prevent
			// channel from being force closed by the user or
			// contractcourt etc.
			case err == lnwallet.ErrCommitSyncLocalDataLoss:

			// We determined the commit chains were not possible to
			// sync. We cautiously fail the channel, but don't
			// force close.
			// TODO(halseth): can we safely force close in any
			// cases where this error is returned?
			case err == lnwallet.ErrCannotSyncCommitChains:

			// Other, unspecified error.
			default:
			}

			l.fail(
				LinkFailureError{
					code:       ErrSyncError,
					ForceClose: false,
				},
				"unable to synchronize channel "+
					"states: %v", err,
			)
			return
		}
	}

	// With the channel states synced, we now reset the mailbox to ensure
	// we start processing all unacked packets in order. This is done here
	// to ensure that all acknowledgments that occur during channel
	// resynchronization have taken affect, causing us only to pull unacked
	// packets after starting to read from the downstream mailbox.
	l.mailBox.ResetPackets()

	// After cleaning up any memory pertaining to incoming packets, we now
	// replay our forwarding packages to handle any htlcs that can be
	// processed locally, or need to be forwarded out to the switch. We will
	// only attempt to resolve packages if our short chan id indicates that
	// the channel is not pending, otherwise we should have no htlcs to
	// reforward.
	if l.ShortChanID() != sourceHop {
		if err := l.resolveFwdPkgs(); err != nil {
			l.fail(LinkFailureError{code: ErrInternalError},
				"unable to resolve fwd pkgs: %v", err)
			return
		}

		// With our link's in-memory state fully reconstructed, spawn a
		// goroutine to manage the reclamation of disk space occupied by
		// completed forwarding packages.
		l.wg.Add(1)
		go l.fwdPkgGarbager()
	}

out:
	for {
		// We must always check if we failed at some point processing
		// the last update before processing the next.
		if l.failed {
			l.errorf("link failed, exiting htlcManager")
			break out
		}

		select {
		// Our update fee timer has fired, so we'll check the network
		// fee to see if we should adjust our commitment fee.
		case <-l.updateFeeTimer.C:
			l.updateFeeTimer.Reset(l.randomFeeUpdateTimeout())

			// If we're not the initiator of the channel, don't we
			// don't control the fees, so we can ignore this.
			if !l.channel.IsInitiator() {
				continue
			}

			// If we are the initiator, then we'll sample the
			// current fee rate to get into the chain within 3
			// blocks.
			feePerKw, err := l.sampleNetworkFee()
			if err != nil {
				log.Errorf("unable to sample network fee: %v", err)
				continue
			}

			// We'll check to see if we should update the fee rate
			// based on our current set fee rate.
			commitFee := l.channel.CommitFeeRate()
			if !shouldAdjustCommitFee(feePerKw, commitFee) {
				continue
			}

			// If we do, then we'll send a new UpdateFee message to
			// the remote party, to be locked in with a new update.
			if err := l.updateChannelFee(feePerKw); err != nil {
				log.Errorf("unable to update fee rate: %v", err)
				continue
			}

		// The underlying channel has notified us of a unilateral close
		// carried out by the remote peer. In the case of such an
		// event, we'll wipe the channel state from the peer, and mark
		// the contract as fully settled. Afterwards we can exit.
		//
		// TODO(roasbeef): add force closure? also breach?
		case <-l.cfg.ChainEvents.RemoteUnilateralClosure:
			log.Warnf("Remote peer has closed ChannelPoint(%v) on-chain",
				l.channel.ChannelPoint())

			// TODO(roasbeef): remove all together
			go func() {
				chanPoint := l.channel.ChannelPoint()
				err := l.cfg.Peer.WipeChannel(chanPoint)
				if err != nil {
					log.Errorf("unable to wipe channel %v", err)
				}
			}()

			break out

		case <-l.logCommitTick:
			// If we haven't sent or received a new commitment
			// update in some time, check to see if we have any
			// pending updates we need to commit due to our
			// commitment chains being desynchronized.
			if l.channel.FullySynced() {
				continue
			}

			if err := l.updateCommitTx(); err != nil {
				l.fail(LinkFailureError{code: ErrInternalError},
					"unable to update commitment: %v", err)
				break out
			}

		case <-l.cfg.BatchTicker.Ticks():
			// If the current batch is empty, then we have no work
			// here. We also disable the batch ticker from waking up
			// the htlcManager while the batch is empty.
			if l.batchCounter == 0 {
				l.cfg.BatchTicker.Pause()
				continue
			}

			// Otherwise, attempt to extend the remote commitment
			// chain including all the currently pending entries.
			// If the send was unsuccessful, then abandon the
			// update, waiting for the revocation window to open
			// up.
			if err := l.updateCommitTx(); err != nil {
				l.fail(LinkFailureError{code: ErrInternalError},
					"unable to update commitment: %v", err)
				break out
			}

		// A packet that previously overflowed the commitment
		// transaction is now eligible for processing once again. So
		// we'll attempt to re-process the packet in order to allow it
		// to continue propagating within the network.
		case packet := <-l.overflowQueue.outgoingPkts:
			msg := packet.htlc.(*lnwire.UpdateAddHTLC)
			log.Tracef("Reprocessing downstream add update "+
				"with payment hash(%x)", msg.PaymentHash[:])

			l.handleDownStreamPkt(packet, true)

			// If the downstream packet resulted in a non-empty
			// batch, reinstate the batch ticker so that it can be
			// cleared.
			if l.batchCounter > 0 {
				l.cfg.BatchTicker.Resume()
			}

		// A message from the switch was just received. This indicates
		// that the link is an intermediate hop in a multi-hop HTLC
		// circuit.
		case pkt := <-l.downstream:
			// If we have non empty processing queue then we'll add
			// this to the overflow rather than processing it
			// directly. Once an active HTLC is either settled or
			// failed, then we'll free up a new slot.
			htlc, ok := pkt.htlc.(*lnwire.UpdateAddHTLC)
			if ok && l.overflowQueue.Length() != 0 {
				log.Infof("Downstream htlc add update with "+
					"payment hash(%x) have been added to "+
					"reprocessing queue, batch_size=%v",
					htlc.PaymentHash[:],
					l.batchCounter)

				l.overflowQueue.AddPkt(pkt)
				continue
			}

			l.handleDownStreamPkt(pkt, false)

			// If the downstream packet resulted in a non-empty
			// batch, reinstate the batch ticker so that it can be
			// cleared.
			if l.batchCounter > 0 {
				l.cfg.BatchTicker.Resume()
			}

		// A message from the connected peer was just received. This
		// indicates that we have a new incoming HTLC, either directly
		// for us, or part of a multi-hop HTLC circuit.
		case msg := <-l.upstream:
			l.handleUpstreamMsg(msg)

		case <-l.quit:
			break out
		}
	}
}

// randomFeeUpdateTimeout returns a random timeout between the bounds defined
// within the link's configuration that will be used to determine when the link
// should propose an update to its commitment fee rate.
func (l *channelLink) randomFeeUpdateTimeout() time.Duration {
	lower := int64(l.cfg.MinFeeUpdateTimeout)
	upper := int64(l.cfg.MaxFeeUpdateTimeout)
	return time.Duration(prand.Int63n(upper-lower) + lower)
}

// handleDownStreamPkt processes an HTLC packet sent from the downstream HTLC
// Switch. Possible messages sent by the switch include requests to forward new
// HTLCs, timeout previously cleared HTLCs, and finally to settle currently
// cleared HTLCs with the upstream peer.
//
// TODO(roasbeef): add sync ntfn to ensure switch always has consistent view?
func (l *channelLink) handleDownStreamPkt(pkt *htlcPacket, isReProcess bool) {
	var isSettle bool
	switch htlc := pkt.htlc.(type) {
	case *lnwire.UpdateAddHTLC:
		// If hodl.AddOutgoing mode is active, we exit early to simulate
		// arbitrary delays between the switch adding an ADD to the
		// mailbox, and the HTLC being added to the commitment state.
		if l.cfg.DebugHTLC && l.cfg.HodlMask.Active(hodl.AddOutgoing) {
			l.warnf(hodl.AddOutgoing.Warning())
			l.mailBox.AckPacket(pkt.inKey())
			return
		}

		// A new payment has been initiated via the downstream channel,
		// so we add the new HTLC to our local log, then update the
		// commitment chains.
		htlc.ChanID = l.ChanID()
		openCircuitRef := pkt.inKey()
		index, err := l.channel.AddHTLC(htlc, &openCircuitRef)
		if err != nil {
			switch err {

			// The channels spare bandwidth is fully allocated, so
			// we'll put this HTLC into the overflow queue.
			case lnwallet.ErrMaxHTLCNumber:
				l.infof("Downstream htlc add update with "+
					"payment hash(%x) have been added to "+
					"reprocessing queue, batch: %v",
					htlc.PaymentHash[:],
					l.batchCounter)

				l.overflowQueue.AddPkt(pkt)
				return

			// The HTLC was unable to be added to the state
			// machine, as a result, we'll signal the switch to
			// cancel the pending payment.
			default:
				l.warnf("Unable to handle downstream add HTLC: %v", err)

				var (
					localFailure = false
					reason       lnwire.OpaqueReason
				)

				var failure lnwire.FailureMessage
				update, err := l.cfg.FetchLastChannelUpdate(
					l.ShortChanID(),
				)
				if err != nil {
					failure = &lnwire.FailTemporaryNodeFailure{}
				} else {
					failure = lnwire.NewTemporaryChannelFailure(
						update,
					)
				}

				// Encrypt the error back to the source unless
				// the payment was generated locally.
				if pkt.obfuscator == nil {
					var b bytes.Buffer
					err := lnwire.EncodeFailure(&b, failure, 0)
					if err != nil {
						l.errorf("unable to encode failure: %v", err)
						l.mailBox.AckPacket(pkt.inKey())
						return
					}
					reason = lnwire.OpaqueReason(b.Bytes())
					localFailure = true
				} else {
					var err error
					reason, err = pkt.obfuscator.EncryptFirstHop(failure)
					if err != nil {
						l.errorf("unable to obfuscate error: %v", err)
						l.mailBox.AckPacket(pkt.inKey())
						return
					}
				}

				failPkt := &htlcPacket{
					incomingChanID: pkt.incomingChanID,
					incomingHTLCID: pkt.incomingHTLCID,
					circuit:        pkt.circuit,
					sourceRef:      pkt.sourceRef,
					hasSource:      true,
					localFailure:   localFailure,
					htlc: &lnwire.UpdateFailHTLC{
						Reason: reason,
					},
				}

				go l.forwardBatch(failPkt)

				// Remove this packet from the link's mailbox,
				// this prevents it from being reprocessed if
				// the link restarts and resets it mailbox. If
				// this response doesn't make it back to the
				// originating link, it will be rejected upon
				// attempting to reforward the Add to the
				// switch, since the circuit was never fully
				// opened, and the forwarding package shows it
				// as unacknowledged.
				l.mailBox.AckPacket(pkt.inKey())

				return
			}
		}

		l.tracef("Received downstream htlc: payment_hash=%x, "+
			"local_log_index=%v, batch_size=%v",
			htlc.PaymentHash[:], index, l.batchCounter+1)

		pkt.outgoingChanID = l.ShortChanID()
		pkt.outgoingHTLCID = index
		htlc.ID = index

		l.debugf("Queueing keystone of ADD open circuit: %s->%s",
			pkt.inKey(), pkt.outKey())

		l.openedCircuits = append(l.openedCircuits, pkt.inKey())
		l.keystoneBatch = append(l.keystoneBatch, pkt.keystone())

		l.cfg.Peer.SendMessage(false, htlc)

	case *lnwire.UpdateFulfillHTLC:
		// If hodl.SettleOutgoing mode is active, we exit early to
		// simulate arbitrary delays between the switch adding the
		// SETTLE to the mailbox, and the HTLC being added to the
		// commitment state.
		if l.cfg.DebugHTLC && l.cfg.HodlMask.Active(hodl.SettleOutgoing) {
			l.warnf(hodl.SettleOutgoing.Warning())
			l.mailBox.AckPacket(pkt.inKey())
			return
		}

		// An HTLC we forward to the switch has just settled somewhere
		// upstream. Therefore we settle the HTLC within the our local
		// state machine.
		inKey := pkt.inKey()
		err := l.channel.SettleHTLC(
			htlc.PaymentPreimage,
			pkt.incomingHTLCID,
			pkt.sourceRef,
			pkt.destRef,
			&inKey,
		)
		if err != nil {
			l.errorf("unable to settle incoming HTLC for "+
				"circuit-key=%v: %v", inKey, err)

			// If the HTLC index for Settle response was not known
			// to our commitment state, it has already been
			// cleaned up by a prior response. We'll thus try to
			// clean up any lingering state to ensure we don't
			// continue reforwarding.
			if _, ok := err.(lnwallet.ErrUnknownHtlcIndex); ok {
				l.cleanupSpuriousResponse(pkt)
			}

			// Remove the packet from the link's mailbox to ensure
			// it doesn't get replayed after a reconnection.
			l.mailBox.AckPacket(inKey)

			return
		}

		l.debugf("Queueing removal of SETTLE closed circuit: %s->%s",
			pkt.inKey(), pkt.outKey())

		l.closedCircuits = append(l.closedCircuits, pkt.inKey())

		// With the HTLC settled, we'll need to populate the wire
		// message to target the specific channel and HTLC to be
		// cancelled.
		htlc.ChanID = l.ChanID()
		htlc.ID = pkt.incomingHTLCID

		// Then we send the HTLC settle message to the connected peer
		// so we can continue the propagation of the settle message.
		l.cfg.Peer.SendMessage(false, htlc)
		isSettle = true

	case *lnwire.UpdateFailHTLC:
		// If hodl.FailOutgoing mode is active, we exit early to
		// simulate arbitrary delays between the switch adding a FAIL to
		// the mailbox, and the HTLC being added to the commitment
		// state.
		if l.cfg.DebugHTLC && l.cfg.HodlMask.Active(hodl.FailOutgoing) {
			l.warnf(hodl.FailOutgoing.Warning())
			l.mailBox.AckPacket(pkt.inKey())
			return
		}

		// An HTLC cancellation has been triggered somewhere upstream,
		// we'll remove then HTLC from our local state machine.
		inKey := pkt.inKey()
		err := l.channel.FailHTLC(
			pkt.incomingHTLCID,
			htlc.Reason,
			pkt.sourceRef,
			pkt.destRef,
			&inKey,
		)
		if err != nil {
			l.errorf("unable to cancel incoming HTLC for "+
				"circuit-key=%v: %v", inKey, err)

			// If the HTLC index for Fail response was not known to
			// our commitment state, it has already been cleaned up
			// by a prior response. We'll thus try to clean up any
			// lingering state to ensure we don't continue
			// reforwarding.
			if _, ok := err.(lnwallet.ErrUnknownHtlcIndex); ok {
				l.cleanupSpuriousResponse(pkt)
			}

			// Remove the packet from the link's mailbox to ensure
			// it doesn't get replayed after a reconnection.
			l.mailBox.AckPacket(inKey)

			return
		}

		l.debugf("Queueing removal of FAIL closed circuit: %s->%s",
			pkt.inKey(), pkt.outKey())

		l.closedCircuits = append(l.closedCircuits, pkt.inKey())

		// With the HTLC removed, we'll need to populate the wire
		// message to target the specific channel and HTLC to be
		// cancelled. The "Reason" field will have already been set
		// within the switch.
		htlc.ChanID = l.ChanID()
		htlc.ID = pkt.incomingHTLCID

		// Finally, we send the HTLC message to the peer which
		// initially created the HTLC.
		l.cfg.Peer.SendMessage(false, htlc)
		isSettle = true
	}

	l.batchCounter++

	// If this newly added update exceeds the min batch size for adds, or
	// this is a settle request, then initiate an update.
	if l.batchCounter >= l.cfg.BatchSize || isSettle {
		if err := l.updateCommitTx(); err != nil {
			l.fail(LinkFailureError{code: ErrInternalError},
				"unable to update commitment: %v", err)
			return
		}
	}
}

// cleanupSpuriousResponse attempts to ack any AddRef or SettleFailRef
// associated with this packet. If successful in doing so, it will also purge
// the open circuit from the circuit map and remove the packet from the link's
// mailbox.
func (l *channelLink) cleanupSpuriousResponse(pkt *htlcPacket) {
	inKey := pkt.inKey()

	l.debugf("Cleaning up spurious response for incoming circuit-key=%v",
		inKey)

	// If the htlc packet doesn't have a source reference, it is unsafe to
	// proceed, as skipping this ack may cause the htlc to be reforwarded.
	if pkt.sourceRef == nil {
		l.errorf("uanble to cleanup response for incoming "+
			"circuit-key=%v, does not contain source reference",
			inKey)
		return
	}

	// If the source reference is present,  we will try to prevent this link
	// from resending the packet to the switch. To do so, we ack the AddRef
	// of the incoming HTLC belonging to this link.
	err := l.channel.AckAddHtlcs(*pkt.sourceRef)
	if err != nil {
		l.errorf("unable to ack AddRef for incoming "+
			"circuit-key=%v: %v", inKey, err)

		// If this operation failed, it is unsafe to attempt removal of
		// the destination reference or circuit, so we exit early. The
		// cleanup may proceed with a different packet in the future
		// that succeeds on this step.
		return
	}

	// Now that we know this link will stop retransmitting Adds to the
	// switch, we can begin to teardown the response reference and circuit
	// map.
	//
	// If the packet includes a destination reference, then a response for
	// this HTLC was locked into the outgoing channel. Attempt to remove
	// this reference, so we stop retransmitting the response internally.
	// Even if this fails, we will proceed in trying to delete the circuit.
	// When retransmitting responses, the destination references will be
	// cleaned up if an open circuit is not found in the circuit map.
	if pkt.destRef != nil {
		err := l.channel.AckSettleFails(*pkt.destRef)
		if err != nil {
			l.errorf("unable to ack SettleFailRef "+
				"for incoming circuit-key=%v: %v",
				inKey, err)
		}
	}

	l.debugf("Deleting circuit for incoming circuit-key=%x", inKey)

	// With all known references acked, we can now safely delete the circuit
	// from the switch's circuit map, as the state is no longer needed.
	err = l.cfg.Circuits.DeleteCircuits(inKey)
	if err != nil {
		l.errorf("unable to delete circuit for "+
			"circuit-key=%v: %v", inKey, err)
	}
}

// handleUpstreamMsg processes wire messages related to commitment state
// updates from the upstream peer. The upstream peer is the peer whom we have a
// direct channel with, updating our respective commitment chains.
func (l *channelLink) handleUpstreamMsg(msg lnwire.Message) {
	switch msg := msg.(type) {

	case *lnwire.UpdateAddHTLC:
		// We just received an add request from an upstream peer, so we
		// add it to our state machine, then add the HTLC to our
		// "settle" list in the event that we know the preimage.
		index, err := l.channel.ReceiveHTLC(msg)
		if err != nil {
			l.fail(LinkFailureError{code: ErrInvalidUpdate},
				"unable to handle upstream add HTLC: %v", err)
			return
		}

		l.tracef("Receive upstream htlc with payment hash(%x), "+
			"assigning index: %v", msg.PaymentHash[:], index)

	case *lnwire.UpdateFulfillHTLC:
		pre := msg.PaymentPreimage
		idx := msg.ID
		if err := l.channel.ReceiveHTLCSettle(pre, idx); err != nil {
			l.fail(
				LinkFailureError{
					code:       ErrInvalidUpdate,
					ForceClose: true,
				},
				"unable to handle upstream settle HTLC: %v", err,
			)
			return
		}

		// TODO(roasbeef): pipeline to switch

		// As we've learned of a new preimage for the first time, we'll
		// add it to our preimage cache. By doing this, we ensure
		// any contested contracts watched by any on-chain arbitrators
		// can now sweep this HTLC on-chain.
		go func() {
			err := l.cfg.PreimageCache.AddPreimage(pre[:])
			if err != nil {
				l.errorf("unable to add preimage=%x to "+
					"cache", pre[:])
			}
		}()

	case *lnwire.UpdateFailMalformedHTLC:
		// Convert the failure type encoded within the HTLC fail
		// message to the proper generic lnwire error code.
		var failure lnwire.FailureMessage
		switch msg.FailureCode {
		case lnwire.CodeInvalidOnionVersion:
			failure = &lnwire.FailInvalidOnionVersion{
				OnionSHA256: msg.ShaOnionBlob,
			}
		case lnwire.CodeInvalidOnionHmac:
			failure = &lnwire.FailInvalidOnionHmac{
				OnionSHA256: msg.ShaOnionBlob,
			}

		case lnwire.CodeInvalidOnionKey:
			failure = &lnwire.FailInvalidOnionKey{
				OnionSHA256: msg.ShaOnionBlob,
			}
		default:
			log.Errorf("Unknown failure code: %v", msg.FailureCode)
			failure = &lnwire.FailTemporaryChannelFailure{}
		}

		// With the error parsed, we'll convert the into it's opaque
		// form.
		var b bytes.Buffer
		if err := lnwire.EncodeFailure(&b, failure, 0); err != nil {
			l.errorf("unable to encode malformed error: %v", err)
			return
		}

		// If remote side have been unable to parse the onion blob we
		// have sent to it, than we should transform the malformed HTLC
		// message to the usual HTLC fail message.
		err := l.channel.ReceiveFailHTLC(msg.ID, b.Bytes())
		if err != nil {
			l.fail(LinkFailureError{code: ErrInvalidUpdate},
				"unable to handle upstream fail HTLC: %v", err)
			return
		}

	case *lnwire.UpdateFailHTLC:
		idx := msg.ID
		err := l.channel.ReceiveFailHTLC(idx, msg.Reason[:])
		if err != nil {
			l.fail(LinkFailureError{code: ErrInvalidUpdate},
				"unable to handle upstream fail HTLC: %v", err)
			return
		}

	case *lnwire.CommitSig:
		// We just received a new updates to our local commitment
		// chain, validate this new commitment, closing the link if
		// invalid.
		err := l.channel.ReceiveNewCommitment(msg.CommitSig, msg.HtlcSigs)
		if err != nil {
			// If we were unable to reconstruct their proposed
			// commitment, then we'll examine the type of error. If
			// it's an InvalidCommitSigError, then we'll send a
			// direct error.
			var sendData []byte
			switch err.(type) {
			case *lnwallet.InvalidCommitSigError:
				sendData = []byte(err.Error())
			case *lnwallet.InvalidHtlcSigError:
				sendData = []byte(err.Error())
			}
			l.fail(
				LinkFailureError{
					code:       ErrInvalidCommitment,
					ForceClose: true,
					SendData:   sendData,
				},
				"ChannelPoint(%v): unable to accept new "+
					"commitment: %v",
				l.channel.ChannelPoint(), err,
			)
			return
		}

		// As we've just accepted a new state, we'll now
		// immediately send the remote peer a revocation for our prior
		// state.
		nextRevocation, currentHtlcs, err := l.channel.RevokeCurrentCommitment()
		if err != nil {
			log.Errorf("unable to revoke commitment: %v", err)
			return
		}
		l.cfg.Peer.SendMessage(false, nextRevocation)

		// Since we just revoked our commitment, we may have a new set
		// of HTLC's on our commitment, so we'll send them over our
		// HTLC update channel so any callers can be notified.
		select {
		case l.htlcUpdates <- currentHtlcs:
		case <-l.quit:
			return
		}

		// As we've just received a commitment signature, we'll
		// re-start the log commit timer to wake up the main processing
		// loop to check if we need to send a commitment signature as
		// we owe one.
		//
		// TODO(roasbeef): instead after revocation?
		if !l.logCommitTimer.Stop() {
			select {
			case <-l.logCommitTimer.C:
			default:
			}
		}
		l.logCommitTimer.Reset(300 * time.Millisecond)
		l.logCommitTick = l.logCommitTimer.C

		// If both commitment chains are fully synced from our PoV,
		// then we don't need to reply with a signature as both sides
		// already have a commitment with the latest accepted.
		if l.channel.FullySynced() {
			return
		}

		// Otherwise, the remote party initiated the state transition,
		// so we'll reply with a signature to provide them with their
		// version of the latest commitment.
		if err := l.updateCommitTx(); err != nil {
			l.fail(LinkFailureError{code: ErrInternalError},
				"unable to update commitment: %v", err)
			return
		}

	case *lnwire.RevokeAndAck:
		// We've received a revocation from the remote chain, if valid,
		// this moves the remote chain forward, and expands our
		// revocation window.
		fwdPkg, adds, settleFails, err := l.channel.ReceiveRevocation(msg)
		if err != nil {
			// TODO(halseth): force close?
			l.fail(LinkFailureError{code: ErrInvalidRevocation},
				"unable to accept revocation: %v", err)
			return
		}

		l.processRemoteSettleFails(fwdPkg, settleFails)
		needUpdate := l.processRemoteAdds(fwdPkg, adds)

		// If the link failed during processing the adds, we must
		// return to ensure we won't attempted to update the state
		// further.
		if l.failed {
			return
		}

		if needUpdate {
			if err := l.updateCommitTx(); err != nil {
				l.fail(LinkFailureError{code: ErrInternalError},
					"unable to update commitment: %v", err)
				return
			}
		}

	case *lnwire.UpdateFee:
		// We received fee update from peer. If we are the initiator we
		// will fail the channel, if not we will apply the update.
		fee := lnwallet.SatPerKWeight(msg.FeePerKw)
		if err := l.channel.ReceiveUpdateFee(fee); err != nil {
			l.fail(LinkFailureError{code: ErrInvalidUpdate},
				"error receiving fee update: %v", err)
			return
		}
	case *lnwire.Error:
		// Error received from remote, MUST fail channel, but should
		// only print the contents of the error message if all
		// characters are printable ASCII.
		errMsg := "non-ascii data"
		if isASCII(msg.Data) {
			errMsg = string(msg.Data)
		}
		l.fail(LinkFailureError{code: ErrRemoteError},
			"ChannelPoint(%v): received error from peer: %v",
			l.channel.ChannelPoint(), errMsg)
	default:
		log.Warnf("ChannelPoint(%v): received unknown message of type %T",
			l.channel.ChannelPoint(), msg)
	}

}

// ackDownStreamPackets is responsible for removing htlcs from a link's mailbox
// for packets delivered from server, and cleaning up any circuits closed by
// signing a previous commitment txn. This method ensures that the circuits are
// removed from the circuit map before removing them from the link's mailbox,
// otherwise it could be possible for some circuit to be missed if this link
// flaps.
func (l *channelLink) ackDownStreamPackets() error {
	// First, remove the downstream Add packets that were included in the
	// previous commitment signature. This will prevent the Adds from being
	// replayed if this link disconnects.
	for _, inKey := range l.openedCircuits {
		// In order to test the sphinx replay logic of the remote
		// party, unsafe replay does not acknowledge the packets from
		// the mailbox. We can then force a replay of any Add packets
		// held in memory by disconnecting and reconnecting the link.
		if l.cfg.UnsafeReplay {
			continue
		}

		l.debugf("removing Add packet %s from mailbox", inKey)
		l.mailBox.AckPacket(inKey)
	}

	// Now, we will delete all circuits closed by the previous commitment
	// signature, which is the result of downstream Settle/Fail packets. We
	// batch them here to ensure circuits are closed atomically and for
	// performance.
	err := l.cfg.Circuits.DeleteCircuits(l.closedCircuits...)
	switch err {
	case nil:
		// Successful deletion.

	default:
		l.errorf("unable to delete %d circuits: %v",
			len(l.closedCircuits), err)
		return err
	}

	// With the circuits removed from memory and disk, we now ack any
	// Settle/Fails in the mailbox to ensure they do not get redelivered
	// after startup. If forgive is enabled and we've reached this point,
	// the circuits must have been removed at some point, so it is now safe
	// to un-queue the corresponding Settle/Fails.
	for _, inKey := range l.closedCircuits {
		l.debugf("removing Fail/Settle packet %s from mailbox", inKey)
		l.mailBox.AckPacket(inKey)
	}

	// Lastly, reset our buffers to be empty while keeping any acquired
	// growth in the backing array.
	l.openedCircuits = l.openedCircuits[:0]
	l.closedCircuits = l.closedCircuits[:0]

	return nil
}

// updateCommitTx signs, then sends an update to the remote peer adding a new
// commitment to their commitment chain which includes all the latest updates
// we've received+processed up to this point.
func (l *channelLink) updateCommitTx() error {
	// Preemptively write all pending keystones to disk, just in case the
	// HTLCs we have in memory are included in the subsequent attempt to
	// sign a commitment state.
	err := l.cfg.Circuits.OpenCircuits(l.keystoneBatch...)
	if err != nil {
		return err
	}

	// Reset the batch, but keep the backing buffer to avoid reallocating.
	l.keystoneBatch = l.keystoneBatch[:0]

	// If hodl.Commit mode is active, we will refrain from attempting to
	// commit any in-memory modifications to the channel state. Exiting here
	// permits testing of either the switch or link's ability to trim
	// circuits that have been opened, but unsuccessfully committed.
	if l.cfg.DebugHTLC && l.cfg.HodlMask.Active(hodl.Commit) {
		l.warnf(hodl.Commit.Warning())
		return nil
	}

	theirCommitSig, htlcSigs, err := l.channel.SignNextCommitment()
	if err == lnwallet.ErrNoWindow {
		l.tracef("revocation window exhausted, unable to send: %v, "+
			"dangling_opens=%v, dangling_closes%v",
			l.batchCounter, newLogClosure(func() string {
				return spew.Sdump(l.openedCircuits)
			}),
			newLogClosure(func() string {
				return spew.Sdump(l.closedCircuits)
			}),
		)
		return nil
	} else if err != nil {
		return err
	}

	if err := l.ackDownStreamPackets(); err != nil {
		return err
	}

	commitSig := &lnwire.CommitSig{
		ChanID:    l.ChanID(),
		CommitSig: theirCommitSig,
		HtlcSigs:  htlcSigs,
	}
	l.cfg.Peer.SendMessage(false, commitSig)

	// We've just initiated a state transition, attempt to stop the
	// logCommitTimer. If the timer already ticked, then we'll consume the
	// value, dropping
	if l.logCommitTimer != nil && !l.logCommitTimer.Stop() {
		select {
		case <-l.logCommitTimer.C:
		default:
		}
	}
	l.logCommitTick = nil

	// Finally, clear our the current batch, so we can accurately make
	// further batch flushing decisions.
	l.batchCounter = 0

	return nil
}

// Peer returns the representation of remote peer with which we have the
// channel link opened.
//
// NOTE: Part of the ChannelLink interface.
func (l *channelLink) Peer() lnpeer.Peer {
	return l.cfg.Peer
}

// ShortChanID returns the short channel ID for the channel link. The short
// channel ID encodes the exact location in the main chain that the original
// funding output can be found.
//
// NOTE: Part of the ChannelLink interface.
func (l *channelLink) ShortChanID() lnwire.ShortChannelID {
	l.RLock()
	defer l.RUnlock()

	return l.shortChanID
}

// UpdateShortChanID updates the short channel ID for a link. This may be
// required in the event that a link is created before the short chan ID for it
// is known, or a re-org occurs, and the funding transaction changes location
// within the chain.
//
// NOTE: Part of the ChannelLink interface.
func (l *channelLink) UpdateShortChanID() (lnwire.ShortChannelID, error) {
	chanID := l.ChanID()

	// Refresh the channel state's short channel ID by loading it from disk.
	// This ensures that the channel state accurately reflects the updated
	// short channel ID.
	err := l.channel.State().RefreshShortChanID()
	if err != nil {
		l.errorf("unable to refresh short_chan_id for chan_id=%v: %v",
			chanID, err)
		return sourceHop, err
	}

	sid := l.channel.ShortChanID()

	l.infof("Updating to short_chan_id=%v for chan_id=%v", sid, chanID)

	l.Lock()
	l.shortChanID = sid
	l.Unlock()

	go func() {
		err := l.cfg.UpdateContractSignals(&contractcourt.ContractSignals{
			HtlcUpdates: l.htlcUpdates,
			ShortChanID: sid,
		})
		if err != nil {
			log.Errorf("Unable to update signals for "+
				"ChannelLink(%v)", l)
		}
	}()

	// Now that the short channel ID has been properly updated, we can begin
	// garbage collecting any forwarding packages we create.
	l.wg.Add(1)
	go l.fwdPkgGarbager()

	return sid, nil
}

// ChanID returns the channel ID for the channel link. The channel ID is a more
// compact representation of a channel's full outpoint.
//
// NOTE: Part of the ChannelLink interface.
func (l *channelLink) ChanID() lnwire.ChannelID {
	return lnwire.NewChanIDFromOutPoint(l.channel.ChannelPoint())
}

// Bandwidth returns the total amount that can flow through the channel link at
// this given instance. The value returned is expressed in millisatoshi and can
// be used by callers when making forwarding decisions to determine if a link
// can accept an HTLC.
//
// NOTE: Part of the ChannelLink interface.
func (l *channelLink) Bandwidth() lnwire.MilliSatoshi {
	channelBandwidth := l.channel.AvailableBalance()
	overflowBandwidth := l.overflowQueue.TotalHtlcAmount()

	// To compute the total bandwidth, we'll take the current available
	// bandwidth, then subtract the overflow bandwidth as we'll eventually
	// also need to evaluate those HTLC's once space on the commitment
	// transaction is free.
	linkBandwidth := channelBandwidth - overflowBandwidth

	// If the channel reserve is greater than the total available balance
	// of the link, just return 0.
	reserve := lnwire.NewMSatFromSatoshis(l.channel.LocalChanReserve())
	if linkBandwidth < reserve {
		return 0
	}

	// Else the amount that is available to flow through the link at this
	// point is the available balance minus the reserve amount we are
	// required to keep as collateral.
	return linkBandwidth - reserve
}

// AttachMailBox updates the current mailbox used by this link, and hooks up
// the mailbox's message and packet outboxes to the link's upstream and
// downstream chans, respectively.
func (l *channelLink) AttachMailBox(mailbox MailBox) {
	l.Lock()
	l.mailBox = mailbox
	l.upstream = mailbox.MessageOutBox()
	l.downstream = mailbox.PacketOutBox()
	l.Unlock()
}

// UpdateForwardingPolicy updates the forwarding policy for the target
// ChannelLink. Once updated, the link will use the new forwarding policy to
// govern if it an incoming HTLC should be forwarded or not. Note that this
// processing of the new policy will ensure that uninitialized fields in the
// passed policy won't override already initialized fields in the current
// policy.
//
// NOTE: Part of the ChannelLink interface.
func (l *channelLink) UpdateForwardingPolicy(newPolicy ForwardingPolicy) {
	l.Lock()
	defer l.Unlock()

	// In order to avoid overriding a valid policy with a "null" field in
	// the new policy, we'll only update to the set sub policy if the new
	// value isn't uninitialized.
	if newPolicy.BaseFee != 0 {
		l.cfg.FwrdingPolicy.BaseFee = newPolicy.BaseFee
	}
	if newPolicy.FeeRate != 0 {
		l.cfg.FwrdingPolicy.FeeRate = newPolicy.FeeRate
	}
	if newPolicy.TimeLockDelta != 0 {
		l.cfg.FwrdingPolicy.TimeLockDelta = newPolicy.TimeLockDelta
	}
	if newPolicy.MinHTLC != 0 {
		l.cfg.FwrdingPolicy.MinHTLC = newPolicy.MinHTLC
	}
}

// HtlcSatifiesPolicy should return a nil error if the passed HTLC details
// satisfy the current forwarding policy fo the target link.  Otherwise, a
// valid protocol failure message should be returned in order to signal to the
// source of the HTLC, the policy consistency issue.
//
// NOTE: Part of the ChannelLink interface.
func (l *channelLink) HtlcSatifiesPolicy(payHash [32]byte,
	incomingHtlcAmt, amtToForward lnwire.MilliSatoshi,
	incomingTimeout, outgoingTimeout uint32,
	heightNow uint32) lnwire.FailureMessage {

	l.RLock()
	policy := l.cfg.FwrdingPolicy
	l.RUnlock()

	// As our first sanity check, we'll ensure that the passed HTLC isn't
	// too small for the next hop. If so, then we'll cancel the HTLC
	// directly.
	if amtToForward < policy.MinHTLC {
		l.errorf("outgoing htlc(%x) is too small: min_htlc=%v, "+
			"htlc_value=%v", payHash[:], policy.MinHTLC,
			amtToForward)

		// As part of the returned error, we'll send our latest routing
		// policy so the sending node obtains the most up to date data.
		var failure lnwire.FailureMessage
		update, err := l.cfg.FetchLastChannelUpdate(l.ShortChanID())
		if err != nil {
			failure = &lnwire.FailTemporaryNodeFailure{}
		} else {
			failure = lnwire.NewAmountBelowMinimum(
				amtToForward, *update,
			)
		}

		return failure
	}

	// Next, using the amount of the incoming HTLC, we'll calculate the
	// expected fee this incoming HTLC must carry in order to satisfy the
	// constraints of the outgoing link.
	expectedFee := ExpectedFee(policy, amtToForward)

	// If the actual fee is less than our expected fee, then we'll reject
	// this HTLC as it didn't provide a sufficient amount of fees, or the
	// values have been tampered with, or the send used incorrect/dated
	// information to construct the forwarding information for this hop. In
	// any case, we'll cancel this HTLC.
	actualFee := incomingHtlcAmt - amtToForward
	if incomingHtlcAmt < amtToForward || actualFee < expectedFee {
		l.errorf("outgoing htlc(%x) has insufficient fee: expected %v, "+
			"got %v", payHash[:], int64(expectedFee), int64(actualFee))

		// As part of the returned error, we'll send our latest routing
		// policy so the sending node obtains the most up to date data.
		var failure lnwire.FailureMessage
		update, err := l.cfg.FetchLastChannelUpdate(l.ShortChanID())
		if err != nil {
			failure = &lnwire.FailTemporaryNodeFailure{}
		} else {
			failure = lnwire.NewFeeInsufficient(
				amtToForward, *update,
			)
		}

		return failure
	}

	// We want to avoid accepting an HTLC which will expire in the near
	// future, so we'll reject an HTLC if its expiration time is too close
	// to the current height.
	timeDelta := policy.TimeLockDelta
	if incomingTimeout-timeDelta <= heightNow {
		l.errorf("htlc(%x) has an expiry that's too soon: "+
			"outgoing_expiry=%v, best_height=%v", payHash[:],
			incomingTimeout-timeDelta, heightNow)

		var failure lnwire.FailureMessage
		update, err := l.cfg.FetchLastChannelUpdate(
			l.ShortChanID(),
		)
		if err != nil {
			failure = lnwire.NewTemporaryChannelFailure(update)
		} else {
			failure = lnwire.NewExpiryTooSoon(*update)
		}

		return failure
	}

	// Finally, we'll ensure that the time-lock on the outgoing HTLC meets
	// the following constraint: the incoming time-lock minus our time-lock
	// delta should equal the outgoing time lock. Otherwise, whether the
	// sender messed up, or an intermediate node tampered with the HTLC.
	if incomingTimeout-timeDelta < outgoingTimeout {
		l.errorf("Incoming htlc(%x) has incorrect time-lock value: "+
			"expected at least %v block delta, got %v block delta",
			payHash[:], timeDelta, incomingTimeout-outgoingTimeout)

		// Grab the latest routing policy so the sending node is up to
		// date with our current policy.
		var failure lnwire.FailureMessage
		update, err := l.cfg.FetchLastChannelUpdate(
			l.ShortChanID(),
		)
		if err != nil {
			failure = lnwire.NewTemporaryChannelFailure(update)
		} else {
			failure = lnwire.NewIncorrectCltvExpiry(
				incomingTimeout, *update,
			)
		}

		return failure
	}

	return nil
}

// Stats returns the statistics of channel link.
//
// NOTE: Part of the ChannelLink interface.
func (l *channelLink) Stats() (uint64, lnwire.MilliSatoshi, lnwire.MilliSatoshi) {
	snapshot := l.channel.StateSnapshot()

	return snapshot.ChannelCommitment.CommitHeight,
		snapshot.TotalMSatSent,
		snapshot.TotalMSatReceived
}

// String returns the string representation of channel link.
//
// NOTE: Part of the ChannelLink interface.
func (l *channelLink) String() string {
	return l.channel.ChannelPoint().String()
}

// HandleSwitchPacket handles the switch packets. This packets which might be
// forwarded to us from another channel link in case the htlc update came from
// another peer or if the update was created by user
//
// NOTE: Part of the ChannelLink interface.
func (l *channelLink) HandleSwitchPacket(pkt *htlcPacket) error {
	l.tracef("received switch packet inkey=%v, outkey=%v",
		pkt.inKey(), pkt.outKey())

	l.mailBox.AddPacket(pkt)
	return nil
}

// HandleChannelUpdate handles the htlc requests as settle/add/fail which sent
// to us from remote peer we have a channel with.
//
// NOTE: Part of the ChannelLink interface.
func (l *channelLink) HandleChannelUpdate(message lnwire.Message) {
	l.mailBox.AddMessage(message)
}

// updateChannelFee updates the commitment fee-per-kw on this channel by
// committing to an update_fee message.
func (l *channelLink) updateChannelFee(feePerKw lnwallet.SatPerKWeight) error {

	log.Infof("ChannelPoint(%v): updating commit fee to %v sat/kw", l,
		feePerKw)

	// We skip sending the UpdateFee message if the channel is not
	// currently eligible to forward messages.
	if !l.EligibleToForward() {
		log.Debugf("ChannelPoint(%v): skipping fee update for "+
			"inactive channel", l.ChanID())
		return nil
	}

	// First, we'll update the local fee on our commitment.
	if err := l.channel.UpdateFee(feePerKw); err != nil {
		return err
	}

	// We'll then attempt to send a new UpdateFee message, and also lock it
	// in immediately by triggering a commitment update.
	msg := lnwire.NewUpdateFee(l.ChanID(), uint32(feePerKw))
	if err := l.cfg.Peer.SendMessage(false, msg); err != nil {
		return err
	}
	return l.updateCommitTx()
}

// processRemoteSettleFails accepts a batch of settle/fail payment descriptors
// after receiving a revocation from the remote party, and reprocesses them in
// the context of the provided forwarding package. Any settles or fails that
// have already been acknowledged in the forwarding package will not be sent to
// the switch.
func (l *channelLink) processRemoteSettleFails(fwdPkg *channeldb.FwdPkg,
	settleFails []*lnwallet.PaymentDescriptor) {

	if len(settleFails) == 0 {
		return
	}

	log.Debugf("ChannelLink(%v): settle-fail-filter %v",
		l.ShortChanID(), fwdPkg.SettleFailFilter)

	var switchPackets []*htlcPacket
	for i, pd := range settleFails {
		// Skip any settles or fails that have already been
		// acknowledged by the incoming link that originated the
		// forwarded Add.
		if fwdPkg.SettleFailFilter.Contains(uint16(i)) {
			continue
		}

		// TODO(roasbeef): rework log entries to a shared
		// interface.

		switch pd.EntryType {

		// A settle for an HTLC we previously forwarded HTLC has been
		// received. So we'll forward the HTLC to the switch which will
		// handle propagating the settle to the prior hop.
		case lnwallet.Settle:
			// If hodl.SettleIncoming is requested, we will not
			// forward the SETTLE to the switch and will not signal
			// a free slot on the commitment transaction.
			if l.cfg.DebugHTLC && l.cfg.HodlMask.Active(hodl.SettleIncoming) {
				l.warnf(hodl.SettleIncoming.Warning())
				continue
			}

			settlePacket := &htlcPacket{
				outgoingChanID: l.ShortChanID(),
				outgoingHTLCID: pd.ParentIndex,
				destRef:        pd.DestRef,
				htlc: &lnwire.UpdateFulfillHTLC{
					PaymentPreimage: pd.RPreimage,
				},
			}

			// Add the packet to the batch to be forwarded, and
			// notify the overflow queue that a spare spot has been
			// freed up within the commitment state.
			switchPackets = append(switchPackets, settlePacket)
			l.overflowQueue.SignalFreeSlot()

		// A failureCode message for a previously forwarded HTLC has
		// been received. As a result a new slot will be freed up in
		// our commitment state, so we'll forward this to the switch so
		// the backwards undo can continue.
		case lnwallet.Fail:
			// If hodl.SettleIncoming is requested, we will not
			// forward the FAIL to the switch and will not signal a
			// free slot on the commitment transaction.
			if l.cfg.DebugHTLC && l.cfg.HodlMask.Active(hodl.FailIncoming) {
				l.warnf(hodl.FailIncoming.Warning())
				continue
			}

			// Fetch the reason the HTLC was cancelled so we can
			// continue to propagate it.
			failPacket := &htlcPacket{
				outgoingChanID: l.ShortChanID(),
				outgoingHTLCID: pd.ParentIndex,
				destRef:        pd.DestRef,
				htlc: &lnwire.UpdateFailHTLC{
					Reason: lnwire.OpaqueReason(pd.FailReason),
				},
			}

			// Add the packet to the batch to be forwarded, and
			// notify the overflow queue that a spare spot has been
			// freed up within the commitment state.
			switchPackets = append(switchPackets, failPacket)
			l.overflowQueue.SignalFreeSlot()
		}
	}

	// Only spawn the task forward packets we have a non-zero number.
	if len(switchPackets) > 0 {
		go l.forwardBatch(switchPackets...)
	}
}

// processRemoteAdds serially processes each of the Add payment descriptors
// which have been "locked-in" by receiving a revocation from the remote party.
// The forwarding package provided instructs how to process this batch,
// indicating whether this is the first time these Adds are being processed, or
// whether we are reprocessing as a result of a failure or restart. Adds that
// have already been acknowledged in the forwarding package will be ignored.
func (l *channelLink) processRemoteAdds(fwdPkg *channeldb.FwdPkg,
	lockedInHtlcs []*lnwallet.PaymentDescriptor) bool {

	l.tracef("processing %d remote adds for height %d",
		len(lockedInHtlcs), fwdPkg.Height)

	decodeReqs := make([]DecodeHopIteratorRequest, 0, len(lockedInHtlcs))
	for _, pd := range lockedInHtlcs {
		switch pd.EntryType {

		// TODO(conner): remove type switch?
		case lnwallet.Add:
			// Before adding the new htlc to the state machine,
			// parse the onion object in order to obtain the
			// routing information with DecodeHopIterator function
			// which process the Sphinx packet.
			onionReader := bytes.NewReader(pd.OnionBlob)

			req := DecodeHopIteratorRequest{
				OnionReader:  onionReader,
				RHash:        pd.RHash[:],
				IncomingCltv: pd.Timeout,
			}

			decodeReqs = append(decodeReqs, req)
		}
	}

	// Atomically decode the incoming htlcs, simultaneously checking for
	// replay attempts. A particular index in the returned, spare list of
	// channel iterators should only be used if the failure code at the
	// same index is lnwire.FailCodeNone.
	decodeResps, sphinxErr := l.cfg.DecodeHopIterators(
		fwdPkg.ID(), decodeReqs,
	)
	if sphinxErr != nil {
		l.fail(LinkFailureError{code: ErrInternalError},
			"unable to decode hop iterators: %v", sphinxErr)
		return false
	}

	var (
		needUpdate    bool
		switchPackets []*htlcPacket
	)

	for i, pd := range lockedInHtlcs {
		idx := uint16(i)

		if fwdPkg.State == channeldb.FwdStateProcessed &&
			fwdPkg.AckFilter.Contains(idx) {

			// If this index is already found in the ack filter,
			// the response to this forwarding decision has already
			// been committed by one of our commitment txns. ADDs
			// in this state are waiting for the rest of the fwding
			// package to get acked before being garbage collected.
			continue
		}

		// An incoming HTLC add has been full-locked in. As a result we
		// can now examine the forwarding details of the HTLC, and the
		// HTLC itself to decide if: we should forward it, cancel it,
		// or are able to settle it (and it adheres to our fee related
		// constraints).

		// Fetch the onion blob that was included within this processed
		// payment descriptor.
		var onionBlob [lnwire.OnionPacketSize]byte
		copy(onionBlob[:], pd.OnionBlob)

		// Before adding the new htlc to the state machine, parse the
		// onion object in order to obtain the routing information with
		// DecodeHopIterator function which process the Sphinx packet.
		chanIterator, failureCode := decodeResps[i].Result()
		if failureCode != lnwire.CodeNone {
			// If we're unable to process the onion blob than we
			// should send the malformed htlc error to payment
			// sender.
			l.sendMalformedHTLCError(pd.HtlcIndex, failureCode,
				onionBlob[:], pd.SourceRef)
			needUpdate = true

			log.Errorf("unable to decode onion hop "+
				"iterator: %v", failureCode)
			continue
		}

		// Retrieve onion obfuscator from onion blob in order to
		// produce initial obfuscation of the onion failureCode.
		obfuscator, failureCode := chanIterator.ExtractErrorEncrypter(
			l.cfg.ExtractErrorEncrypter,
		)
		if failureCode != lnwire.CodeNone {
			// If we're unable to process the onion blob than we
			// should send the malformed htlc error to payment
			// sender.
			l.sendMalformedHTLCError(pd.HtlcIndex, failureCode,
				onionBlob[:], pd.SourceRef)
			needUpdate = true

			log.Errorf("unable to decode onion "+
				"obfuscator: %v", failureCode)
			continue
		}

		heightNow := l.cfg.Switch.BestHeight()

		fwdInfo := chanIterator.ForwardingInstructions()
		switch fwdInfo.NextHop {
		case exitHop:
			// If hodl.ExitSettle is requested, we will not validate
			// the final hop's ADD, nor will we settle the
			// corresponding invoice or respond with the preimage.
			if l.cfg.DebugHTLC &&
				l.cfg.HodlMask.Active(hodl.ExitSettle) {
				l.warnf(hodl.ExitSettle.Warning())
				continue
			}

			// First, we'll check the expiry of the HTLC itself
			// against, the current block height. If the timeout is
			// too soon, then we'll reject the HTLC.
			if pd.Timeout-expiryGraceDelta <= heightNow {
				log.Errorf("htlc(%x) has an expiry that's too "+
					"soon: expiry=%v, best_height=%v",
					pd.RHash[:], pd.Timeout, heightNow)

				failure := lnwire.FailFinalExpiryTooSoon{}
				l.sendHTLCError(
					pd.HtlcIndex, &failure, obfuscator, pd.SourceRef,
				)
				needUpdate = true
				continue
			}

			// We're the designated payment destination.  Therefore
			// we attempt to see if we have an invoice locally
			// which'll allow us to settle this htlc.
			invoiceHash := chainhash.Hash(pd.RHash)
			invoice, minCltvDelta, err := l.cfg.Registry.LookupInvoice(
				invoiceHash,
			)
			if err != nil {
				log.Errorf("unable to query invoice registry: "+
					" %v", err)
				failure := lnwire.FailUnknownPaymentHash{}
				l.sendHTLCError(
					pd.HtlcIndex, failure, obfuscator, pd.SourceRef,
				)

				needUpdate = true
				continue
			}

			// If the invoice is already settled, we choose to
			// accept the payment to simplify failure recovery.
			//
			// NOTE: Though our recovery and forwarding logic is
			// predominately batched, settling invoices happens
			// iteratively. We may reject one of two payments
			// for the same rhash at first, but then restart and
			// reject both after seeing that the invoice has been
			// settled. Without any record of which one settles
			// first, it is ambiguous as to which one actually
			// settled the invoice. Thus, by accepting all
			// payments, we eliminate the race condition that can
			// lead to this inconsistency.
			//
			// TODO(conner): track ownership of settlements to
			// properly recover from failures? or add batch invoice
			// settlement
			if invoice.Terms.Settled {
				log.Warnf("Accepting duplicate payment for "+
					"hash=%x", pd.RHash[:])
			}

			// If we're not currently in debug mode, and the
			// extended htlc doesn't meet the value requested, then
			// we'll fail the htlc.  Otherwise, we settle this htlc
			// within our local state update log, then send the
			// update entry to the remote party.
			//
			// NOTE: We make an exception when the value requested
			// by the invoice is zero. This means the invoice
			// allows the payee to specify the amount of satoshis
			// they wish to send.  So since we expect the htlc to
			// have a different amount, we should not fail.
			if !l.cfg.DebugHTLC && invoice.Terms.Value > 0 &&
				pd.Amount < invoice.Terms.Value {

				log.Errorf("rejecting htlc due to incorrect "+
					"amount: expected %v, received %v",
					invoice.Terms.Value, pd.Amount)

				failure := lnwire.FailIncorrectPaymentAmount{}
				l.sendHTLCError(
					pd.HtlcIndex, failure, obfuscator, pd.SourceRef,
				)

				needUpdate = true
				continue
			}

			// As we're the exit hop, we'll double check the
			// hop-payload included in the HTLC to ensure that it
			// was crafted correctly by the sender and matches the
			// HTLC we were extended.
			//
			// NOTE: We make an exception when the value requested
			// by the invoice is zero. This means the invoice
			// allows the payee to specify the amount of satoshis
			// they wish to send.  So since we expect the htlc to
			// have a different amount, we should not fail.
			if !l.cfg.DebugHTLC && invoice.Terms.Value > 0 &&
				fwdInfo.AmountToForward < invoice.Terms.Value {

				log.Errorf("Onion payload of incoming htlc(%x) "+
					"has incorrect value: expected %v, "+
					"got %v", pd.RHash, invoice.Terms.Value,
					fwdInfo.AmountToForward)

				failure := lnwire.FailIncorrectPaymentAmount{}
				l.sendHTLCError(
					pd.HtlcIndex, failure, obfuscator, pd.SourceRef,
				)

				needUpdate = true
				continue
			}

			// We'll also ensure that our time-lock value has been
			// computed correctly.
			expectedHeight := heightNow + minCltvDelta
			switch {

			case !l.cfg.DebugHTLC && fwdInfo.OutgoingCTLV < expectedHeight:
				log.Errorf("Onion payload of incoming "+
					"htlc(%x) has incorrect time-lock: "+
					"expected %v, got %v",
					pd.RHash[:], expectedHeight,
					fwdInfo.OutgoingCTLV)

				failure := lnwire.NewFinalIncorrectCltvExpiry(
					fwdInfo.OutgoingCTLV,
				)
				l.sendHTLCError(
					pd.HtlcIndex, failure, obfuscator, pd.SourceRef,
				)

				needUpdate = true
				continue

			case !l.cfg.DebugHTLC && pd.Timeout != fwdInfo.OutgoingCTLV:
				log.Errorf("HTLC(%x) has incorrect "+
					"time-lock: expected %v, got %v",
					pd.RHash[:], pd.Timeout,
					fwdInfo.OutgoingCTLV)

				failure := lnwire.NewFinalIncorrectCltvExpiry(
					fwdInfo.OutgoingCTLV,
				)
				l.sendHTLCError(
					pd.HtlcIndex, failure, obfuscator, pd.SourceRef,
				)

				needUpdate = true
				continue
			}

<<<<<<< HEAD
			var zeroPreimage [32]byte
			var preimage [32]byte

			switch {
			// if there is a local preimage available, we should use it to settle the
			// invoice
			case !bytes.Equal(invoice.Terms.PaymentPreimage[:], zeroPreimage[:]):
				preimage = invoice.Terms.PaymentPreimage
			// if this is an invoice with an external preimage, we should retrieve it.
			case invoice.Terms.ExternalPreimage:
				if l.cfg.ExtpreimageClient == nil {
					l.fail(LinkFailureError{code: ErrInternalError},
						"no extpreimage client configured")
					return false
				}

				preimageRequest := &extpreimage.PreimageRequest{
					PaymentHash: invoice.Terms.PaymentHash,
					Amount:      int64(invoice.Terms.Value.ToSatoshis()),
					TimeLock:    pd.Timeout,
					BestHeight:  heightNow,
				}

				var tempErr error
				var permErr error
				preimage, tempErr, permErr =
					l.cfg.ExtpreimageClient.Retrieve(preimageRequest)

				if tempErr != nil {
					l.fail(LinkFailureError{code: ErrInternalError},
						"unable to retrieve external invoice: %v", tempErr)
					return false
				}

				if permErr != nil {
					log.Errorf("permanent error while retrieving external invoice: "+
						"%v", permErr)

					// we categorize all failures to retrieve external invoice preimages
					// as unknown payment hashes since that's the most accurate for
					// the protocol.
					failure := lnwire.FailUnknownPaymentHash{}
					l.sendHTLCError(
						pd.HtlcIndex, failure, obfuscator, pd.SourceRef,
					)

					needUpdate = true
					continue
				}

				// we should persist the preimage locally before settling the
				// invoice so that it can be used as a normal invoice once it
				// is settled, and used for any duplicate payments without
				// making another request to the external preimage service.
				err = l.cfg.Registry.AddInvoicePreimage(invoiceHash, preimage)
				if err != nil {
					// TODO: should this fail the link or just log internally?
					l.fail(LinkFailureError{code: ErrInternalError},
						"unable to persist retrieved preimage: %v", err)
					return false
				}
			default:
				l.fail(LinkFailureError{code: ErrInternalError},
					"no preimage available on invoice")
				return false
			}

			err = l.channel.SettleHTLC(preimage,
				pd.HtlcIndex, pd.SourceRef, nil, nil)
=======
			preimage := invoice.Terms.PaymentPreimage
			err = l.channel.SettleHTLC(
				preimage, pd.HtlcIndex, pd.SourceRef, nil, nil,
			)
>>>>>>> 3b2c8072
			if err != nil {
				l.fail(LinkFailureError{code: ErrInternalError},
					"unable to settle htlc: %v", err)
				return false
			}

			// Notify the invoiceRegistry of the invoices we just
			// settled (with the amount accepted at settle time)
			// with this latest commitment update.
			err = l.cfg.Registry.SettleInvoice(
				invoiceHash, pd.Amount,
			)
			if err != nil {
				l.fail(LinkFailureError{code: ErrInternalError},
					"unable to settle invoice: %v", err)
				return false
			}

			l.infof("settling %x as exit hop", pd.RHash)

			// If the link is in hodl.BogusSettle mode, replace the
			// preimage with a fake one before sending it to the
			// peer.
			if l.cfg.DebugHTLC &&
				l.cfg.HodlMask.Active(hodl.BogusSettle) {
				l.warnf(hodl.BogusSettle.Warning())
				preimage = [32]byte{}
				copy(preimage[:], bytes.Repeat([]byte{2}, 32))
			}

			// HTLC was successfully settled locally send
			// notification about it remote peer.
			l.cfg.Peer.SendMessage(false, &lnwire.UpdateFulfillHTLC{
				ChanID:          l.ChanID(),
				ID:              pd.HtlcIndex,
				PaymentPreimage: preimage,
			})
			needUpdate = true

		// There are additional channels left within this route. So
		// we'll simply do some forwarding package book-keeping.
		default:
			// If hodl.AddIncoming is requested, we will not
			// validate the forwarded ADD, nor will we send the
			// packet to the htlc switch.
			if l.cfg.DebugHTLC &&
				l.cfg.HodlMask.Active(hodl.AddIncoming) {
				l.warnf(hodl.AddIncoming.Warning())
				continue
			}

			switch fwdPkg.State {
			case channeldb.FwdStateProcessed:
				// This add was not forwarded on the previous
				// processing phase, run it through our
				// validation pipeline to reproduce an error.
				// This may trigger a different error due to
				// expiring timelocks, but we expect that an
				// error will be reproduced.
				if !fwdPkg.FwdFilter.Contains(idx) {
					break
				}

				// Otherwise, it was already processed, we can
				// can collect it and continue.
				addMsg := &lnwire.UpdateAddHTLC{
					Expiry:      fwdInfo.OutgoingCTLV,
					Amount:      fwdInfo.AmountToForward,
					PaymentHash: pd.RHash,
				}

				// Finally, we'll encode the onion packet for
				// the _next_ hop using the hop iterator
				// decoded for the current hop.
				buf := bytes.NewBuffer(addMsg.OnionBlob[0:0])

				// We know this cannot fail, as this ADD
				// was marked forwarded in a previous
				// round of processing.
				chanIterator.EncodeNextHop(buf)

				updatePacket := &htlcPacket{
					incomingChanID:  l.ShortChanID(),
					incomingHTLCID:  pd.HtlcIndex,
					outgoingChanID:  fwdInfo.NextHop,
					sourceRef:       pd.SourceRef,
					incomingAmount:  pd.Amount,
					amount:          addMsg.Amount,
					htlc:            addMsg,
					obfuscator:      obfuscator,
					incomingTimeout: pd.Timeout,
					outgoingTimeout: fwdInfo.OutgoingCTLV,
				}
				switchPackets = append(
					switchPackets, updatePacket,
				)

				continue
			}

			// TODO(roasbeef): ensure don't accept outrageous
			// timeout for htlc

			// With all our forwarding constraints met, we'll
			// create the outgoing HTLC using the parameters as
			// specified in the forwarding info.
			addMsg := &lnwire.UpdateAddHTLC{
				Expiry:      fwdInfo.OutgoingCTLV,
				Amount:      fwdInfo.AmountToForward,
				PaymentHash: pd.RHash,
			}

			// Finally, we'll encode the onion packet for the
			// _next_ hop using the hop iterator decoded for the
			// current hop.
			buf := bytes.NewBuffer(addMsg.OnionBlob[0:0])
			err := chanIterator.EncodeNextHop(buf)
			if err != nil {
				log.Errorf("unable to encode the "+
					"remaining route %v", err)

				var failure lnwire.FailureMessage
				update, err := l.cfg.FetchLastChannelUpdate(
					l.ShortChanID(),
				)
				if err != nil {
					failure = &lnwire.FailTemporaryNodeFailure{}
				} else {
					failure = lnwire.NewTemporaryChannelFailure(
						update,
					)
				}

				l.sendHTLCError(
					pd.HtlcIndex, failure, obfuscator, pd.SourceRef,
				)
				needUpdate = true
				continue
			}

			// Now that this add has been reprocessed, only append
			// it to our list of packets to forward to the switch
			// this is the first time processing the add. If the
			// fwd pkg has already been processed, then we entered
			// the above section to recreate a previous error.  If
			// the packet had previously been forwarded, it would
			// have been added to switchPackets at the top of this
			// section.
			if fwdPkg.State == channeldb.FwdStateLockedIn {
				updatePacket := &htlcPacket{
					incomingChanID:  l.ShortChanID(),
					incomingHTLCID:  pd.HtlcIndex,
					outgoingChanID:  fwdInfo.NextHop,
					sourceRef:       pd.SourceRef,
					incomingAmount:  pd.Amount,
					amount:          addMsg.Amount,
					htlc:            addMsg,
					obfuscator:      obfuscator,
					incomingTimeout: pd.Timeout,
					outgoingTimeout: fwdInfo.OutgoingCTLV,
				}

				fwdPkg.FwdFilter.Set(idx)
				switchPackets = append(switchPackets,
					updatePacket)
			}
		}
	}

	// Commit the htlcs we are intending to forward if this package has not
	// been fully processed.
	if fwdPkg.State == channeldb.FwdStateLockedIn {
		err := l.channel.SetFwdFilter(fwdPkg.Height, fwdPkg.FwdFilter)
		if err != nil {
			l.fail(LinkFailureError{code: ErrInternalError},
				"unable to set fwd filter: %v", err)
			return false
		}
	}

	if len(switchPackets) == 0 {
		return needUpdate
	}

	l.debugf("forwarding %d packets to switch", len(switchPackets))

	// NOTE: This call is made synchronous so that we ensure all circuits
	// are committed in the exact order that they are processed in the link.
	// Failing to do this could cause reorderings/gaps in the range of
	// opened circuits, which violates assumptions made by the circuit
	// trimming.
	l.forwardBatch(switchPackets...)

	return needUpdate
}

// forwardBatch forwards the given htlcPackets to the switch, and waits on the
// err chan for the individual responses. This method is intended to be spawned
// as a goroutine so the responses can be handled in the background.
func (l *channelLink) forwardBatch(packets ...*htlcPacket) {
	// Don't forward packets for which we already have a response in our
	// mailbox. This could happen if a packet fails and is buffered in the
	// mailbox, and the incoming link flaps.
	var filteredPkts = make([]*htlcPacket, 0, len(packets))
	for _, pkt := range packets {
		if l.mailBox.HasPacket(pkt.inKey()) {
			continue
		}

		filteredPkts = append(filteredPkts, pkt)
	}

	errChan := l.cfg.ForwardPackets(l.quit, filteredPkts...)
	go l.handleBatchFwdErrs(errChan)
}

// handleBatchFwdErrs waits on the given errChan until it is closed, logging
// the errors returned from any unsuccessful forwarding attempts.
func (l *channelLink) handleBatchFwdErrs(errChan chan error) {
	for {
		err, ok := <-errChan
		if !ok {
			// Err chan has been drained or switch is shutting
			// down.  Either way, return.
			return
		}

		if err == nil {
			continue
		}

		l.errorf("unhandled error while forwarding htlc packet over "+
			"htlcswitch: %v", err)
	}
}

// sendHTLCError functions cancels HTLC and send cancel message back to the
// peer from which HTLC was received.
func (l *channelLink) sendHTLCError(htlcIndex uint64, failure lnwire.FailureMessage,
	e ErrorEncrypter, sourceRef *channeldb.AddRef) {

	reason, err := e.EncryptFirstHop(failure)
	if err != nil {
		log.Errorf("unable to obfuscate error: %v", err)
		return
	}

	err = l.channel.FailHTLC(htlcIndex, reason, sourceRef, nil, nil)
	if err != nil {
		log.Errorf("unable cancel htlc: %v", err)
		return
	}

	l.cfg.Peer.SendMessage(false, &lnwire.UpdateFailHTLC{
		ChanID: l.ChanID(),
		ID:     htlcIndex,
		Reason: reason,
	})
}

// sendMalformedHTLCError helper function which sends the malformed HTLC update
// to the payment sender.
func (l *channelLink) sendMalformedHTLCError(htlcIndex uint64,
	code lnwire.FailCode, onionBlob []byte, sourceRef *channeldb.AddRef) {

	shaOnionBlob := sha256.Sum256(onionBlob)
	err := l.channel.MalformedFailHTLC(htlcIndex, code, shaOnionBlob, sourceRef)
	if err != nil {
		log.Errorf("unable cancel htlc: %v", err)
		return
	}

	l.cfg.Peer.SendMessage(false, &lnwire.UpdateFailMalformedHTLC{
		ChanID:       l.ChanID(),
		ID:           htlcIndex,
		ShaOnionBlob: shaOnionBlob,
		FailureCode:  code,
	})
}

// fail is a function which is used to encapsulate the action necessary for
// properly failing the link. It takes a LinkFailureError, which will be passed
// to the OnChannelFailure closure, in order for it to determine if we should
// force close the channel, and if we should send an error message to the
// remote peer.
func (l *channelLink) fail(linkErr LinkFailureError,
	format string, a ...interface{}) {
	reason := errors.Errorf(format, a...)

	// Return if we have already notified about a failure.
	if l.failed {
		l.warnf("Ignoring link failure (%v), as link already failed",
			reason)
		return
	}

	l.errorf("Failing link: %s", reason)

	// Set failed, such that we won't process any more updates, and notify
	// the peer about the failure.
	l.failed = true
	l.cfg.OnChannelFailure(l.ChanID(), l.ShortChanID(), linkErr)
}

// infof prefixes the channel's identifier before printing to info log.
func (l *channelLink) infof(format string, a ...interface{}) {
	msg := fmt.Sprintf(format, a...)
	log.Infof("ChannelLink(%s) %s", l.ShortChanID(), msg)
}

// debugf prefixes the channel's identifier before printing to debug log.
func (l *channelLink) debugf(format string, a ...interface{}) {
	msg := fmt.Sprintf(format, a...)
	log.Debugf("ChannelLink(%s) %s", l.ShortChanID(), msg)
}

// warnf prefixes the channel's identifier before printing to warn log.
func (l *channelLink) warnf(format string, a ...interface{}) {
	msg := fmt.Sprintf(format, a...)
	log.Warnf("ChannelLink(%s) %s", l.ShortChanID(), msg)
}

// errorf prefixes the channel's identifier before printing to error log.
func (l *channelLink) errorf(format string, a ...interface{}) {
	msg := fmt.Sprintf(format, a...)
	log.Errorf("ChannelLink(%s) %s", l.ShortChanID(), msg)
}

// tracef prefixes the channel's identifier before printing to trace log.
func (l *channelLink) tracef(format string, a ...interface{}) {
	msg := fmt.Sprintf(format, a...)
	log.Tracef("ChannelLink(%s) %s", l.ShortChanID(), msg)
}

// isASCII is a helper method that checks whether all bytes in `data` would be
// printable ASCII characters if interpreted as a string.
func isASCII(data []byte) bool {
	isASCII := true
	for _, c := range data {
		if c < 32 || c > 126 {
			isASCII = false
			break
		}
	}
	return isASCII
}<|MERGE_RESOLUTION|>--- conflicted
+++ resolved
@@ -2422,7 +2422,6 @@
 				continue
 			}
 
-<<<<<<< HEAD
 			var zeroPreimage [32]byte
 			var preimage [32]byte
 
@@ -2490,14 +2489,9 @@
 				return false
 			}
 
-			err = l.channel.SettleHTLC(preimage,
-				pd.HtlcIndex, pd.SourceRef, nil, nil)
-=======
-			preimage := invoice.Terms.PaymentPreimage
 			err = l.channel.SettleHTLC(
 				preimage, pd.HtlcIndex, pd.SourceRef, nil, nil,
 			)
->>>>>>> 3b2c8072
 			if err != nil {
 				l.fail(LinkFailureError{code: ErrInternalError},
 					"unable to settle htlc: %v", err)
