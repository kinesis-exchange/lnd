--- conflicted
+++ resolved
@@ -131,12 +131,9 @@
 	// DisableChannel disables a channel, resulting in it not being able to
 	// forward payments.
 	DisableChannel func(wire.OutPoint) error
-<<<<<<< HEAD
-=======
 
 	// Sweeper allows resolvers to sweep their final outputs.
 	Sweeper *sweep.UtxoSweeper
->>>>>>> b07499f2
 }
 
 // ChainArbitrator is a sub-system that oversees the on-chain resolution of all
