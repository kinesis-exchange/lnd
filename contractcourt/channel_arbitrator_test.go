--- conflicted
+++ resolved
@@ -21,14 +21,11 @@
 	failFetch       error
 	failCommit      bool
 	failCommitState ArbitratorState
-<<<<<<< HEAD
-=======
 	resolutions     *ContractResolutions
 	chainActions    ChainActionMap
 	resolvers       map[ContractResolver]struct{}
 
 	sync.Mutex
->>>>>>> b07499f2
 }
 
 // A compile time check to ensure mockArbitratorLog meets the ArbitratorLog
@@ -49,18 +46,6 @@
 	return nil
 }
 
-<<<<<<< HEAD
-func (b *mockArbitratorLog) FetchUnresolvedContracts() ([]ContractResolver, error) {
-	var contracts []ContractResolver
-	return contracts, nil
-}
-
-func (b *mockArbitratorLog) InsertUnresolvedContracts(resolvers ...ContractResolver) error {
-	return nil
-}
-
-func (b *mockArbitratorLog) SwapContract(oldContract, newContract ContractResolver) error {
-=======
 func (b *mockArbitratorLog) FetchUnresolvedContracts() ([]ContractResolver,
 	error) {
 
@@ -95,18 +80,14 @@
 	b.resolvers[newContract] = struct{}{}
 	b.Unlock()
 
->>>>>>> b07499f2
 	return nil
 }
 
 func (b *mockArbitratorLog) ResolveContract(res ContractResolver) error {
-<<<<<<< HEAD
-=======
 	b.Lock()
 	delete(b.resolvers, res)
 	b.Unlock()
 
->>>>>>> b07499f2
 	return nil
 }
 
@@ -114,10 +95,7 @@
 	if b.failLog {
 		return fmt.Errorf("intentional log failure")
 	}
-<<<<<<< HEAD
-=======
 	b.resolutions = c
->>>>>>> b07499f2
 	return nil
 }
 
@@ -125,30 +103,17 @@
 	if b.failFetch != nil {
 		return nil, b.failFetch
 	}
-<<<<<<< HEAD
-	c := &ContractResolutions{}
-
-	return c, nil
-}
-
-func (b *mockArbitratorLog) LogChainActions(actions ChainActionMap) error {
-=======
 
 	return b.resolutions, nil
 }
 
 func (b *mockArbitratorLog) LogChainActions(actions ChainActionMap) error {
 	b.chainActions = actions
->>>>>>> b07499f2
 	return nil
 }
 
 func (b *mockArbitratorLog) FetchChainActions() (ChainActionMap, error) {
-<<<<<<< HEAD
-	actionsMap := make(ChainActionMap)
-=======
 	actionsMap := b.chainActions
->>>>>>> b07499f2
 	return actionsMap, nil
 }
 
@@ -308,7 +273,6 @@
 	case <-time.After(5 * time.Second):
 		t.Fatalf("contract was not resolved")
 	}
-<<<<<<< HEAD
 }
 
 func assertStateTransitions(t *testing.T, newStates <-chan ArbitratorState,
@@ -329,28 +293,6 @@
 	}
 }
 
-=======
-}
-
-func assertStateTransitions(t *testing.T, newStates <-chan ArbitratorState,
-	expectedStates ...ArbitratorState) {
-	t.Helper()
-
-	for _, exp := range expectedStates {
-		var state ArbitratorState
-		select {
-		case state = <-newStates:
-		case <-time.After(5 * time.Second):
-			t.Fatalf("new state not received")
-		}
-
-		if state != exp {
-			t.Fatalf("expected new state %v, got %v", exp, state)
-		}
-	}
-}
-
->>>>>>> b07499f2
 // TestChannelArbitratorRemoteForceClose checks that the ChannelArbitrator goes
 // through the expected states if a remote force close is observed in the
 // chain.
@@ -503,8 +445,6 @@
 	case <-time.After(5 * time.Second):
 		t.Fatalf("contract was not resolved")
 	}
-<<<<<<< HEAD
-=======
 }
 
 // TestChannelArbitratorLocalForceClosePendingHtlc tests that the
@@ -677,7 +617,6 @@
 	case <-time.After(5 * time.Second):
 		t.Fatalf("contract was not resolved")
 	}
->>>>>>> b07499f2
 }
 
 // TestChannelArbitratorLocalForceCloseRemoteConfiremd tests that the
@@ -1079,7 +1018,6 @@
 			expectedStates: []ArbitratorState{StateContractClosed, StateFullyResolved},
 		},
 	}
-<<<<<<< HEAD
 
 	for _, test := range testCases {
 		log := &mockArbitratorLog{
@@ -1187,115 +1125,6 @@
 	chanArb.cfg.ClosingHeight = 100
 	chanArb.cfg.CloseType = channeldb.RemoteForceClose
 
-=======
-
-	for _, test := range testCases {
-		log := &mockArbitratorLog{
-			state:      StateDefault,
-			newStates:  make(chan ArbitratorState, 5),
-			failCommit: true,
-
-			// Set the log to fail on the first expected state
-			// after state machine progress for this test case.
-			failCommitState: test.expectedStates[0],
-		}
-
-		chanArb, resolved, err := createTestChannelArbitrator(log)
-		if err != nil {
-			t.Fatalf("unable to create ChannelArbitrator: %v", err)
-		}
-
-		if err := chanArb.Start(); err != nil {
-			t.Fatalf("unable to start ChannelArbitrator: %v", err)
-		}
-
-		// It should start in StateDefault.
-		assertState(t, chanArb, StateDefault)
-
-		closed := make(chan struct{})
-		chanArb.cfg.MarkChannelClosed = func(
-			*channeldb.ChannelCloseSummary) error {
-			close(closed)
-			return nil
-		}
-
-		// Send the test event to trigger the state machine.
-		test.sendEvent(chanArb)
-
-		select {
-		case <-closed:
-		case <-time.After(5 * time.Second):
-			t.Fatalf("channel was not marked closed")
-		}
-
-		// Since the channel was marked closed in the database, but the
-		// commit to the next state failed, the state should still be
-		// StateDefault.
-		time.Sleep(100 * time.Millisecond)
-		if log.state != StateDefault {
-			t.Fatalf("expected to stay in StateDefault, instead "+
-				"has %v", log.state)
-		}
-		chanArb.Stop()
-
-		// Start the arbitrator again, with IsPendingClose reporting
-		// the channel closed in the database.
-		chanArb, resolved, err = createTestChannelArbitrator(log)
-		if err != nil {
-			t.Fatalf("unable to create ChannelArbitrator: %v", err)
-		}
-
-		log.failCommit = false
-
-		chanArb.cfg.IsPendingClose = true
-		chanArb.cfg.ClosingHeight = 100
-		chanArb.cfg.CloseType = test.closeType
-
-		if err := chanArb.Start(); err != nil {
-			t.Fatalf("unable to start ChannelArbitrator: %v", err)
-		}
-
-		// Since the channel is marked closed in the database, it
-		// should advance to the expected states.
-		assertStateTransitions(
-			t, log.newStates, test.expectedStates...,
-		)
-
-		// It should also mark the channel as resolved.
-		select {
-		case <-resolved:
-			// Expected.
-		case <-time.After(5 * time.Second):
-			t.Fatalf("contract was not resolved")
-		}
-	}
-}
-
-// TestChannelArbitratorEmptyResolutions makes sure that a channel that is
-// pending close in the database, but haven't had any resolutions logged will
-// not be marked resolved. This situation must be handled to avoid closing
-// channels from earlier versions of the ChannelArbitrator, which didn't have a
-// proper handoff from the ChainWatcher, and we could risk ending up in a state
-// where the channel was closed in the DB, but the resolutions weren't properly
-// written.
-func TestChannelArbitratorEmptyResolutions(t *testing.T) {
-	// Start out with a log that will fail writing the set of resolutions.
-	log := &mockArbitratorLog{
-		state:     StateDefault,
-		newStates: make(chan ArbitratorState, 5),
-		failFetch: errNoResolutions,
-	}
-
-	chanArb, _, err := createTestChannelArbitrator(log)
-	if err != nil {
-		t.Fatalf("unable to create ChannelArbitrator: %v", err)
-	}
-
-	chanArb.cfg.IsPendingClose = true
-	chanArb.cfg.ClosingHeight = 100
-	chanArb.cfg.CloseType = channeldb.RemoteForceClose
-
->>>>>>> b07499f2
 	if err := chanArb.Start(); err != nil {
 		t.Fatalf("unable to start ChannelArbitrator: %v", err)
 	}
