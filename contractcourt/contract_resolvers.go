package contractcourt

import (
	"bytes"
	"crypto/sha256"
	"encoding/binary"
	"fmt"
	"io"
	"io/ioutil"

<<<<<<< HEAD
	"github.com/btcsuite/btcd/txscript"
=======
	"github.com/lightningnetwork/lnd/sweep"

>>>>>>> b07499f2
	"github.com/btcsuite/btcd/wire"
	"github.com/davecgh/go-spew/spew"
	"github.com/lightningnetwork/lnd/chainntnfs"
	"github.com/lightningnetwork/lnd/lnwallet"
	"github.com/lightningnetwork/lnd/lnwire"
)

var (
	endian = binary.BigEndian
)

const (
	// sweepConfTarget is the default number of blocks that we'll use as a
	// confirmation target when sweeping.
	sweepConfTarget = 6
)

// ContractResolver is an interface which packages a state machine which is
// able to carry out the necessary steps required to fully resolve a Bitcoin
// contract on-chain. Resolvers are fully encodable to ensure callers are able
// to persist them properly. A resolver may produce another resolver in the
// case that claiming an HTLC is a multi-stage process. In this case, we may
// partially resolve the contract, then persist, and set up for an additional
// resolution.
type ContractResolver interface {
	// ResolverKey returns an identifier which should be globally unique
	// for this particular resolver within the chain the original contract
	// resides within.
	ResolverKey() []byte

	// Resolve instructs the contract resolver to resolve the output
	// on-chain. Once the output has been *fully* resolved, the function
	// should return immediately with a nil ContractResolver value for the
	// first return value.  In the case that the contract requires further
	// resolution, then another resolve is returned.
	//
	// NOTE: This function MUST be run as a goroutine.
	Resolve() (ContractResolver, error)

	// IsResolved returns true if the stored state in the resolve is fully
	// resolved. In this case the target output can be forgotten.
	IsResolved() bool

	// Encode writes an encoded version of the ContractResolver into the
	// passed Writer.
	Encode(w io.Writer) error

	// Decode attempts to decode an encoded ContractResolver from the
	// passed Reader instance, returning an active ContractResolver
	// instance.
	Decode(r io.Reader) error

	// AttachResolverKit should be called once a resolved is successfully
	// decoded from its stored format. This struct delivers a generic tool
	// kit that resolvers need to complete their duty.
	AttachResolverKit(ResolverKit)

	// Stop signals the resolver to cancel any current resolution
	// processes, and suspend.
	Stop()
}

// ResolverKit is meant to be used as a mix-in struct to be embedded within a
// given ContractResolver implementation. It contains all the items that a
// resolver requires to carry out its duties.
type ResolverKit struct {
	// ChannelArbitratorConfig contains all the interfaces and closures
	// required for the resolver to interact with outside sub-systems.
	ChannelArbitratorConfig

	// Checkpoint allows a resolver to check point its state. This function
	// should write the state of the resolver to persistent storage, and
	// return a non-nil error upon success.
	Checkpoint func(ContractResolver) error

	Quit chan struct{}
}

// htlcTimeoutResolver is a ContractResolver that's capable of resolving an
// outgoing HTLC. The HTLC may be on our commitment transaction, or on the
// commitment transaction of the remote party. An output on our commitment
// transaction is considered fully resolved once the second-level transaction
// has been confirmed (and reached a sufficient depth). An output on the
// commitment transaction of the remote party is resolved once we detect a
// spend of the direct HTLC output using the timeout clause.
type htlcTimeoutResolver struct {
	// htlcResolution contains all the information required to properly
	// resolve this outgoing HTLC.
	htlcResolution lnwallet.OutgoingHtlcResolution

	// outputIncubating returns true if we've sent the output to the output
	// incubator (utxo nursery).
	outputIncubating bool

	// resolved reflects if the contract has been fully resolved or not.
	resolved bool

	// broadcastHeight is the height that the original contract was
	// broadcast to the main-chain at. We'll use this value to bound any
	// historical queries to the chain for spends/confirmations.
	//
	// TODO(roasbeef): wrap above into definite resolution embedding?
	broadcastHeight uint32

	// htlcIndex is the index of this HTLC within the trace of the
	// additional commitment state machine.
	htlcIndex uint64

	ResolverKit
}

// ResolverKey returns an identifier which should be globally unique for this
// particular resolver within the chain the original contract resides within.
//
// NOTE: Part of the ContractResolver interface.
func (h *htlcTimeoutResolver) ResolverKey() []byte {
	// The primary key for this resolver will be the outpoint of the HTLC
	// on the commitment transaction itself. If this is our commitment,
	// then the output can be found within the signed timeout tx,
	// otherwise, it's just the ClaimOutpoint.
	var op wire.OutPoint
	if h.htlcResolution.SignedTimeoutTx != nil {
		op = h.htlcResolution.SignedTimeoutTx.TxIn[0].PreviousOutPoint
	} else {
		op = h.htlcResolution.ClaimOutpoint
	}

	key := newResolverID(op)
	return key[:]
}

// Resolve kicks off full resolution of an outgoing HTLC output. If it's our
// commitment, it isn't resolved until we see the second level HTLC txn
// confirmed. If it's the remote party's commitment, we don't resolve until we
// see a direct sweep via the timeout clause.
//
// NOTE: Part of the ContractResolver interface.
func (h *htlcTimeoutResolver) Resolve() (ContractResolver, error) {
	// If we're already resolved, then we can exit early.
	if h.resolved {
		return nil, nil
	}

	// If we haven't already sent the output to the utxo nursery, then
	// we'll do so now.
	if !h.outputIncubating {
		log.Tracef("%T(%v): incubating htlc output", h,
			h.htlcResolution.ClaimOutpoint)

		err := h.IncubateOutputs(
			h.ChanPoint, nil, &h.htlcResolution, nil,
			h.broadcastHeight,
		)
		if err != nil {
			return nil, err
		}

		h.outputIncubating = true

		if err := h.Checkpoint(h); err != nil {
			log.Errorf("unable to Checkpoint: %v", err)
			return nil, err
		}
	}

	// waitForOutputResolution waits for the HTLC output to be fully
	// resolved. The output is considered fully resolved once it has been
	// spent, and the spending transaction has been fully confirmed.
	waitForOutputResolution := func() error {
		// We first need to register to see when the HTLC output itself
		// has been spent by a confirmed transaction.
		spendNtfn, err := h.Notifier.RegisterSpendNtfn(
			&h.htlcResolution.ClaimOutpoint,
			h.htlcResolution.SweepSignDesc.Output.PkScript,
			h.broadcastHeight,
		)
		if err != nil {
			return err
		}

		select {
		case _, ok := <-spendNtfn.Spend:
			if !ok {
				return fmt.Errorf("notifier quit")
			}

		case <-h.Quit:
			return fmt.Errorf("quitting")
		}

		return nil
	}

	// With the output sent to the nursery, we'll now wait until the output
	// has been fully resolved before sending the clean up message.
	//
	// TODO(roasbeef): need to be able to cancel nursery?
	//  * if they pull on-chain while we're waiting

	// If we don't have a second layer transaction, then this is a remote
	// party's commitment, so we'll watch for a direct spend.
	if h.htlcResolution.SignedTimeoutTx == nil {
		// We'll block until: the HTLC output has been spent, and the
		// transaction spending that output is sufficiently confirmed.
		log.Infof("%T(%v): waiting for nursery to spend CLTV-locked "+
			"output", h, h.htlcResolution.ClaimOutpoint)
		if err := waitForOutputResolution(); err != nil {
			return nil, err
		}
	} else {
		// Otherwise, this is our commitment, so we'll watch for the
		// second-level transaction to be sufficiently confirmed.
		secondLevelTXID := h.htlcResolution.SignedTimeoutTx.TxHash()
		sweepScript := h.htlcResolution.SignedTimeoutTx.TxOut[0].PkScript
		confNtfn, err := h.Notifier.RegisterConfirmationsNtfn(
			&secondLevelTXID, sweepScript, 1, h.broadcastHeight,
		)
		if err != nil {
			return nil, err
		}

		log.Infof("%T(%v): waiting second-level tx (txid=%v) to be "+
			"fully confirmed", h, h.htlcResolution.ClaimOutpoint,
			secondLevelTXID)

		select {
		case _, ok := <-confNtfn.Confirmed:
			if !ok {
				return nil, fmt.Errorf("quitting")
			}

		case <-h.Quit:
			return nil, fmt.Errorf("quitting")
		}
	}

	// TODO(roasbeef): need to watch for remote party sweeping with pre-image?
	//  * have another waiting on spend above, will check the type, if it's
	//    pre-image, then we'll cancel, and send a clean up back with
	//    pre-image, also add to preimage cache

	log.Infof("%T(%v): resolving htlc with incoming fail msg, fully "+
		"confirmed", h, h.htlcResolution.ClaimOutpoint)

	// At this point, the second-level transaction is sufficiently
	// confirmed, or a transaction directly spending the output is.
	// Therefore, we can now send back our clean up message.
	failureMsg := &lnwire.FailPermanentChannelFailure{}
	if err := h.DeliverResolutionMsg(ResolutionMsg{
		SourceChan: h.ShortChanID,
		HtlcIndex:  h.htlcIndex,
		Failure:    failureMsg,
	}); err != nil {
		return nil, err
	}

	// Finally, if this was an output on our commitment transaction, we'll
	// for the second-level HTLC output to be spent, and for that
	// transaction itself to confirm.
	if h.htlcResolution.SignedTimeoutTx != nil {
		log.Infof("%T(%v): waiting for nursery to spend CSV delayed "+
			"output", h, h.htlcResolution.ClaimOutpoint)
		if err := waitForOutputResolution(); err != nil {
			return nil, err
		}
	}

	// With the clean up message sent, we'll now mark the contract
	// resolved, and wait.
	h.resolved = true
	return nil, h.Checkpoint(h)
}

// Stop signals the resolver to cancel any current resolution processes, and
// suspend.
//
// NOTE: Part of the ContractResolver interface.
func (h *htlcTimeoutResolver) Stop() {
	close(h.Quit)
}

// IsResolved returns true if the stored state in the resolve is fully
// resolved. In this case the target output can be forgotten.
//
// NOTE: Part of the ContractResolver interface.
func (h *htlcTimeoutResolver) IsResolved() bool {
	return h.resolved
}

// Encode writes an encoded version of the ContractResolver into the passed
// Writer.
//
// NOTE: Part of the ContractResolver interface.
func (h *htlcTimeoutResolver) Encode(w io.Writer) error {
	// First, we'll write out the relevant fields of the
	// OutgoingHtlcResolution to the writer.
	if err := encodeOutgoingResolution(w, &h.htlcResolution); err != nil {
		return err
	}

	// With that portion written, we can now write out the fields specific
	// to the resolver itself.
	if err := binary.Write(w, endian, h.outputIncubating); err != nil {
		return err
	}
	if err := binary.Write(w, endian, h.resolved); err != nil {
		return err
	}
	if err := binary.Write(w, endian, h.broadcastHeight); err != nil {
		return err
	}

	if err := binary.Write(w, endian, h.htlcIndex); err != nil {
		return err
	}

	return nil
}

// Decode attempts to decode an encoded ContractResolver from the passed Reader
// instance, returning an active ContractResolver instance.
//
// NOTE: Part of the ContractResolver interface.
func (h *htlcTimeoutResolver) Decode(r io.Reader) error {
	// First, we'll read out all the mandatory fields of the
	// OutgoingHtlcResolution that we store.
	if err := decodeOutgoingResolution(r, &h.htlcResolution); err != nil {
		return err
	}

	// With those fields read, we can now read back the fields that are
	// specific to the resolver itself.
	if err := binary.Read(r, endian, &h.outputIncubating); err != nil {
		return err
	}
	if err := binary.Read(r, endian, &h.resolved); err != nil {
		return err
	}
	if err := binary.Read(r, endian, &h.broadcastHeight); err != nil {
		return err
	}

	if err := binary.Read(r, endian, &h.htlcIndex); err != nil {
		return err
	}

	return nil
}

// AttachResolverKit should be called once a resolved is successfully decoded
// from its stored format. This struct delivers a generic tool kit that
// resolvers need to complete their duty.
//
// NOTE: Part of the ContractResolver interface.
func (h *htlcTimeoutResolver) AttachResolverKit(r ResolverKit) {
	h.ResolverKit = r
}

// A compile time assertion to ensure htlcTimeoutResolver meets the
// ContractResolver interface.
var _ ContractResolver = (*htlcTimeoutResolver)(nil)

// htlcSuccessResolver is a resolver that's capable of sweeping an incoming
// HTLC output on-chain. If this is the remote party's commitment, we'll sweep
// it directly from the commitment output *immediately*. If this is our
// commitment, we'll first broadcast the success transaction, then send it to
// the incubator for sweeping. That's it, no need to send any clean up
// messages.
//
// TODO(roasbeef): don't need to broadcast?
type htlcSuccessResolver struct {
	// htlcResolution is the incoming HTLC resolution for this HTLC. It
	// contains everything we need to properly resolve this HTLC.
	htlcResolution lnwallet.IncomingHtlcResolution

	// outputIncubating returns true if we've sent the output to the output
	// incubator (utxo nursery).
	outputIncubating bool

	// resolved reflects if the contract has been fully resolved or not.
	resolved bool

	// broadcastHeight is the height that the original contract was
	// broadcast to the main-chain at. We'll use this value to bound any
	// historical queries to the chain for spends/confirmations.
	broadcastHeight uint32

	// payHash is the payment hash of the original HTLC extended to us.
	payHash [32]byte

	// sweepTx will be non-nil if we've already crafted a transaction to
	// sweep a direct HTLC output. This is only a concern if we're sweeping
	// from the commitment transaction of the remote party.
	//
	// TODO(roasbeef): send off to utxobundler
	sweepTx *wire.MsgTx

	ResolverKit
}

// ResolverKey returns an identifier which should be globally unique for this
// particular resolver within the chain the original contract resides within.
//
// NOTE: Part of the ContractResolver interface.
func (h *htlcSuccessResolver) ResolverKey() []byte {
	// The primary key for this resolver will be the outpoint of the HTLC
	// on the commitment transaction itself. If this is our commitment,
	// then the output can be found within the signed success tx,
	// otherwise, it's just the ClaimOutpoint.
	var op wire.OutPoint
	if h.htlcResolution.SignedSuccessTx != nil {
		op = h.htlcResolution.SignedSuccessTx.TxIn[0].PreviousOutPoint
	} else {
		op = h.htlcResolution.ClaimOutpoint
	}

	key := newResolverID(op)
	return key[:]
}

// Resolve attempts to resolve an unresolved incoming HTLC that we know the
// preimage to. If the HTLC is on the commitment of the remote party, then
// we'll simply sweep it directly. Otherwise, we'll hand this off to the utxo
// nursery to do its duty.
//
// TODO(roasbeef): create multi to batch
//
// NOTE: Part of the ContractResolver interface.
func (h *htlcSuccessResolver) Resolve() (ContractResolver, error) {
	// If we're already resolved, then we can exit early.
	if h.resolved {
		return nil, nil
	}

	// If we don't have a success transaction, then this means that this is
	// an output on the remote party's commitment transaction.
	if h.htlcResolution.SignedSuccessTx == nil {
		// If we don't already have the sweep transaction constructed,
		// we'll do so and broadcast it.
		if h.sweepTx == nil {
			log.Infof("%T(%x): crafting sweep tx for "+
				"incoming+remote htlc confirmed", h,
				h.payHash[:])

			// Before we can craft out sweeping transaction, we
			// need to create an input which contains all the items
			// required to add this input to a sweeping transaction,
			// and generate a witness.
			input := sweep.MakeHtlcSucceedInput(
				&h.htlcResolution.ClaimOutpoint,
				&h.htlcResolution.SweepSignDesc,
				h.htlcResolution.Preimage[:],
			)

<<<<<<< HEAD
			// With our address obtained, we'll query for an
			// estimate to be confirmed at ease.
			//
			// TODO(roasbeef): signal up if fee would be too large
			// to sweep singly, need to batch
			feePerKw, err := h.FeeEstimator.EstimateFeePerKW(6)
			if err != nil {
				return nil, err
			}

			log.Debugf("%T(%x): using %v sat/kw to sweep htlc"+
				"incoming+remote htlc confirmed", h,
				h.payHash[:], int64(feePerKw))

			// Using a weight estimator, we'll compute the total
			// fee required, and from that the value we'll end up
			// with.
			totalWeight := (&lnwallet.TxWeightEstimator{}).
				AddWitnessInput(lnwallet.OfferedHtlcSuccessWitnessSize).
				AddP2WKHOutput().Weight()
			totalFees := feePerKw.FeeForWeight(int64(totalWeight))
			sweepAmt := h.htlcResolution.SweepSignDesc.Output.Value -
				int64(totalFees)

			// With the fee computation finished, we'll now
			// construct the sweep transaction.
			htlcPoint := h.htlcResolution.ClaimOutpoint
			h.sweepTx = wire.NewMsgTx(2)
			h.sweepTx.AddTxIn(&wire.TxIn{
				PreviousOutPoint: htlcPoint,
			})
			h.sweepTx.AddTxOut(&wire.TxOut{
				PkScript: addr,
				Value:    sweepAmt,
			})

			// With the transaction fully assembled, we can now
			// generate a valid witness for the transaction.
			h.htlcResolution.SweepSignDesc.SigHashes = txscript.NewTxSigHashes(
				h.sweepTx,
			)
			h.sweepTx.TxIn[0].Witness, err = lnwallet.SenderHtlcSpendRedeem(
				h.Signer, &h.htlcResolution.SweepSignDesc, h.sweepTx,
				h.htlcResolution.Preimage[:],
=======
			// With the input created, we can now generate the full
			// sweep transaction, that we'll use to move these
			// coins back into the backing wallet.
			//
			// TODO: Set tx lock time to current block height
			// instead of zero. Will be taken care of once sweeper
			// implementation is complete.
			var err error
			h.sweepTx, err = h.Sweeper.CreateSweepTx(
				[]sweep.Input{&input}, sweepConfTarget, 0,
>>>>>>> b07499f2
			)
			if err != nil {
				return nil, err
			}

			log.Infof("%T(%x): crafted sweep tx=%v", h,
				h.payHash[:], spew.Sdump(h.sweepTx))

			// With the sweep transaction signed, we'll now
			// Checkpoint our state.
			if err := h.Checkpoint(h); err != nil {
				log.Errorf("unable to Checkpoint: %v", err)
				return nil, err
			}
		}

		// Regardless of whether an existing transaction was found or newly
		// constructed, we'll broadcast the sweep transaction to the
		// network.
		err := h.PublishTx(h.sweepTx)
		if err != nil && err != lnwallet.ErrDoubleSpend {
			log.Infof("%T(%x): unable to publish tx: %v",
				h, h.payHash[:], err)
			return nil, err
		}

		// With the sweep transaction broadcast, we'll wait for its
		// confirmation.
		sweepTXID := h.sweepTx.TxHash()
		sweepScript := h.sweepTx.TxOut[0].PkScript
		confNtfn, err := h.Notifier.RegisterConfirmationsNtfn(
			&sweepTXID, sweepScript, 1, h.broadcastHeight,
		)
		if err != nil {
			return nil, err
		}

		log.Infof("%T(%x): waiting for sweep tx (txid=%v) to be "+
			"confirmed", h, h.payHash[:], sweepTXID)

		select {
		case _, ok := <-confNtfn.Confirmed:
			if !ok {
				return nil, fmt.Errorf("quitting")
			}

		case <-h.Quit:
			return nil, fmt.Errorf("quitting")
		}

		// Once the transaction has received a sufficient number of
		// confirmations, we'll mark ourselves as fully resolved and exit.
		h.resolved = true
		return nil, h.Checkpoint(h)
	}

	log.Infof("%T(%x): broadcasting second-layer transition tx: %v",
		h, h.payHash[:], spew.Sdump(h.htlcResolution.SignedSuccessTx))

	// We'll now broadcast the second layer transaction so we can kick off
	// the claiming process.
	//
	// TODO(roasbeef): after changing sighashes send to tx bundler
	err := h.PublishTx(h.htlcResolution.SignedSuccessTx)
	if err != nil && err != lnwallet.ErrDoubleSpend {
		return nil, err
	}

	// Otherwise, this is an output on our commitment transaction. In this
	// case, we'll send it to the incubator, but only if we haven't already
	// done so.
	if !h.outputIncubating {
		log.Infof("%T(%x): incubating incoming htlc output",
			h, h.payHash[:])

		err := h.IncubateOutputs(
			h.ChanPoint, nil, nil, &h.htlcResolution,
			h.broadcastHeight,
		)
		if err != nil {
			return nil, err
		}

		h.outputIncubating = true

		if err := h.Checkpoint(h); err != nil {
			log.Errorf("unable to Checkpoint: %v", err)
			return nil, err
		}
	}

	// To wrap this up, we'll wait until the second-level transaction has
	// been spent, then fully resolve the contract.
	spendNtfn, err := h.Notifier.RegisterSpendNtfn(
		&h.htlcResolution.ClaimOutpoint,
		h.htlcResolution.SweepSignDesc.Output.PkScript,
		h.broadcastHeight,
	)
	if err != nil {
		return nil, err
	}

	log.Infof("%T(%x): waiting for second-level HTLC output to be spent "+
		"after csv_delay=%v", h, h.payHash[:], h.htlcResolution.CsvDelay)

	select {
	case _, ok := <-spendNtfn.Spend:
		if !ok {
			return nil, fmt.Errorf("quitting")
		}

	case <-h.Quit:
		return nil, fmt.Errorf("quitting")
	}

	h.resolved = true
	return nil, h.Checkpoint(h)
}

// Stop signals the resolver to cancel any current resolution processes, and
// suspend.
//
// NOTE: Part of the ContractResolver interface.
func (h *htlcSuccessResolver) Stop() {
	close(h.Quit)
}

// IsResolved returns true if the stored state in the resolve is fully
// resolved. In this case the target output can be forgotten.
//
// NOTE: Part of the ContractResolver interface.
func (h *htlcSuccessResolver) IsResolved() bool {
	return h.resolved
}

// Encode writes an encoded version of the ContractResolver into the passed
// Writer.
//
// NOTE: Part of the ContractResolver interface.
func (h *htlcSuccessResolver) Encode(w io.Writer) error {
	// First we'll encode our inner HTLC resolution.
	if err := encodeIncomingResolution(w, &h.htlcResolution); err != nil {
		return err
	}

	// Next, we'll write out the fields that are specified to the contract
	// resolver.
	if err := binary.Write(w, endian, h.outputIncubating); err != nil {
		return err
	}
	if err := binary.Write(w, endian, h.resolved); err != nil {
		return err
	}
	if err := binary.Write(w, endian, h.broadcastHeight); err != nil {
		return err
	}
	if _, err := w.Write(h.payHash[:]); err != nil {
		return err
	}

	return nil
}

// Decode attempts to decode an encoded ContractResolver from the passed Reader
// instance, returning an active ContractResolver instance.
//
// NOTE: Part of the ContractResolver interface.
func (h *htlcSuccessResolver) Decode(r io.Reader) error {
	// First we'll decode our inner HTLC resolution.
	if err := decodeIncomingResolution(r, &h.htlcResolution); err != nil {
		return err
	}

	// Next, we'll read all the fields that are specified to the contract
	// resolver.
	if err := binary.Read(r, endian, &h.outputIncubating); err != nil {
		return err
	}
	if err := binary.Read(r, endian, &h.resolved); err != nil {
		return err
	}
	if err := binary.Read(r, endian, &h.broadcastHeight); err != nil {
		return err
	}
	if _, err := io.ReadFull(r, h.payHash[:]); err != nil {
		return err
	}

	return nil
}

// AttachResolverKit should be called once a resolved is successfully decoded
// from its stored format. This struct delivers a generic tool kit that
// resolvers need to complete their duty.
//
// NOTE: Part of the ContractResolver interface.
func (h *htlcSuccessResolver) AttachResolverKit(r ResolverKit) {
	h.ResolverKit = r
}

// A compile time assertion to ensure htlcSuccessResolver meets the
// ContractResolver interface.
var _ ContractResolver = (*htlcSuccessResolver)(nil)

// htlcOutgoingContestResolver is a ContractResolver that's able to resolve an
// outgoing HTLC that is still contested. An HTLC is still contested, if at the
// time that we broadcast the commitment transaction, it isn't able to be fully
// resolved. In this case, we'll either wait for the HTLC to timeout, or for
// us to learn of the preimage.
type htlcOutgoingContestResolver struct {
	// htlcTimeoutResolver is the inner solver that this resolver may turn
	// into. This only happens if the HTLC expires on-chain.
	htlcTimeoutResolver
}

// Resolve commences the resolution of this contract. As this contract hasn't
// yet timed out, we'll wait for one of two things to happen
//
//   1. The HTLC expires. In this case, we'll sweep the funds and send a clean
//      up cancel message to outside sub-systems.
//
//   2. The remote party sweeps this HTLC on-chain, in which case we'll add the
//      pre-image to our global cache, then send a clean up settle message
//      backwards.
//
// When either of these two things happens, we'll create a new resolver which
// is able to handle the final resolution of the contract. We're only the pivot
// point.
func (h *htlcOutgoingContestResolver) Resolve() (ContractResolver, error) {
	// If we're already full resolved, then we don't have anything further
	// to do.
	if h.resolved {
		return nil, nil
	}

	// claimCleanUp is a helper function that's called once the HTLC output
	// is spent by the remote party. It'll extract the preimage, add it to
	// the global cache, and finally send the appropriate clean up message.
	claimCleanUp := func(commitSpend *chainntnfs.SpendDetail) (ContractResolver, error) {
		// Depending on if this is our commitment or not, then we'll be
		// looking for a different witness pattern.
		spenderIndex := commitSpend.SpenderInputIndex
		spendingInput := commitSpend.SpendingTx.TxIn[spenderIndex]

		log.Infof("%T(%v): extracting preimage! remote party spent "+
			"HTLC with tx=%v", h, h.htlcResolution.ClaimOutpoint,
			spew.Sdump(commitSpend.SpendingTx))

		// If this is the remote party's commitment, then we'll be
		// looking for them to spend using the second-level success
		// transaction.
		var preimage [32]byte
		if h.htlcResolution.SignedTimeoutTx == nil {
			// The witness stack when the remote party sweeps the
			// output to them looks like:
			//
			//  * <sender sig> <recvr sig> <preimage> <witness script>
			copy(preimage[:], spendingInput.Witness[3])
		} else {
			// Otherwise, they'll be spending directly from our
			// commitment output. In which case the witness stack
			// looks like:
			//
			//  * <sig> <preimage> <witness script>
			copy(preimage[:], spendingInput.Witness[1])
		}

		log.Infof("%T(%v): extracting preimage=%x from on-chain "+
			"spend!", h, h.htlcResolution.ClaimOutpoint, preimage[:])

		// With the preimage obtained, we can now add it to the global
		// cache.
		if err := h.PreimageDB.AddPreimage(preimage[:]); err != nil {
			log.Errorf("%T(%v): unable to add witness to cache",
				h, h.htlcResolution.ClaimOutpoint)
		}

		// Finally, we'll send the clean up message, mark ourselves as
		// resolved, then exit.
		if err := h.DeliverResolutionMsg(ResolutionMsg{
			SourceChan: h.ShortChanID,
			HtlcIndex:  h.htlcIndex,
			PreImage:   &preimage,
		}); err != nil {
			return nil, err
		}
		h.resolved = true
		return nil, h.Checkpoint(h)
	}

	// Otherwise, we'll watch for two external signals to decide if we'll
	// morph into another resolver, or fully resolve the contract.

	// The output we'll be watching for is the *direct* spend from the HTLC
	// output. If this isn't our commitment transaction, it'll be right on
	// the resolution. Otherwise, we fetch this pointer from the input of
	// the time out transaction.
	var (
		outPointToWatch wire.OutPoint
		scriptToWatch   []byte
		err             error
	)
	if h.htlcResolution.SignedTimeoutTx == nil {
		outPointToWatch = h.htlcResolution.ClaimOutpoint
		scriptToWatch = h.htlcResolution.SweepSignDesc.Output.PkScript
	} else {
		// If this is the remote party's commitment, then we'll need to
		// grab watch the output that our timeout transaction points
		// to. We can directly grab the outpoint, then also extract the
		// witness script (the last element of the witness stack) to
		// re-construct the pkScipt we need to watch.
		outPointToWatch = h.htlcResolution.SignedTimeoutTx.TxIn[0].PreviousOutPoint
		witness := h.htlcResolution.SignedTimeoutTx.TxIn[0].Witness
		scriptToWatch, err = lnwallet.WitnessScriptHash(
			witness[len(witness)-1],
		)
		if err != nil {
			return nil, err
		}
	}

	// First, we'll register for a spend notification for this output. If
	// the remote party sweeps with the pre-image, we'll be notified.
	spendNtfn, err := h.Notifier.RegisterSpendNtfn(
		&outPointToWatch, scriptToWatch, h.broadcastHeight,
	)
	if err != nil {
		return nil, err
	}

	// We'll quickly check to see if the output has already been spent.
	select {
	// If the output has already been spent, then we can stop early and
	// sweep the pre-image from the output.
	case commitSpend, ok := <-spendNtfn.Spend:
		if !ok {
			return nil, fmt.Errorf("quitting")
		}

		// TODO(roasbeef): Checkpoint?
		return claimCleanUp(commitSpend)

	// If it hasn't, then we'll watch for both the expiration, and the
	// sweeping out this output.
	default:
	}

	// We'll check the current height, if the HTLC has already expired,
	// then we'll morph immediately into a resolver that can sweep the
	// HTLC.
	//
	// TODO(roasbeef): use grace period instead?
	_, currentHeight, err := h.ChainIO.GetBestBlock()
	if err != nil {
		return nil, err
	}

	// If the current height is >= expiry-1, then a spend will be valid to
	// be included in the next block, and we can immediately return the
	// resolver.
<<<<<<< HEAD
=======
	//
	// TODO(joostjager): Statement above may not be valid. For CLTV locks,
	// the expiry value is the last _invalid_ block. The likely reason that
	// this does not create a problem, is that utxonursery is checking the
	// expiry again (in the proper way). Same holds for minus one operation
	// below.
	//
	// Source:
	// https://github.com/btcsuite/btcd/blob/991d32e72fe84d5fbf9c47cd604d793a0cd3a072/blockchain/validate.go#L154

>>>>>>> b07499f2
	if uint32(currentHeight) >= h.htlcResolution.Expiry-1 {
		log.Infof("%T(%v): HTLC has expired (height=%v, expiry=%v), "+
			"transforming into timeout resolver", h,
			h.htlcResolution.ClaimOutpoint, currentHeight,
			h.htlcResolution.Expiry)
		return &h.htlcTimeoutResolver, nil
	}

	// If we reach this point, then we can't fully act yet, so we'll await
	// either of our signals triggering: the HTLC expires, or we learn of
	// the preimage.
	blockEpochs, err := h.Notifier.RegisterBlockEpochNtfn(nil)
	if err != nil {
		return nil, err
	}
	defer blockEpochs.Cancel()

	for {
		select {

		// A new block has arrived, we'll check to see if this leads to
		// HTLC expiration.
		case newBlock, ok := <-blockEpochs.Epochs:
			if !ok {
				return nil, fmt.Errorf("quitting")
			}

			// If this new height expires the HTLC, then we can
			// exit early and create a resolver that's capable of
			// handling the time locked output.
			newHeight := uint32(newBlock.Height)
			if newHeight >= h.htlcResolution.Expiry-1 {
				log.Infof("%T(%v): HTLC has expired "+
					"(height=%v, expiry=%v), transforming "+
					"into timeout resolver", h,
					h.htlcResolution.ClaimOutpoint,
					newHeight, h.htlcResolution.Expiry)
				return &h.htlcTimeoutResolver, nil
			}

		// The output has been spent! This means the preimage has been
		// revealed on-chain.
		case commitSpend, ok := <-spendNtfn.Spend:
			if !ok {
				return nil, fmt.Errorf("quitting")
			}

			// The only way this output can be spent by the remote
			// party is by revealing the preimage. So we'll perform
			// our duties to clean up the contract once it has been
			// claimed.
			return claimCleanUp(commitSpend)

		case <-h.Quit:
			return nil, fmt.Errorf("resolver cancelled")
		}
	}
}

// Stop signals the resolver to cancel any current resolution processes, and
// suspend.
//
// NOTE: Part of the ContractResolver interface.
func (h *htlcOutgoingContestResolver) Stop() {
	close(h.Quit)
}

// IsResolved returns true if the stored state in the resolve is fully
// resolved. In this case the target output can be forgotten.
//
// NOTE: Part of the ContractResolver interface.
func (h *htlcOutgoingContestResolver) IsResolved() bool {
	return h.resolved
}

// Encode writes an encoded version of the ContractResolver into the passed
// Writer.
//
// NOTE: Part of the ContractResolver interface.
func (h *htlcOutgoingContestResolver) Encode(w io.Writer) error {
	return h.htlcTimeoutResolver.Encode(w)
}

// Decode attempts to decode an encoded ContractResolver from the passed Reader
// instance, returning an active ContractResolver instance.
//
// NOTE: Part of the ContractResolver interface.
func (h *htlcOutgoingContestResolver) Decode(r io.Reader) error {
	return h.htlcTimeoutResolver.Decode(r)
}

// AttachResolverKit should be called once a resolved is successfully decoded
// from its stored format. This struct delivers a generic tool kit that
// resolvers need to complete their duty.
//
// NOTE: Part of the ContractResolver interface.
func (h *htlcOutgoingContestResolver) AttachResolverKit(r ResolverKit) {
	h.ResolverKit = r
}

// A compile time assertion to ensure htlcOutgoingContestResolver meets the
// ContractResolver interface.
var _ ContractResolver = (*htlcOutgoingContestResolver)(nil)

// htlcIncomingContestResolver is a ContractResolver that's able to resolve an
// incoming HTLC that is still contested. An HTLC is still contested, if at the
// time of commitment broadcast, we don't know of the preimage for it yet, and
// it hasn't expired. In this case, we can resolve the HTLC if we learn of the
// preimage, otherwise the remote party will sweep it after it expires.
//
// TODO(roasbeef): just embed the other resolver?
type htlcIncomingContestResolver struct {
	// htlcExpiry is the absolute expiry of this incoming HTLC. We use this
	// value to determine if we can exit early as if the HTLC times out,
	// before we learn of the preimage then we can't claim it on chain
	// successfully.
	htlcExpiry uint32

	// htlcSuccessResolver is the inner resolver that may be utilized if we
	// learn of the preimage.
	htlcSuccessResolver
}

// Resolve attempts to resolve this contract. As we don't yet know of the
// preimage for the contract, we'll wait for one of two things to happen:
//
//   1. We learn of the preimage! In this case, we can sweep the HTLC incoming
//      and ensure that if this was a multi-hop HTLC we are made whole. In this
//      case, an additional ContractResolver will be returned to finish the
//      job.
//
//   2. The HTLC expires. If this happens, then the contract is fully resolved
//      as we have no remaining actions left at our disposal.
//
// NOTE: Part of the ContractResolver interface.
func (h *htlcIncomingContestResolver) Resolve() (ContractResolver, error) {
	// If we're already full resolved, then we don't have anything further
	// to do.
	if h.resolved {
		return nil, nil
	}

	// We'll first check if this HTLC has been timed out, if so, we can
	// return now and mark ourselves as resolved.
	_, currentHeight, err := h.ChainIO.GetBestBlock()
	if err != nil {
		return nil, err
	}

	// If we're past the point of expiry of the HTLC, then at this point
	// the sender can sweep it, so we'll end our lifetime.
	if uint32(currentHeight) >= h.htlcExpiry {
		// TODO(roasbeef): should also somehow check if outgoing is
		// resolved or not
		//  * may need to hook into the circuit map
		//  * can't timeout before the outgoing has been

		log.Infof("%T(%v): HTLC has timed out (expiry=%v, height=%v), "+
			"abandoning", h, h.htlcResolution.ClaimOutpoint,
			h.htlcExpiry, currentHeight)
		h.resolved = true
		return nil, h.Checkpoint(h)
	}

	// applyPreimage is a helper function that will populate our internal
	// resolver with the preimage we learn of. This should be called once
	// the preimage is revealed so the inner resolver can properly complete
	// its duties.
	applyPreimage := func(preimage []byte) {
		copy(h.htlcResolution.Preimage[:], preimage)

		log.Infof("%T(%v): extracted preimage=%x from beacon!", h,
			h.htlcResolution.ClaimOutpoint, preimage[:])

		// If this our commitment transaction, then we'll need to
		// populate the witness for the second-level HTLC transaction.
		if h.htlcResolution.SignedSuccessTx != nil {
			// Within the witness for the success transaction, the
			// preimage is the 4th element as it looks like:
			//
			//  * <sender sig> <recvr sig> <preimage> <witness script>
			//
			// We'll populate it within the witness, as since this
			// was a "contest" resolver, we didn't yet know of the
			// preimage.
			h.htlcResolution.SignedSuccessTx.TxIn[0].Witness[3] = preimage[:]
		}

		copy(h.htlcResolution.Preimage[:], preimage[:])
	}

	// If the HTLC hasn't expired yet, then we may still be able to claim
	// it if we learn of the pre-image, so we'll subscribe to the preimage
	// database to see if it turns up, or the HTLC times out.
	//
	// NOTE: This is done BEFORE opportunistically querying the db, to
	// ensure the preimage can't be delivered between querying and
	// registering for the preimage subscription.
	preimageSubscription := h.PreimageDB.SubscribeUpdates()
	blockEpochs, err := h.Notifier.RegisterBlockEpochNtfn(nil)
	if err != nil {
		return nil, err
	}
	defer func() {
		preimageSubscription.CancelSubscription()
		blockEpochs.Cancel()
	}()

	// With the epochs and preimage subscriptions initialized, we'll query
	// to see if we already know the preimage.
	preimage, ok := h.PreimageDB.LookupPreimage(h.payHash[:])
	if ok {
		// If we do, then this means we can claim the HTLC!  However,
		// we don't know how to ourselves, so we'll return our inner
		// resolver which has the knowledge to do so.
		applyPreimage(preimage[:])
		return &h.htlcSuccessResolver, nil
	}

	for {

		select {
		case preimage := <-preimageSubscription.WitnessUpdates:
			// If this isn't our preimage, then we'll continue
			// onwards.
			newHash := sha256.Sum256(preimage)
			preimageMatches := bytes.Equal(newHash[:], h.payHash[:])
			if !preimageMatches {
				continue
			}

			// Otherwise, we've learned of the preimage! We'll add
			// this information to our inner resolver, then return
			// it so it can continue contract resolution.
			applyPreimage(preimage)
			return &h.htlcSuccessResolver, nil

		case newBlock, ok := <-blockEpochs.Epochs:
			if !ok {
				return nil, fmt.Errorf("quitting")
			}

			// If this new height expires the HTLC, then this means
			// we never found out the preimage, so we can mark
			// resolved and
			// exit.
			newHeight := uint32(newBlock.Height)
			if newHeight >= h.htlcExpiry {
				log.Infof("%T(%v): HTLC has timed out "+
					"(expiry=%v, height=%v), abandoning", h,
					h.htlcResolution.ClaimOutpoint,
					h.htlcExpiry, currentHeight)
				h.resolved = true
				return nil, h.Checkpoint(h)
			}

		case <-h.Quit:
			return nil, fmt.Errorf("resolver stopped")
		}
	}
}

// Stop signals the resolver to cancel any current resolution processes, and
// suspend.
//
// NOTE: Part of the ContractResolver interface.
func (h *htlcIncomingContestResolver) Stop() {
	close(h.Quit)
}

// IsResolved returns true if the stored state in the resolve is fully
// resolved. In this case the target output can be forgotten.
//
// NOTE: Part of the ContractResolver interface.
func (h *htlcIncomingContestResolver) IsResolved() bool {
	return h.resolved
}

// Encode writes an encoded version of the ContractResolver into the passed
// Writer.
//
// NOTE: Part of the ContractResolver interface.
func (h *htlcIncomingContestResolver) Encode(w io.Writer) error {
	// We'll first write out the one field unique to this resolver.
	if err := binary.Write(w, endian, h.htlcExpiry); err != nil {
		return err
	}

	// Then we'll write out our internal resolver.
	return h.htlcSuccessResolver.Encode(w)
}

// Decode attempts to decode an encoded ContractResolver from the passed Reader
// instance, returning an active ContractResolver instance.
//
// NOTE: Part of the ContractResolver interface.
func (h *htlcIncomingContestResolver) Decode(r io.Reader) error {
	// We'll first read the one field unique to this resolver.
	if err := binary.Read(r, endian, &h.htlcExpiry); err != nil {
		return err
	}

	// Then we'll decode our internal resolver.
	return h.htlcSuccessResolver.Decode(r)
}

// AttachResolverKit should be called once a resolved is successfully decoded
// from its stored format. This struct delivers a generic tool kit that
// resolvers need to complete their duty.
//
// NOTE: Part of the ContractResolver interface.
func (h *htlcIncomingContestResolver) AttachResolverKit(r ResolverKit) {
	h.ResolverKit = r
}

// A compile time assertion to ensure htlcIncomingContestResolver meets the
// ContractResolver interface.
var _ ContractResolver = (*htlcIncomingContestResolver)(nil)

// commitSweepResolver is a resolver that will attempt to sweep the commitment
// output paying to us, in the case that the remote party broadcasts their
// version of the commitment transaction. We can sweep this output immediately,
// as it doesn't have a time-lock delay.
type commitSweepResolver struct {
	// commitResolution contains all data required to successfully sweep
	// this HTLC on-chain.
	commitResolution lnwallet.CommitOutputResolution

	// resolved reflects if the contract has been fully resolved or not.
	resolved bool

	// broadcastHeight is the height that the original contract was
	// broadcast to the main-chain at. We'll use this value to bound any
	// historical queries to the chain for spends/confirmations.
	broadcastHeight uint32

	// chanPoint is the channel point of the original contract.
	chanPoint wire.OutPoint

	// sweepTx is the fully signed transaction which when broadcast, will
	// sweep the commitment output into an output under control by the
	// source wallet.
	sweepTx *wire.MsgTx

	ResolverKit
}

// ResolverKey returns an identifier which should be globally unique for this
// particular resolver within the chain the original contract resides within.
func (c *commitSweepResolver) ResolverKey() []byte {
	key := newResolverID(c.commitResolution.SelfOutPoint)
	return key[:]
}

// Resolve instructs the contract resolver to resolve the output on-chain. Once
// the output has been *fully* resolved, the function should return immediately
// with a nil ContractResolver value for the first return value.  In the case
// that the contract requires further resolution, then another resolve is
// returned.
//
// NOTE: This function MUST be run as a goroutine.
func (c *commitSweepResolver) Resolve() (ContractResolver, error) {
	// If we're already resolved, then we can exit early.
	if c.resolved {
		return nil, nil
	}

	// First, we'll register for a notification once the commitment output
	// itself has been confirmed.
	//
	// TODO(roasbeef): instead sweep asap if remote commit? yeh
	commitTXID := c.commitResolution.SelfOutPoint.Hash
	sweepScript := c.commitResolution.SelfOutputSignDesc.Output.PkScript
	confNtfn, err := c.Notifier.RegisterConfirmationsNtfn(
		&commitTXID, sweepScript, 1, c.broadcastHeight,
	)
	if err != nil {
		return nil, err
	}

	log.Debugf("%T(%v): waiting for commit tx to confirm", c, c.chanPoint)

	select {
	case _, ok := <-confNtfn.Confirmed:
		if !ok {
			return nil, fmt.Errorf("quitting")
		}

	case <-c.Quit:
		return nil, fmt.Errorf("quitting")
	}

	// TODO(roasbeef): checkpoint tx confirmed?

	// We're dealing with our commitment transaction if the delay on the
	// resolution isn't zero.
	isLocalCommitTx := c.commitResolution.MaturityDelay != 0

	switch {
	// If the sweep transaction isn't already generated, and the remote
	// party broadcast the commitment transaction then we'll create it now.
	case c.sweepTx == nil && !isLocalCommitTx:
<<<<<<< HEAD
		// Now that the commitment transaction has confirmed, we'll
		// craft a transaction to sweep this output into the wallet.
		signDesc := c.commitResolution.SelfOutputSignDesc

		// First, we'll estimate the total weight so we can compute
		// fees properly. We'll use a lax estimate, as this output is
		// in no immediate danger.
		feePerKw, err := c.FeeEstimator.EstimateFeePerKW(6)
		if err != nil {
			return nil, err
		}

		log.Debugf("%T(%v): using %v sat/kw for sweep tx", c,
			c.chanPoint, int64(feePerKw))

		totalWeight := (&lnwallet.TxWeightEstimator{}).
			AddP2WKHInput().
			AddP2WKHOutput().Weight()
		totalFees := feePerKw.FeeForWeight(int64(totalWeight))
		sweepAmt := signDesc.Output.Value - int64(totalFees)
=======
		// As we haven't already generated the sweeping transaction,
		// we'll now craft an input with all the information required
		// to create a fully valid sweeping transaction to recover
		// these coins.
		input := sweep.MakeBaseInput(
			&c.commitResolution.SelfOutPoint,
			lnwallet.CommitmentNoDelay,
			&c.commitResolution.SelfOutputSignDesc,
		)
>>>>>>> b07499f2

		// With out input constructed, we'll now request that the
		// sweeper construct a valid sweeping transaction for this
		// input.
		//
		// TODO: Set tx lock time to current block height instead of
		// zero. Will be taken care of once sweeper implementation is
		// complete.
		c.sweepTx, err = c.Sweeper.CreateSweepTx(
			[]sweep.Input{&input}, sweepConfTarget, 0,
		)
		if err != nil {
			return nil, err
		}

		log.Infof("%T(%v): sweeping commit output with tx=%v", c,
			c.chanPoint, spew.Sdump(c.sweepTx))

		// With the sweep transaction constructed, we'll now Checkpoint
		// our state.
		if err := c.Checkpoint(c); err != nil {
			log.Errorf("unable to Checkpoint: %v", err)
			return nil, err
		}

		// With the sweep transaction checkpointed, we'll now publish
		// the transaction. Upon restart, the resolver will immediately
		// take the case below since the sweep tx is checkpointed.
		err := c.PublishTx(c.sweepTx)
		if err != nil && err != lnwallet.ErrDoubleSpend {
			log.Errorf("%T(%v): unable to publish sweep tx: %v",
				c, c.chanPoint, err)
			return nil, err
		}

	// If the sweep transaction has been generated, and the remote party
	// broadcast the commit transaction, we'll republish it for reliability
	// to ensure it confirms. The resolver will enter this case after
	// checkpointing in the case above, ensuring we reliably on restarts.
	case c.sweepTx != nil && !isLocalCommitTx:
		err := c.PublishTx(c.sweepTx)
		if err != nil && err != lnwallet.ErrDoubleSpend {
			log.Errorf("%T(%v): unable to publish sweep tx: %v",
				c, c.chanPoint, err)
			return nil, err
		}

	// Otherwise, this is our commitment transaction, So we'll obtain the
	// sweep transaction once the commitment output has been spent.
	case c.sweepTx == nil && isLocalCommitTx:
		// Otherwise, if we're dealing with our local commitment
		// transaction, then the output we need to sweep has been sent
		// to the nursery for incubation. In this case, we'll wait
		// until the commitment output has been spent.
		spendNtfn, err := c.Notifier.RegisterSpendNtfn(
			&c.commitResolution.SelfOutPoint,
			c.commitResolution.SelfOutputSignDesc.Output.PkScript,
			c.broadcastHeight,
		)
		if err != nil {
			return nil, err
		}

		log.Infof("%T(%v): waiting for commit output to be swept", c,
			c.chanPoint)

		select {
		case commitSpend, ok := <-spendNtfn.Spend:
			if !ok {
				return nil, fmt.Errorf("quitting")
			}

			// Once we detect the commitment output has been spent,
			// we'll extract the spending transaction itself, as we
			// now consider this to be our sweep transaction.
			c.sweepTx = commitSpend.SpendingTx

			log.Infof("%T(%v): commit output swept by txid=%v",
				c, c.chanPoint, c.sweepTx.TxHash())

			if err := c.Checkpoint(c); err != nil {
				log.Errorf("unable to Checkpoint: %v", err)
				return nil, err
			}
		case <-c.Quit:
			return nil, fmt.Errorf("quitting")
		}
	}

	log.Infof("%T(%v): waiting for commit sweep txid=%v conf", c, c.chanPoint,
		c.sweepTx.TxHash())

	// Now we'll wait until the sweeping transaction has been fully
	// confirmed.  Once it's confirmed, we can mark this contract resolved.
	sweepTXID := c.sweepTx.TxHash()
	sweepingScript := c.sweepTx.TxOut[0].PkScript
	confNtfn, err = c.Notifier.RegisterConfirmationsNtfn(
		&sweepTXID, sweepingScript, 1, c.broadcastHeight,
	)
	if err != nil {
		return nil, err
	}
	select {
	case confInfo, ok := <-confNtfn.Confirmed:
		if !ok {
			return nil, fmt.Errorf("quitting")
		}

		log.Infof("ChannelPoint(%v) commit tx is fully resolved, at height: %v",
			c.chanPoint, confInfo.BlockHeight)

	case <-c.Quit:
		return nil, fmt.Errorf("quitting")
	}

	// Once the transaction has received a sufficient number of
	// confirmations, we'll mark ourselves as fully resolved and exit.
	c.resolved = true
	return nil, c.Checkpoint(c)
}

// Stop signals the resolver to cancel any current resolution processes, and
// suspend.
//
// NOTE: Part of the ContractResolver interface.
func (c *commitSweepResolver) Stop() {
	close(c.Quit)
}

// IsResolved returns true if the stored state in the resolve is fully
// resolved. In this case the target output can be forgotten.
//
// NOTE: Part of the ContractResolver interface.
func (c *commitSweepResolver) IsResolved() bool {
	return c.resolved
}

// Encode writes an encoded version of the ContractResolver into the passed
// Writer.
//
// NOTE: Part of the ContractResolver interface.
func (c *commitSweepResolver) Encode(w io.Writer) error {
	if err := encodeCommitResolution(w, &c.commitResolution); err != nil {
		return err
	}

	if err := binary.Write(w, endian, c.resolved); err != nil {
		return err
	}
	if err := binary.Write(w, endian, c.broadcastHeight); err != nil {
		return err
	}
	if _, err := w.Write(c.chanPoint.Hash[:]); err != nil {
		return err
	}
	err := binary.Write(w, endian, c.chanPoint.Index)
	if err != nil {
		return err
	}

	if c.sweepTx != nil {
		return c.sweepTx.Serialize(w)
	}

	return nil
}

// Decode attempts to decode an encoded ContractResolver from the passed Reader
// instance, returning an active ContractResolver instance.
//
// NOTE: Part of the ContractResolver interface.
func (c *commitSweepResolver) Decode(r io.Reader) error {
	if err := decodeCommitResolution(r, &c.commitResolution); err != nil {
		return err
	}

	if err := binary.Read(r, endian, &c.resolved); err != nil {
		return err
	}
	if err := binary.Read(r, endian, &c.broadcastHeight); err != nil {
		return err
	}
	_, err := io.ReadFull(r, c.chanPoint.Hash[:])
	if err != nil {
		return err
	}
	err = binary.Read(r, endian, &c.chanPoint.Index)
	if err != nil {
		return err
	}

	txBytes, err := ioutil.ReadAll(r)
	if err != nil {
		return err
	}

	if len(txBytes) == 0 {
		return nil
	}

	txReader := bytes.NewReader(txBytes)
	tx := &wire.MsgTx{}
	if err := tx.Deserialize(txReader); err != nil {
		return nil
	}

	c.sweepTx = tx
	return nil
}

// AttachResolverKit should be called once a resolved is successfully decoded
// from its stored format. This struct delivers a generic tool kit that
// resolvers need to complete their duty.
//
// NOTE: Part of the ContractResolver interface.
func (c *commitSweepResolver) AttachResolverKit(r ResolverKit) {
	c.ResolverKit = r
}

// A compile time assertion to ensure commitSweepResolver meets the
// ContractResolver interface.
var _ ContractResolver = (*commitSweepResolver)(nil)<|MERGE_RESOLUTION|>--- conflicted
+++ resolved
@@ -8,12 +8,8 @@
 	"io"
 	"io/ioutil"
 
-<<<<<<< HEAD
-	"github.com/btcsuite/btcd/txscript"
-=======
 	"github.com/lightningnetwork/lnd/sweep"
 
->>>>>>> b07499f2
 	"github.com/btcsuite/btcd/wire"
 	"github.com/davecgh/go-spew/spew"
 	"github.com/lightningnetwork/lnd/chainntnfs"
@@ -468,52 +464,6 @@
 				h.htlcResolution.Preimage[:],
 			)
 
-<<<<<<< HEAD
-			// With our address obtained, we'll query for an
-			// estimate to be confirmed at ease.
-			//
-			// TODO(roasbeef): signal up if fee would be too large
-			// to sweep singly, need to batch
-			feePerKw, err := h.FeeEstimator.EstimateFeePerKW(6)
-			if err != nil {
-				return nil, err
-			}
-
-			log.Debugf("%T(%x): using %v sat/kw to sweep htlc"+
-				"incoming+remote htlc confirmed", h,
-				h.payHash[:], int64(feePerKw))
-
-			// Using a weight estimator, we'll compute the total
-			// fee required, and from that the value we'll end up
-			// with.
-			totalWeight := (&lnwallet.TxWeightEstimator{}).
-				AddWitnessInput(lnwallet.OfferedHtlcSuccessWitnessSize).
-				AddP2WKHOutput().Weight()
-			totalFees := feePerKw.FeeForWeight(int64(totalWeight))
-			sweepAmt := h.htlcResolution.SweepSignDesc.Output.Value -
-				int64(totalFees)
-
-			// With the fee computation finished, we'll now
-			// construct the sweep transaction.
-			htlcPoint := h.htlcResolution.ClaimOutpoint
-			h.sweepTx = wire.NewMsgTx(2)
-			h.sweepTx.AddTxIn(&wire.TxIn{
-				PreviousOutPoint: htlcPoint,
-			})
-			h.sweepTx.AddTxOut(&wire.TxOut{
-				PkScript: addr,
-				Value:    sweepAmt,
-			})
-
-			// With the transaction fully assembled, we can now
-			// generate a valid witness for the transaction.
-			h.htlcResolution.SweepSignDesc.SigHashes = txscript.NewTxSigHashes(
-				h.sweepTx,
-			)
-			h.sweepTx.TxIn[0].Witness, err = lnwallet.SenderHtlcSpendRedeem(
-				h.Signer, &h.htlcResolution.SweepSignDesc, h.sweepTx,
-				h.htlcResolution.Preimage[:],
-=======
 			// With the input created, we can now generate the full
 			// sweep transaction, that we'll use to move these
 			// coins back into the backing wallet.
@@ -524,7 +474,6 @@
 			var err error
 			h.sweepTx, err = h.Sweeper.CreateSweepTx(
 				[]sweep.Input{&input}, sweepConfTarget, 0,
->>>>>>> b07499f2
 			)
 			if err != nil {
 				return nil, err
@@ -885,8 +834,6 @@
 	// If the current height is >= expiry-1, then a spend will be valid to
 	// be included in the next block, and we can immediately return the
 	// resolver.
-<<<<<<< HEAD
-=======
 	//
 	// TODO(joostjager): Statement above may not be valid. For CLTV locks,
 	// the expiry value is the last _invalid_ block. The likely reason that
@@ -897,7 +844,6 @@
 	// Source:
 	// https://github.com/btcsuite/btcd/blob/991d32e72fe84d5fbf9c47cd604d793a0cd3a072/blockchain/validate.go#L154
 
->>>>>>> b07499f2
 	if uint32(currentHeight) >= h.htlcResolution.Expiry-1 {
 		log.Infof("%T(%v): HTLC has expired (height=%v, expiry=%v), "+
 			"transforming into timeout resolver", h,
@@ -1300,28 +1246,6 @@
 	// If the sweep transaction isn't already generated, and the remote
 	// party broadcast the commitment transaction then we'll create it now.
 	case c.sweepTx == nil && !isLocalCommitTx:
-<<<<<<< HEAD
-		// Now that the commitment transaction has confirmed, we'll
-		// craft a transaction to sweep this output into the wallet.
-		signDesc := c.commitResolution.SelfOutputSignDesc
-
-		// First, we'll estimate the total weight so we can compute
-		// fees properly. We'll use a lax estimate, as this output is
-		// in no immediate danger.
-		feePerKw, err := c.FeeEstimator.EstimateFeePerKW(6)
-		if err != nil {
-			return nil, err
-		}
-
-		log.Debugf("%T(%v): using %v sat/kw for sweep tx", c,
-			c.chanPoint, int64(feePerKw))
-
-		totalWeight := (&lnwallet.TxWeightEstimator{}).
-			AddP2WKHInput().
-			AddP2WKHOutput().Weight()
-		totalFees := feePerKw.FeeForWeight(int64(totalWeight))
-		sweepAmt := signDesc.Output.Value - int64(totalFees)
-=======
 		// As we haven't already generated the sweeping transaction,
 		// we'll now craft an input with all the information required
 		// to create a fully valid sweeping transaction to recover
@@ -1331,7 +1255,6 @@
 			lnwallet.CommitmentNoDelay,
 			&c.commitResolution.SelfOutputSignDesc,
 		)
->>>>>>> b07499f2
 
 		// With out input constructed, we'll now request that the
 		// sweeper construct a valid sweeping transaction for this
