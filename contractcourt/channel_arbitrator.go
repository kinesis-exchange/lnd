--- conflicted
+++ resolved
@@ -264,11 +264,7 @@
 
 	// If the channel has been marked pending close in the database, and we
 	// haven't transitioned the state machine to StateContractClosed (or a
-<<<<<<< HEAD
-	// suceeding state), then a state transition most likely failed. We'll
-=======
 	// succeeding state), then a state transition most likely failed. We'll
->>>>>>> b07499f2
 	// try to recover from this by manually advancing the state by setting
 	// the corresponding close trigger.
 	trigger := chainTrigger
@@ -1534,11 +1530,7 @@
 			// logged, we can safely close the channel. After this
 			// succeeds we won't be getting chain events anymore,
 			// so we must make sure we can recover on restart after
-<<<<<<< HEAD
-			// it is marked closed. If the next state transation
-=======
 			// it is marked closed. If the next state transition
->>>>>>> b07499f2
 			// fails, we'll start up in the prior state again, and
 			// we won't be longer getting chain events. In this
 			// case we must manually re-trigger the state
@@ -1601,11 +1593,7 @@
 			// logged, we can safely close the channel. After this
 			// succeeds we won't be getting chain events anymore,
 			// so we must make sure we can recover on restart after
-<<<<<<< HEAD
-			// it is marked closed. If the next state transation
-=======
 			// it is marked closed. If the next state transition
->>>>>>> b07499f2
 			// fails, we'll start up in the prior state again, and
 			// we won't be longer getting chain events. In this
 			// case we must manually re-trigger the state
