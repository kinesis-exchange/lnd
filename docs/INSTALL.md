--- conflicted
+++ resolved
@@ -69,13 +69,9 @@
 make && make install
 ```
 
-<<<<<<< HEAD
-For Windows WSL users, make will need to be referenced directly via /usr/bin/make/, or alternatively by wrapping quotation marks around make, like so:
-=======
 For Windows WSL users, make will need to be referenced directly via
 /usr/bin/make/, or alternatively by wrapping quotation marks around make,
 like so:
->>>>>>> b07499f2
 
 ```
 /usr/bin/make && /usr/bin/make install
@@ -348,14 +344,8 @@
 Notice the `[Bitcoin]` section. This section houses the parameters for the
 Bitcoin chain. `lnd` also supports Litecoin testnet4 (but not both BTC and LTC
 at the same time), so when working with Litecoin be sure to set to parameters
-<<<<<<< HEAD
-for Litecoin accordingly. For node configuration, the sections are called
-`[Btcd]`, `[Bitcoind]`, `[Neutrino]`, `[Ltcd]`, and `[Litecoind]` depending on
-which chain and node type you're using.
-=======
 for Litecoin accordingly. See a more detailed sample config file available
 [here](https://github.com/lightningnetwork/lnd/blob/master/sample-lnd.conf)
 and explore the other sections for node configuration, including `[Btcd]`,
 `[Bitcoind]`, `[Neutrino]`, `[Ltcd]`, and `[Litecoind]` depending on which
-chain and node type you're using.
->>>>>>> b07499f2
+chain and node type you're using.