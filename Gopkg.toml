[[override]]
  name = "github.com/aead/siphash"
  revision = "83563a290f60225eb120d724600b9690c3fb536f"

[[constraint]]
  name = "github.com/btcsuite/btclog"
  revision = "84c8d2346e9fc8c7b947e243b9c24e6df9fd206a"

[[constraint]]
  name = "github.com/coreos/bbolt"
  revision = "4f5275f4ebbf6fe7cb772de987fa96ee674460a7"

[[constraint]]
  name = "github.com/davecgh/go-spew"
  revision = "8991bc29aa16c548c550c7ff78260e27b9ab7c73"

[[constraint]]
  name = "github.com/go-errors/errors"
  revision = "a6af135bd4e28680facf08a3d206b454abc877a4"

[[constraint]]
  name = "github.com/golang/protobuf"
  revision = "bbd03ef6da3a115852eaf24c8a1c46aeb39aa175"

[[constraint]]
  name = "github.com/grpc-ecosystem/grpc-gateway"
  revision = "f2862b476edcef83412c7af8687c9cd8e4097c0f"

[[constraint]]
  name = "github.com/jackpal/go-nat-pmp"
  revision = "28a68d0c24adce1da43f8df6a57340909ecd7fdd"

[[constraint]]
  name = "github.com/jessevdk/go-flags"
  revision = "f88afde2fa19a30cf50ba4b05b3d13bc6bae3079"

[[constraint]]
  name = "github.com/jrick/logrotate"
  revision = "a93b200c26cbae3bb09dd0dc2c7c7fe1468a034a"

[[constraint]]
  name = "github.com/kkdai/bstream"
  revision = "f391b8402d23024e7c0f624b31267a89998fca95"

[[constraint]]
  name = "github.com/lightninglabs/neutrino"
<<<<<<< HEAD
  revision = "bee0ed11601a4ad0c3b23d462cd71089fc11f2cd"
=======
  revision = "9a42f7df21be82a69f04caa83bce4034dca72764"
>>>>>>> b07499f2

[[constraint]]
  name = "github.com/lightningnetwork/lightning-onion"
  revision = "ac4d9da8f1d67c95f1fafdc65e1a4902d6f5a940"
<<<<<<< HEAD
=======

[[constraint]]
  name = "github.com/ltcsuite/ltcd"
  revision = "cdab10132e8c6e4a3ffd112dba54791946d28906"
>>>>>>> b07499f2

[[constraint]]
  name = "github.com/miekg/dns"
  revision = "79bfde677fa81ff8d27c4330c35bda075d360641"

[[constraint]]
  name = "github.com/NebulousLabs/go-upnp"
  revision = "29b680b06c82d044ebea91bf3069038eb562df2a"

[[constraint]]
  name = "github.com/btcsuite/btcutil"
  revision = "ab6388e0c60ae4834a1f57511e20c17b5f78be4b"

[[constraint]]
  name = "github.com/btcsuite/btcd"
  revision = "79e00513b1011888b1e675157ab89f527f901cae"

[[constraint]]
  name = "github.com/btcsuite/btcwallet"
<<<<<<< HEAD
  revision = "421298df22601db0fe4adb8f4be71b7014324ba9"
=======
  revision = "7ad4f1e81d7831b5b4bc8597fe9db731fbb3be22"
>>>>>>> b07499f2

[[constraint]]
  name = "github.com/tv42/zbase32"
  revision = "501572607d0273fc75b3b261fa4904d63f6ffa0e"

[[constraint]]
  name = "github.com/urfave/cli"
  revision = "1efa31f08b9333f1bd4882d61f9d668a70cd902e"

[[constraint]]
  name = "github.com/Yawning/aez"
  revision = "4dad034d9db2caec23fb8f69b9160ae16f8d46a3"

[[constraint]]
  name = "golang.org/x/crypto"
  revision = "614d502a4dac94afa3a6ce146bd1736da82514c6"

[[constraint]]
  name = "golang.org/x/net"
  revision = "ae89d30ce0c63142b652837da33d782e2b0a9b25"

[[override]]
  name = "golang.org/x/sys"
  revision = "ebe1bf3edb3325c393447059974de898d5133eb8"

[[constraint]]
  name = "golang.org/x/time"
  revision = "fbb02b2291d28baffd63558aa44b4b56f178d650"

[[constraint]]
  name = "google.golang.org/genproto"
  revision = "df60624c1e9b9d2973e889c7a1cff73155da81c4"

[[constraint]]
  name = "google.golang.org/grpc"
  revision = "8dea3dc473e90c8179e519d91302d0597c0ca1d1"

[[override]]
  name = "gopkg.in/errgo.v1"
  revision = "b20caedf0710d0988e92b5f2d76843ad1f231f2d"

[[override]]
  name = "gopkg.in/errgo.v1"
  revision = "b20caedf0710d0988e92b5f2d76843ad1f231f2d"

[[constraint]]
  name = "gopkg.in/macaroon-bakery.v2"
  revision = "94012773d2874a067572bd16d7d11ae02968b47b"

[[constraint]]
  name = "gopkg.in/macaroon.v2"
  revision = "bed2a428da6e56d950bed5b41fcbae3141e5b0d0"

[prune]
  go-tests = true
  unused-packages = true

[[constraint]]
  name = "github.com/ltcsuite/ltcd"
  revision = "01737289d815e0e32c91e55593ba2fbd8d090b2c"<|MERGE_RESOLUTION|>--- conflicted
+++ resolved
@@ -44,22 +44,15 @@
 
 [[constraint]]
   name = "github.com/lightninglabs/neutrino"
-<<<<<<< HEAD
-  revision = "bee0ed11601a4ad0c3b23d462cd71089fc11f2cd"
-=======
   revision = "9a42f7df21be82a69f04caa83bce4034dca72764"
->>>>>>> b07499f2
 
 [[constraint]]
   name = "github.com/lightningnetwork/lightning-onion"
   revision = "ac4d9da8f1d67c95f1fafdc65e1a4902d6f5a940"
-<<<<<<< HEAD
-=======
 
 [[constraint]]
   name = "github.com/ltcsuite/ltcd"
   revision = "cdab10132e8c6e4a3ffd112dba54791946d28906"
->>>>>>> b07499f2
 
 [[constraint]]
   name = "github.com/miekg/dns"
@@ -79,11 +72,7 @@
 
 [[constraint]]
   name = "github.com/btcsuite/btcwallet"
-<<<<<<< HEAD
-  revision = "421298df22601db0fe4adb8f4be71b7014324ba9"
-=======
   revision = "7ad4f1e81d7831b5b4bc8597fe9db731fbb3be22"
->>>>>>> b07499f2
 
 [[constraint]]
   name = "github.com/tv42/zbase32"
@@ -125,10 +114,6 @@
   name = "gopkg.in/errgo.v1"
   revision = "b20caedf0710d0988e92b5f2d76843ad1f231f2d"
 
-[[override]]
-  name = "gopkg.in/errgo.v1"
-  revision = "b20caedf0710d0988e92b5f2d76843ad1f231f2d"
-
 [[constraint]]
   name = "gopkg.in/macaroon-bakery.v2"
   revision = "94012773d2874a067572bd16d7d11ae02968b47b"
@@ -139,8 +124,4 @@
 
 [prune]
   go-tests = true
-  unused-packages = true
-
-[[constraint]]
-  name = "github.com/ltcsuite/ltcd"
-  revision = "01737289d815e0e32c91e55593ba2fbd8d090b2c"+  unused-packages = true