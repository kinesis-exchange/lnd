PKG := github.com/lightningnetwork/lnd
ESCPKG := github.com\/lightningnetwork\/lnd

DEP_PKG := github.com/golang/dep/cmd/dep
BTCD_PKG := github.com/btcsuite/btcd
GLIDE_PKG := github.com/Masterminds/glide
GOVERALLS_PKG := github.com/mattn/goveralls
LINT_PKG := gopkg.in/alecthomas/gometalinter.v2

GO_BIN := ${GOPATH}/bin
DEP_BIN := $(GO_BIN)/dep
BTCD_BIN := $(GO_BIN)/btcd
GLIDE_BIN := $(GO_BIN)/glide
GOVERALLS_BIN := $(GO_BIN)/goveralls
LINT_BIN := $(GO_BIN)/gometalinter.v2

HAVE_DEP := $(shell command -v $(DEP_BIN) 2> /dev/null)
HAVE_BTCD := $(shell command -v $(BTCD_BIN) 2> /dev/null)
HAVE_GLIDE := $(shell command -v $(GLIDE_BIN) 2> /dev/null)
HAVE_GOVERALLS := $(shell command -v $(GOVERALLS_BIN) 2> /dev/null)
HAVE_LINTER := $(shell command -v $(LINT_BIN) 2> /dev/null)

BTCD_DIR :=${GOPATH}/src/$(BTCD_PKG)

COMMIT := $(shell git describe --abbrev=40 --dirty)
LDFLAGS := -ldflags "-X $(PKG)/build.Commit=$(COMMIT)"

GLIDE_COMMIT := 84607742b10f492430762d038e954236bbaf23f7
BTCD_COMMIT := $(shell cat Gopkg.toml | \
		grep -A1 $(BTCD_PKG) | \
		tail -n1 | \
		awk '{ print $$3 }' | \
		tr -d '"')

GOBUILD := go build -v
GOINSTALL := go install -v
GOTEST := go test -v

GOLIST := go list $(PKG)/... | grep -v '/vendor/'
GOLISTCOVER := $(shell go list -f '{{.ImportPath}}' ./... | sed -e 's/^$(ESCPKG)/./')
GOLISTLINT := $(shell go list -f '{{.Dir}}' ./... | grep -v 'lnrpc')

RM := rm -f
CP := cp
MAKE := make
XARGS := xargs -L 1

include make/testing_flags.mk

<<<<<<< HEAD
COVER = for dir in $(GOLISTCOVER); do \
		$(GOTEST) -tags="$(TEST_TAGS)" \
=======
DEV_TAGS := $(if ${tags},$(DEV_TAGS) ${tags},$(DEV_TAGS))
PROD_TAGS := $(if ${tags},$(PROD_TAGS) ${tags},$(PROD_TAGS))

COVER = for dir in $(GOLISTCOVER); do \
		$(GOTEST) -tags="$(DEV_TAGS) $(LOG_TAGS)" \
>>>>>>> b07499f2
			-covermode=count \
			-coverprofile=$$dir/profile.tmp $$dir; \
		\
		if [ $$? != 0 ] ; \
		then \
			exit 1; \
		fi ; \
		\
		if [ -f $$dir/profile.tmp ]; then \
			cat $$dir/profile.tmp | \
				tail -n +2 >> profile.cov; \
			$(RM) $$dir/profile.tmp; \
		fi \
	done

LINT = $(LINT_BIN) \
	--disable-all \
	--enable=gofmt \
	--enable=vet \
	--enable=golint \
	--line-length=72 \
	--deadline=4m $(GOLISTLINT) 2>&1 | \
	grep -v 'ALL_CAPS\|OP_' 2>&1 | \
	tee /dev/stderr

CGO_STATUS_QUO := ${CGO_ENABLED}

GREEN := "\\033[0;32m"
NC := "\\033[0m"
define print
	echo $(GREEN)$1$(NC)
endef

default: scratch

all: scratch check install

# ============
# DEPENDENCIES
# ============

$(DEP_BIN):
	@$(call print, "Fetching dep.")
	go get -u $(DEP_PKG)

$(GLIDE_BIN):
	@$(call print, "Fetching glide.")
	go get -d $(GLIDE_PKG)
	cd ${GOPATH}/src/$(GLIDE_PKG) && ( git checkout $(GLIDE_COMMIT) || ( git fetch --all && git checkout $(GLIDE_COMMIT) ) )
	$(GOINSTALL) $(GLIDE_PKG)

$(GOVERALLS_BIN):
	@$(call print, "Fetching goveralls.")
	go get -u $(GOVERALLS_PKG)

$(LINT_BIN):
	@$(call print, "Fetching gometalinter.v2")
	go get -u $(LINT_PKG)
	$(GOINSTALL) $(LINT_PKG)

dep: $(DEP_BIN)
	@$(call print, "Compiling dependencies.")
	dep ensure -v

$(BTCD_DIR):
	@$(call print, "Fetching btcd.")
	go get -d github.com/btcsuite/btcd

btcd: $(GLIDE_BIN) $(BTCD_DIR)
	@$(call print, "Compiling btcd dependencies.")
	cd $(BTCD_DIR) && ( git checkout $(BTCD_COMMIT) || ( git fetch --all && git checkout $(BTCD_COMMIT) ) ) && glide install
	@$(call print, "Installing btcd and btcctl.")
	$(GOINSTALL) $(BTCD_PKG)
	$(GOINSTALL) $(BTCD_PKG)/cmd/btcctl

# ============
# INSTALLATION
# ============

build:
	@$(call print, "Building debug lnd and lncli.")
<<<<<<< HEAD
	$(GOBUILD) -tags="$(TEST_TAGS) ${tags}" -o lnd-debug $(LDFLAGS) $(PKG)
	$(GOBUILD) -tags="$(TEST_TAGS) ${tags}" -o lncli-debug $(LDFLAGS) $(PKG)/cmd/lncli

install:
	@$(call print, "Installing lnd and lncli.")
	go install -v -tags="${tags}" $(LDFLAGS) $(PKG)
	go install -v -tags="${tags}" $(LDFLAGS) $(PKG)/cmd/lncli
=======
	$(GOBUILD) -tags="$(DEV_TAGS)" -o lnd-debug $(LDFLAGS) $(PKG)
	$(GOBUILD) -tags="$(DEV_TAGS)" -o lncli-debug $(LDFLAGS) $(PKG)/cmd/lncli

install:
	@$(call print, "Installing lnd and lncli.")
	go install -v -tags="$(PROD_TAGS)" $(LDFLAGS) $(PKG)
	go install -v -tags="$(PROD_TAGS)" $(LDFLAGS) $(PKG)/cmd/lncli
>>>>>>> b07499f2

scratch: dep build


# =======
# TESTING
# =======

check: unit itest

itest: btcd build
	@$(call print, "Running integration tests.")
	$(ITEST)

unit: btcd
	@$(call print, "Running unit tests.")
	$(UNIT)

unit-cover:
	@$(call print, "Running unit coverage tests.")
	echo "mode: count" > profile.cov
	$(COVER)
		
unit-race:
	@$(call print, "Running unit race tests.")
	export CGO_ENABLED=1; env GORACE="history_size=7 halt_on_errors=1" $(UNIT_RACE)
	export CGO_ENABLED=$(CGO_STATUS_QUO)

# =============
# FLAKE HUNTING
# =============

flakehunter: build
	@$(call print, "Flake hunting integration tests.")
	while [ $$? -eq 0 ]; do $(ITEST); done

flake-unit:
	@$(call print, "Flake hunting unit tests.")
	GOTRACEBACK=all $(UNIT) -count=1
	while [ $$? -eq 0 ]; do /bin/sh -c "GOTRACEBACK=all $(UNIT) -count=1"; done

# ======
# TRAVIS
# ======

<<<<<<< HEAD
ifeq ($(RACE), false)
=======
ifeq ($(RACE)$(USE_LINT), FALSETRUE)
>>>>>>> b07499f2
travis: dep lint build itest unit-cover $(GOVERALLS_BIN)
	@$(call print, "Sending coverage report.")
	$(GOVERALLS_BIN) -coverprofile=profile.cov -service=travis-ci
endif

<<<<<<< HEAD
ifeq ($(RACE), true)
travis: dep lint btcd unit-race
=======
ifeq ($(RACE)$(USE_LINT), FALSEFALSE)
travis: dep build itest unit-cover $(GOVERALLS_BIN)
	@$(call print, "Sending coverage report.")
	$(GOVERALLS_BIN) -coverprofile=profile.cov -service=travis-ci
>>>>>>> b07499f2
endif

ifeq ($(RACE)$(USE_LINT), TRUETRUE)
travis: dep lint btcd unit-race
endif

ifeq ($(RACE)$(USE_LINT), TRUEFALSE)
travis: dep btcd unit-race
endif

# =========
# UTILITIES
# =========

fmt:
	@$(call print, "Formatting source.")
	$(GOLIST) | $(XARGS) go fmt -x

lint: $(LINT_BIN)
	@$(call print, "Linting source.")
	$(LINT_BIN) --install 1> /dev/null
	test -z "$$($(LINT))"

list:
	@$(call print, "Listing commands.")
	@$(MAKE) -qp | \
		awk -F':' '/^[a-zA-Z0-9][^$$#\/\t=]*:([^=]|$$)/ {split($$1,A,/ /);for(i in A)print A[i]}' | \
		grep -v Makefile | \
		sort

rpc:
	@$(call print, "Compiling protos.")
	cd ./lnrpc; ./gen_protos.sh

clean:
	@$(call print, "Cleaning source.$(NC)")
	$(RM) ./lnd-debug ./lncli-debug
	$(RM) -r ./vendor .vendor-new


.PHONY: all \
	btcd \
	default \
	dep \
	build \
	install \
	scratch \
	check \
	itest \
	unit \
	unit-cover \
	unit-race \
	flakehunter \
	flake-unit \
	travis \
	fmt \
	lint \
	list \
	rpc \
	clean<|MERGE_RESOLUTION|>--- conflicted
+++ resolved
@@ -47,16 +47,11 @@
 
 include make/testing_flags.mk
 
-<<<<<<< HEAD
-COVER = for dir in $(GOLISTCOVER); do \
-		$(GOTEST) -tags="$(TEST_TAGS)" \
-=======
 DEV_TAGS := $(if ${tags},$(DEV_TAGS) ${tags},$(DEV_TAGS))
 PROD_TAGS := $(if ${tags},$(PROD_TAGS) ${tags},$(PROD_TAGS))
 
 COVER = for dir in $(GOLISTCOVER); do \
 		$(GOTEST) -tags="$(DEV_TAGS) $(LOG_TAGS)" \
->>>>>>> b07499f2
 			-covermode=count \
 			-coverprofile=$$dir/profile.tmp $$dir; \
 		\
@@ -138,15 +133,6 @@
 
 build:
 	@$(call print, "Building debug lnd and lncli.")
-<<<<<<< HEAD
-	$(GOBUILD) -tags="$(TEST_TAGS) ${tags}" -o lnd-debug $(LDFLAGS) $(PKG)
-	$(GOBUILD) -tags="$(TEST_TAGS) ${tags}" -o lncli-debug $(LDFLAGS) $(PKG)/cmd/lncli
-
-install:
-	@$(call print, "Installing lnd and lncli.")
-	go install -v -tags="${tags}" $(LDFLAGS) $(PKG)
-	go install -v -tags="${tags}" $(LDFLAGS) $(PKG)/cmd/lncli
-=======
 	$(GOBUILD) -tags="$(DEV_TAGS)" -o lnd-debug $(LDFLAGS) $(PKG)
 	$(GOBUILD) -tags="$(DEV_TAGS)" -o lncli-debug $(LDFLAGS) $(PKG)/cmd/lncli
 
@@ -154,7 +140,6 @@
 	@$(call print, "Installing lnd and lncli.")
 	go install -v -tags="$(PROD_TAGS)" $(LDFLAGS) $(PKG)
 	go install -v -tags="$(PROD_TAGS)" $(LDFLAGS) $(PKG)/cmd/lncli
->>>>>>> b07499f2
 
 scratch: dep build
 
@@ -200,25 +185,16 @@
 # TRAVIS
 # ======
 
-<<<<<<< HEAD
-ifeq ($(RACE), false)
-=======
 ifeq ($(RACE)$(USE_LINT), FALSETRUE)
->>>>>>> b07499f2
 travis: dep lint build itest unit-cover $(GOVERALLS_BIN)
 	@$(call print, "Sending coverage report.")
 	$(GOVERALLS_BIN) -coverprofile=profile.cov -service=travis-ci
 endif
 
-<<<<<<< HEAD
-ifeq ($(RACE), true)
-travis: dep lint btcd unit-race
-=======
 ifeq ($(RACE)$(USE_LINT), FALSEFALSE)
 travis: dep build itest unit-cover $(GOVERALLS_BIN)
 	@$(call print, "Sending coverage report.")
 	$(GOVERALLS_BIN) -coverprofile=profile.cov -service=travis-ci
->>>>>>> b07499f2
 endif
 
 ifeq ($(RACE)$(USE_LINT), TRUETRUE)
