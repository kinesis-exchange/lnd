{
  "swagger": "2.0",
  "info": {
    "title": "rpc.proto",
    "version": "version not set"
  },
  "schemes": [
    "http",
    "https"
  ],
  "consumes": [
    "application/json"
  ],
  "produces": [
    "application/json"
  ],
  "paths": {
    "/v1/balance/blockchain": {
      "get": {
        "summary": "* lncli: `walletbalance`\nWalletBalance returns total unspent outputs(confirmed and unconfirmed), all\nconfirmed unspent outputs and all unconfirmed unspent outputs under control\nof the wallet.",
        "operationId": "WalletBalance",
        "responses": {
          "200": {
            "description": "",
            "schema": {
              "$ref": "#/definitions/lnrpcWalletBalanceResponse"
            }
          }
        },
        "tags": [
          "Lightning"
        ]
      }
    },
    "/v1/balance/channels": {
      "get": {
        "summary": "* lncli: `channelbalance`\nChannelBalance returns the total funds available across all open channels\nin satoshis.",
        "operationId": "ChannelBalance",
        "responses": {
          "200": {
            "description": "",
            "schema": {
              "$ref": "#/definitions/lnrpcChannelBalanceResponse"
            }
          }
        },
        "tags": [
          "Lightning"
        ]
      }
    },
    "/v1/changepassword": {
      "post": {
        "summary": "* lncli: `changepassword`\nChangePassword changes the password of the encrypted wallet. This will\nautomatically unlock the wallet database if successful.",
        "operationId": "ChangePassword",
        "responses": {
          "200": {
            "description": "",
            "schema": {
              "$ref": "#/definitions/lnrpcChangePasswordResponse"
            }
          }
        },
        "parameters": [
          {
            "name": "body",
            "in": "body",
            "required": true,
            "schema": {
              "$ref": "#/definitions/lnrpcChangePasswordRequest"
            }
          }
        ],
        "tags": [
          "WalletUnlocker"
        ]
      }
    },
    "/v1/channels": {
      "get": {
        "summary": "* lncli: `listchannels`\nListChannels returns a description of all the open channels that this node\nis a participant in.",
        "operationId": "ListChannels",
        "responses": {
          "200": {
            "description": "",
            "schema": {
              "$ref": "#/definitions/lnrpcListChannelsResponse"
            }
          }
        },
        "parameters": [
          {
            "name": "active_only",
            "in": "query",
            "required": false,
            "type": "boolean",
            "format": "boolean"
          },
          {
            "name": "inactive_only",
            "in": "query",
            "required": false,
            "type": "boolean",
            "format": "boolean"
          },
          {
            "name": "public_only",
            "in": "query",
            "required": false,
            "type": "boolean",
            "format": "boolean"
          },
          {
            "name": "private_only",
            "in": "query",
            "required": false,
            "type": "boolean",
            "format": "boolean"
          }
        ],
        "tags": [
          "Lightning"
        ]
      },
      "post": {
        "summary": "*\nOpenChannelSync is a synchronous version of the OpenChannel RPC call. This\ncall is meant to be consumed by clients to the REST proxy. As with all\nother sync calls, all byte slices are intended to be populated as hex\nencoded strings.",
        "operationId": "OpenChannelSync",
        "responses": {
          "200": {
            "description": "",
            "schema": {
              "$ref": "#/definitions/lnrpcChannelPoint"
            }
          }
        },
        "parameters": [
          {
            "name": "body",
            "in": "body",
            "required": true,
            "schema": {
              "$ref": "#/definitions/lnrpcOpenChannelRequest"
            }
          }
        ],
        "tags": [
          "Lightning"
        ]
      }
    },
    "/v1/channels/abandon/{channel_point.funding_txid_str}/{channel_point.output_index}": {
      "delete": {
        "summary": "* lncli: `abandonchannel`\nAbandonChannel removes all channel state from the database except for a\nclose summary. This method can be used to get rid of permanently unusable\nchannels due to bugs fixed in newer versions of lnd. Only available\nwhen in debug builds of lnd.",
        "operationId": "AbandonChannel",
        "responses": {
          "200": {
            "description": "",
            "schema": {
              "$ref": "#/definitions/lnrpcAbandonChannelResponse"
            }
          }
        },
        "parameters": [
          {
            "name": "channel_point.funding_txid_str",
            "in": "path",
            "required": true,
            "type": "string"
          },
          {
            "name": "channel_point.output_index",
            "in": "path",
            "required": true,
            "type": "integer",
            "format": "int64"
          }
        ],
        "tags": [
          "Lightning"
        ]
      }
    },
    "/v1/channels/closed": {
      "get": {
        "summary": "* lncli: `closedchannels`\nClosedChannels returns a description of all the closed channels that\nthis node was a participant in.",
        "operationId": "ClosedChannels",
        "responses": {
          "200": {
            "description": "",
            "schema": {
              "$ref": "#/definitions/lnrpcClosedChannelsResponse"
            }
          }
        },
        "parameters": [
          {
            "name": "cooperative",
            "in": "query",
            "required": false,
            "type": "boolean",
            "format": "boolean"
          },
          {
            "name": "local_force",
            "in": "query",
            "required": false,
            "type": "boolean",
            "format": "boolean"
          },
          {
            "name": "remote_force",
            "in": "query",
            "required": false,
            "type": "boolean",
            "format": "boolean"
          },
          {
            "name": "breach",
            "in": "query",
            "required": false,
            "type": "boolean",
            "format": "boolean"
          },
          {
            "name": "funding_canceled",
            "in": "query",
            "required": false,
            "type": "boolean",
            "format": "boolean"
          },
          {
            "name": "abandoned",
            "in": "query",
            "required": false,
            "type": "boolean",
            "format": "boolean"
          }
        ],
        "tags": [
          "Lightning"
        ]
      }
    },
    "/v1/channels/pending": {
      "get": {
        "summary": "* lncli: `pendingchannels`\nPendingChannels returns a list of all the channels that are currently\nconsidered \"pending\". A channel is pending if it has finished the funding\nworkflow and is waiting for confirmations for the funding txn, or is in the\nprocess of closure, either initiated cooperatively or non-cooperatively.",
        "operationId": "PendingChannels",
        "responses": {
          "200": {
            "description": "",
            "schema": {
              "$ref": "#/definitions/lnrpcPendingChannelsResponse"
            }
          }
        },
        "tags": [
          "Lightning"
        ]
      }
    },
    "/v1/channels/transactions": {
      "post": {
        "summary": "*\nSendPaymentSync is the synchronous non-streaming version of SendPayment.\nThis RPC is intended to be consumed by clients of the REST proxy.\nAdditionally, this RPC expects the destination's public key and the payment\nhash (if any) to be encoded as hex strings.",
        "operationId": "SendPaymentSync",
        "responses": {
          "200": {
            "description": "",
            "schema": {
              "$ref": "#/definitions/lnrpcSendResponse"
            }
          }
        },
        "parameters": [
          {
            "name": "body",
            "in": "body",
            "required": true,
            "schema": {
              "$ref": "#/definitions/lnrpcSendRequest"
            }
          }
        ],
        "tags": [
          "Lightning"
        ]
      }
    },
    "/v1/channels/transactions/route": {
      "post": {
        "summary": "*\nSendToRouteSync is a synchronous version of SendToRoute. It Will block\nuntil the payment either fails or succeeds.",
        "operationId": "SendToRouteSync",
        "responses": {
          "200": {
            "description": "",
            "schema": {
              "$ref": "#/definitions/lnrpcSendResponse"
            }
          }
        },
        "parameters": [
          {
            "name": "body",
            "in": "body",
            "required": true,
            "schema": {
              "$ref": "#/definitions/lnrpcSendToRouteRequest"
            }
          }
        ],
        "tags": [
          "Lightning"
        ]
      }
    },
    "/v1/channels/{channel_point.funding_txid_str}/{channel_point.output_index}": {
      "delete": {
        "summary": "* lncli: `closechannel`\nCloseChannel attempts to close an active channel identified by its channel\noutpoint (ChannelPoint). The actions of this method can additionally be\naugmented to attempt a force close after a timeout period in the case of an\ninactive peer. If a non-force close (cooperative closure) is requested,\nthen the user can specify either a target number of blocks until the\nclosure transaction is confirmed, or a manual fee rate. If neither are\nspecified, then a default lax, block confirmation target is used.",
        "operationId": "CloseChannel",
        "responses": {
          "200": {
            "description": "(streaming responses)",
            "schema": {
              "$ref": "#/definitions/lnrpcCloseStatusUpdate"
            }
          }
        },
        "parameters": [
          {
            "name": "channel_point.funding_txid_str",
            "in": "path",
            "required": true,
            "type": "string"
          },
          {
            "name": "channel_point.output_index",
            "in": "path",
            "required": true,
            "type": "integer",
            "format": "int64"
          }
        ],
        "tags": [
          "Lightning"
        ]
      }
    },
    "/v1/chanpolicy": {
      "post": {
        "summary": "* lncli: `updatechanpolicy`\nUpdateChannelPolicy allows the caller to update the fee schedule and\nchannel policies for all channels globally, or a particular channel.",
        "operationId": "UpdateChannelPolicy",
        "responses": {
          "200": {
            "description": "",
            "schema": {
              "$ref": "#/definitions/lnrpcPolicyUpdateResponse"
            }
          }
        },
        "parameters": [
          {
            "name": "body",
            "in": "body",
            "required": true,
            "schema": {
              "$ref": "#/definitions/lnrpcPolicyUpdateRequest"
            }
          }
        ],
        "tags": [
          "Lightning"
        ]
      }
    },
    "/v1/fees": {
      "get": {
        "summary": "* lncli: `feereport`\nFeeReport allows the caller to obtain a report detailing the current fee\nschedule enforced by the node globally for each channel.",
        "operationId": "FeeReport",
        "responses": {
          "200": {
            "description": "",
            "schema": {
              "$ref": "#/definitions/lnrpcFeeReportResponse"
            }
          }
        },
        "tags": [
          "Lightning"
        ]
      }
    },
    "/v1/genseed": {
      "get": {
        "summary": "*\nGenSeed is the first method that should be used to instantiate a new lnd\ninstance. This method allows a caller to generate a new aezeed cipher seed\ngiven an optional passphrase. If provided, the passphrase will be necessary\nto decrypt the cipherseed to expose the internal wallet seed.",
        "description": "Once the cipherseed is obtained and verified by the user, the InitWallet\nmethod should be used to commit the newly generated seed, and create the\nwallet.",
        "operationId": "GenSeed",
        "responses": {
          "200": {
            "description": "",
            "schema": {
              "$ref": "#/definitions/lnrpcGenSeedResponse"
            }
          }
        },
        "parameters": [
          {
            "name": "aezeed_passphrase",
            "description": "*\naezeed_passphrase is an optional user provided passphrase that will be used\nto encrypt the generated aezeed cipher seed.",
            "in": "query",
            "required": false,
            "type": "string",
            "format": "byte"
          },
          {
            "name": "seed_entropy",
            "description": "*\nseed_entropy is an optional 16-bytes generated via CSPRNG. If not\nspecified, then a fresh set of randomness will be used to create the seed.",
            "in": "query",
            "required": false,
            "type": "string",
            "format": "byte"
          }
        ],
        "tags": [
          "WalletUnlocker"
        ]
      }
    },
    "/v1/getinfo": {
      "get": {
        "summary": "* lncli: `getinfo`\nGetInfo returns general information concerning the lightning node including\nit's identity pubkey, alias, the chains it is connected to, and information\nconcerning the number of open+pending channels.",
        "operationId": "GetInfo",
        "responses": {
          "200": {
            "description": "",
            "schema": {
              "$ref": "#/definitions/lnrpcGetInfoResponse"
            }
          }
        },
        "tags": [
          "Lightning"
        ]
      }
    },
    "/v1/graph": {
      "get": {
        "summary": "* lncli: `describegraph`\nDescribeGraph returns a description of the latest graph state from the\npoint of view of the node. The graph information is partitioned into two\ncomponents: all the nodes/vertexes, and all the edges that connect the\nvertexes themselves.  As this is a directed graph, the edges also contain\nthe node directional specific routing policy which includes: the time lock\ndelta, fee information, etc.",
        "operationId": "DescribeGraph",
        "responses": {
          "200": {
            "description": "",
            "schema": {
              "$ref": "#/definitions/lnrpcChannelGraph"
            }
          }
        },
        "parameters": [
          {
            "name": "include_unannounced",
            "description": "*\nWhether unannounced channels are included in the response or not. If set,\nunannounced channels are included. Unannounced channels are both private\nchannels, and public channels that are not yet announced to the network.",
            "in": "query",
            "required": false,
            "type": "boolean",
            "format": "boolean"
          }
        ],
        "tags": [
          "Lightning"
        ]
      }
    },
    "/v1/graph/edge/{chan_id}": {
      "get": {
        "summary": "* lncli: `getchaninfo`\nGetChanInfo returns the latest authenticated network announcement for the\ngiven channel identified by its channel ID: an 8-byte integer which\nuniquely identifies the location of transaction's funding output within the\nblockchain.",
        "operationId": "GetChanInfo",
        "responses": {
          "200": {
            "description": "",
            "schema": {
              "$ref": "#/definitions/lnrpcChannelEdge"
            }
          }
        },
        "parameters": [
          {
            "name": "chan_id",
            "in": "path",
            "required": true,
            "type": "string",
            "format": "uint64"
          }
        ],
        "tags": [
          "Lightning"
        ]
      }
    },
    "/v1/graph/info": {
      "get": {
        "summary": "* lncli: `getnetworkinfo`\nGetNetworkInfo returns some basic stats about the known channel graph from\nthe point of view of the node.",
        "operationId": "GetNetworkInfo",
        "responses": {
          "200": {
            "description": "",
            "schema": {
              "$ref": "#/definitions/lnrpcNetworkInfo"
            }
          }
        },
        "tags": [
          "Lightning"
        ]
      }
    },
    "/v1/graph/node/{pub_key}": {
      "get": {
        "summary": "* lncli: `getnodeinfo`\nGetNodeInfo returns the latest advertised, aggregated, and authenticated\nchannel information for the specified node identified by its public key.",
        "operationId": "GetNodeInfo",
        "responses": {
          "200": {
            "description": "",
            "schema": {
              "$ref": "#/definitions/lnrpcNodeInfo"
            }
          }
        },
        "parameters": [
          {
            "name": "pub_key",
            "in": "path",
            "required": true,
            "type": "string"
          }
        ],
        "tags": [
          "Lightning"
        ]
      }
    },
    "/v1/graph/routes/{pub_key}/{amt}": {
      "get": {
        "summary": "* lncli: `queryroutes`\nQueryRoutes attempts to query the daemon's Channel Router for a possible\nroute to a target destination capable of carrying a specific amount of\nsatoshis. The retuned route contains the full details required to craft and\nsend an HTLC, also including the necessary information that should be\npresent within the Sphinx packet encapsulated within the HTLC.",
        "operationId": "QueryRoutes",
        "responses": {
          "200": {
            "description": "",
            "schema": {
              "$ref": "#/definitions/lnrpcQueryRoutesResponse"
            }
          }
        },
        "parameters": [
          {
            "name": "pub_key",
            "in": "path",
            "required": true,
            "type": "string"
          },
          {
            "name": "amt",
            "in": "path",
            "required": true,
            "type": "string",
            "format": "int64"
          },
          {
            "name": "num_routes",
            "description": "/ The max number of routes to return.",
            "in": "query",
            "required": false,
            "type": "integer",
            "format": "int32"
          },
          {
            "name": "final_cltv_delta",
            "description": "/ An optional CLTV delta from the current height that should be used for the timelock of the final hop.",
            "in": "query",
            "required": false,
            "type": "integer",
            "format": "int32"
          },
          {
            "name": "fee_limit.fixed",
            "description": "/ The fee limit expressed as a fixed amount of satoshis.",
            "in": "query",
            "required": false,
            "type": "string",
            "format": "int64"
          },
          {
            "name": "fee_limit.percent",
            "description": "/ The fee limit expressed as a percentage of the payment amount.",
            "in": "query",
            "required": false,
            "type": "string",
            "format": "int64"
          }
        ],
        "tags": [
          "Lightning"
        ]
      }
    },
    "/v1/initwallet": {
      "post": {
        "summary": "*\nInitWallet is used when lnd is starting up for the first time to fully\ninitialize the daemon and its internal wallet. At the very least a wallet\npassword must be provided. This will be used to encrypt sensitive material\non disk.",
        "description": "In the case of a recovery scenario, the user can also specify their aezeed\nmnemonic and passphrase. If set, then the daemon will use this prior state\nto initialize its internal wallet.\n\nAlternatively, this can be used along with the GenSeed RPC to obtain a\nseed, then present it to the user. Once it has been verified by the user,\nthe seed can be fed into this RPC in order to commit the new wallet.",
        "operationId": "InitWallet",
        "responses": {
          "200": {
            "description": "",
            "schema": {
              "$ref": "#/definitions/lnrpcInitWalletResponse"
            }
          }
        },
        "parameters": [
          {
            "name": "body",
            "in": "body",
            "required": true,
            "schema": {
              "$ref": "#/definitions/lnrpcInitWalletRequest"
            }
          }
        ],
        "tags": [
          "WalletUnlocker"
        ]
      }
    },
    "/v1/invoice/{r_hash_str}": {
      "get": {
        "summary": "* lncli: `lookupinvoice`\nLookupInvoice attempts to look up an invoice according to its payment hash.\nThe passed payment hash *must* be exactly 32 bytes, if not, an error is\nreturned.",
        "operationId": "LookupInvoice",
        "responses": {
          "200": {
            "description": "",
            "schema": {
              "$ref": "#/definitions/lnrpcInvoice"
            }
          }
        },
        "parameters": [
          {
            "name": "r_hash_str",
            "in": "path",
            "required": true,
            "type": "string"
          },
          {
            "name": "r_hash",
            "description": "/ The payment hash of the invoice to be looked up.",
            "in": "query",
            "required": false,
            "type": "string",
            "format": "byte"
          }
        ],
        "tags": [
          "Lightning"
        ]
      }
    },
    "/v1/invoices": {
      "get": {
        "summary": "* lncli: `listinvoices`\nListInvoices returns a list of all the invoices currently stored within the\ndatabase. Any active debug invoices are ignored. It has full support for\npaginated responses, allowing users to query for specific invoices through\ntheir add_index. This can be done by using either the first_index_offset or\nlast_index_offset fields included in the response as the index_offset of the\nnext request. The reversed flag is set by default in order to paginate\nbackwards. If you wish to paginate forwards, you must explicitly set the\nflag to false. If none of the parameters are specified, then the last 100\ninvoices will be returned.",
        "operationId": "ListInvoices",
        "responses": {
          "200": {
            "description": "",
            "schema": {
              "$ref": "#/definitions/lnrpcListInvoiceResponse"
            }
          }
        },
        "parameters": [
          {
            "name": "pending_only",
            "description": "/ If set, only unsettled invoices will be returned in the response.",
            "in": "query",
            "required": false,
            "type": "boolean",
            "format": "boolean"
          },
          {
            "name": "index_offset",
            "description": "*\nThe index of an invoice that will be used as either the start or end of a\nquery to determine which invoices should be returned in the response.",
            "in": "query",
            "required": false,
            "type": "string",
            "format": "uint64"
          },
          {
            "name": "num_max_invoices",
            "description": "/ The max number of invoices to return in the response to this query.",
            "in": "query",
            "required": false,
            "type": "string",
            "format": "uint64"
          },
          {
            "name": "reversed",
            "description": "*\nIf set, the invoices returned will result from seeking backwards from the\nspecified index offset. This can be used to paginate backwards.",
            "in": "query",
            "required": false,
            "type": "boolean",
            "format": "boolean"
          }
        ],
        "tags": [
          "Lightning"
        ]
      },
      "post": {
        "summary": "* lncli: `addinvoice`\nAddInvoice attempts to add a new invoice to the invoice database. Any\nduplicated invoices are rejected, therefore all invoices *must* have a\nunique payment preimage.",
        "operationId": "AddInvoice",
        "responses": {
          "200": {
            "description": "",
            "schema": {
              "$ref": "#/definitions/lnrpcAddInvoiceResponse"
            }
          }
        },
        "parameters": [
          {
            "name": "body",
            "in": "body",
            "required": true,
            "schema": {
              "$ref": "#/definitions/lnrpcInvoice"
            }
          }
        ],
        "tags": [
          "Lightning"
        ]
      }
    },
    "/v1/invoices/subscribe": {
      "get": {
<<<<<<< HEAD
        "summary": "*\nSubscribeInvoices returns a uni-directional stream (sever -\u003e client) for\nnotifying the client of newly added/settled invoices. The caller can\noptionally specify the add_index and/or the settle_index. If the add_index\nis specified, then we'll first start by sending add invoice events for all\ninvoices with an add_index greater than the specified value.  If the\nsettle_index is specified, the next, we'll send out all settle events for\ninvoices with a settle_index greater than the specified value.  One or both\nof these fields can be set. If no fields are set, then we'll only send out\nthe latest add/settle events.",
=======
        "summary": "*\nSubscribeInvoices returns a uni-directional stream (server -\u003e client) for\nnotifying the client of newly added/settled invoices. The caller can\noptionally specify the add_index and/or the settle_index. If the add_index\nis specified, then we'll first start by sending add invoice events for all\ninvoices with an add_index greater than the specified value.  If the\nsettle_index is specified, the next, we'll send out all settle events for\ninvoices with a settle_index greater than the specified value.  One or both\nof these fields can be set. If no fields are set, then we'll only send out\nthe latest add/settle events.",
>>>>>>> b07499f2
        "operationId": "SubscribeInvoices",
        "responses": {
          "200": {
            "description": "(streaming responses)",
            "schema": {
              "$ref": "#/definitions/lnrpcInvoice"
            }
          }
        },
        "parameters": [
          {
            "name": "add_index",
            "description": "*\nIf specified (non-zero), then we'll first start by sending out\nnotifications for all added indexes with an add_index greater than this\nvalue. This allows callers to catch up on any events they missed while they\nweren't connected to the streaming RPC.",
            "in": "query",
            "required": false,
            "type": "string",
            "format": "uint64"
          },
          {
            "name": "settle_index",
            "description": "*\nIf specified (non-zero), then we'll first start by sending out\nnotifications for all settled indexes with an settle_index greater than\nthis value. This allows callers to catch up on any events they missed while\nthey weren't connected to the streaming RPC.",
            "in": "query",
            "required": false,
            "type": "string",
            "format": "uint64"
          }
        ],
        "tags": [
          "Lightning"
        ]
      }
    },
    "/v1/newaddress": {
      "get": {
        "summary": "* lncli: `newaddress`\nNewAddress creates a new address under control of the local wallet.",
        "operationId": "NewAddress",
        "responses": {
          "200": {
            "description": "",
            "schema": {
              "$ref": "#/definitions/lnrpcNewAddressResponse"
            }
          }
        },
        "parameters": [
          {
            "name": "type",
            "description": "/ The address type.",
            "in": "query",
            "required": false,
            "type": "string",
            "enum": [
              "WITNESS_PUBKEY_HASH",
              "NESTED_PUBKEY_HASH"
            ],
            "default": "WITNESS_PUBKEY_HASH"
          }
        ],
        "tags": [
          "Lightning"
        ]
      }
    },
    "/v1/payments": {
      "get": {
        "summary": "* lncli: `listpayments`\nListPayments returns a list of all outgoing payments.",
        "operationId": "ListPayments",
        "responses": {
          "200": {
            "description": "",
            "schema": {
              "$ref": "#/definitions/lnrpcListPaymentsResponse"
            }
          }
        },
        "tags": [
          "Lightning"
        ]
      },
      "delete": {
        "summary": "*\nDeleteAllPayments deletes all outgoing payments from DB.",
        "operationId": "DeleteAllPayments",
        "responses": {
          "200": {
            "description": "",
            "schema": {
              "$ref": "#/definitions/lnrpcDeleteAllPaymentsResponse"
            }
          }
        },
        "tags": [
          "Lightning"
        ]
      }
    },
    "/v1/payreq/{pay_req}": {
      "get": {
        "summary": "* lncli: `decodepayreq`\nDecodePayReq takes an encoded payment request string and attempts to decode\nit, returning a full description of the conditions encoded within the\npayment request.",
        "operationId": "DecodePayReq",
        "responses": {
          "200": {
            "description": "",
            "schema": {
              "$ref": "#/definitions/lnrpcPayReq"
            }
          }
        },
        "parameters": [
          {
            "name": "pay_req",
            "in": "path",
            "required": true,
            "type": "string"
          }
        ],
        "tags": [
          "Lightning"
        ]
      }
    },
    "/v1/peers": {
      "get": {
        "summary": "* lncli: `listpeers`\nListPeers returns a verbose listing of all currently active peers.",
        "operationId": "ListPeers",
        "responses": {
          "200": {
            "description": "",
            "schema": {
              "$ref": "#/definitions/lnrpcListPeersResponse"
            }
          }
        },
        "tags": [
          "Lightning"
        ]
      },
      "post": {
        "summary": "* lncli: `connect`\nConnectPeer attempts to establish a connection to a remote peer. This is at\nthe networking level, and is used for communication between nodes. This is\ndistinct from establishing a channel with a peer.",
        "operationId": "ConnectPeer",
        "responses": {
          "200": {
            "description": "",
            "schema": {
              "$ref": "#/definitions/lnrpcConnectPeerResponse"
            }
          }
        },
        "parameters": [
          {
            "name": "body",
            "in": "body",
            "required": true,
            "schema": {
              "$ref": "#/definitions/lnrpcConnectPeerRequest"
            }
          }
        ],
        "tags": [
          "Lightning"
        ]
      }
    },
    "/v1/peers/{pub_key}": {
      "delete": {
        "summary": "* lncli: `disconnect`\nDisconnectPeer attempts to disconnect one peer from another identified by a\ngiven pubKey. In the case that we currently have a pending or active channel\nwith the target peer, then this action will be not be allowed.",
        "operationId": "DisconnectPeer",
        "responses": {
          "200": {
            "description": "",
            "schema": {
              "$ref": "#/definitions/lnrpcDisconnectPeerResponse"
            }
          }
        },
        "parameters": [
          {
            "name": "pub_key",
            "in": "path",
            "required": true,
            "type": "string"
          }
        ],
        "tags": [
          "Lightning"
        ]
      }
    },
    "/v1/switch": {
      "post": {
        "summary": "* lncli: `fwdinghistory`\nForwardingHistory allows the caller to query the htlcswitch for a record of\nall HTLC's forwarded within the target time range, and integer offset\nwithin that time range. If no time-range is specified, then the first chunk\nof the past 24 hrs of forwarding history are returned.",
        "description": "A list of forwarding events are returned. The size of each forwarding event\nis 40 bytes, and the max message size able to be returned in gRPC is 4 MiB.\nAs a result each message can only contain 50k entries.  Each response has\nthe index offset of the last entry. The index offset can be provided to the\nrequest to allow the caller to skip a series of records.",
        "operationId": "ForwardingHistory",
        "responses": {
          "200": {
            "description": "",
            "schema": {
              "$ref": "#/definitions/lnrpcForwardingHistoryResponse"
            }
          }
        },
        "parameters": [
          {
            "name": "body",
            "in": "body",
            "required": true,
            "schema": {
              "$ref": "#/definitions/lnrpcForwardingHistoryRequest"
            }
          }
        ],
        "tags": [
          "Lightning"
        ]
      }
    },
    "/v1/transactions": {
      "get": {
        "summary": "* lncli: `listchaintxns`\nGetTransactions returns a list describing all the known transactions\nrelevant to the wallet.",
        "operationId": "GetTransactions",
        "responses": {
          "200": {
            "description": "",
            "schema": {
              "$ref": "#/definitions/lnrpcTransactionDetails"
            }
          }
        },
        "tags": [
          "Lightning"
        ]
      },
      "post": {
        "summary": "* lncli: `sendcoins`\nSendCoins executes a request to send coins to a particular address. Unlike\nSendMany, this RPC call only allows creating a single output at a time. If\nneither target_conf, or sat_per_byte are set, then the internal wallet will\nconsult its fee model to determine a fee for the default confirmation\ntarget.",
        "operationId": "SendCoins",
        "responses": {
          "200": {
            "description": "",
            "schema": {
              "$ref": "#/definitions/lnrpcSendCoinsResponse"
            }
          }
        },
        "parameters": [
          {
            "name": "body",
            "in": "body",
            "required": true,
            "schema": {
              "$ref": "#/definitions/lnrpcSendCoinsRequest"
            }
          }
        ],
        "tags": [
          "Lightning"
        ]
      }
    },
    "/v1/unlockwallet": {
      "post": {
        "summary": "* lncli: `unlock`\nUnlockWallet is used at startup of lnd to provide a password to unlock\nthe wallet database.",
        "operationId": "UnlockWallet",
        "responses": {
          "200": {
            "description": "",
            "schema": {
              "$ref": "#/definitions/lnrpcUnlockWalletResponse"
            }
          }
        },
        "parameters": [
          {
            "name": "body",
            "in": "body",
            "required": true,
            "schema": {
              "$ref": "#/definitions/lnrpcUnlockWalletRequest"
            }
          }
        ],
        "tags": [
          "WalletUnlocker"
        ]
      }
    }
  },
  "definitions": {
    "ChannelCloseSummaryClosureType": {
      "type": "string",
      "enum": [
        "COOPERATIVE_CLOSE",
        "LOCAL_FORCE_CLOSE",
        "REMOTE_FORCE_CLOSE",
        "BREACH_CLOSE",
        "FUNDING_CANCELED",
        "ABANDONED"
      ],
      "default": "COOPERATIVE_CLOSE"
    },
    "PendingChannelsResponseClosedChannel": {
      "type": "object",
      "properties": {
        "channel": {
          "$ref": "#/definitions/PendingChannelsResponsePendingChannel",
          "title": "/ The pending channel to be closed"
        },
        "closing_txid": {
          "type": "string",
          "title": "/ The transaction id of the closing transaction"
        }
      }
    },
    "PendingChannelsResponseForceClosedChannel": {
      "type": "object",
      "properties": {
        "channel": {
          "$ref": "#/definitions/PendingChannelsResponsePendingChannel",
          "title": "/ The pending channel to be force closed"
        },
        "closing_txid": {
          "type": "string",
          "title": "/ The transaction id of the closing transaction"
        },
        "limbo_balance": {
          "type": "string",
          "format": "int64",
          "title": "/ The balance in satoshis encumbered in this pending channel"
        },
        "maturity_height": {
          "type": "integer",
          "format": "int64",
          "title": "/ The height at which funds can be sweeped into the wallet"
        },
        "blocks_til_maturity": {
          "type": "integer",
          "format": "int32",
          "description": "Remaining # of blocks until the commitment output can be swept.\nNegative values indicate how many blocks have passed since becoming\nmature."
        },
        "recovered_balance": {
          "type": "string",
          "format": "int64",
          "title": "/ The total value of funds successfully recovered from this channel"
        },
        "pending_htlcs": {
          "type": "array",
          "items": {
            "$ref": "#/definitions/lnrpcPendingHTLC"
          }
        }
      }
    },
    "PendingChannelsResponsePendingChannel": {
      "type": "object",
      "properties": {
        "remote_node_pub": {
          "type": "string"
        },
        "channel_point": {
          "type": "string"
        },
        "capacity": {
          "type": "string",
          "format": "int64"
        },
        "local_balance": {
          "type": "string",
          "format": "int64"
        },
        "remote_balance": {
          "type": "string",
          "format": "int64"
        }
      }
    },
    "PendingChannelsResponsePendingOpenChannel": {
      "type": "object",
      "properties": {
        "channel": {
          "$ref": "#/definitions/PendingChannelsResponsePendingChannel",
          "title": "/ The pending channel"
        },
        "confirmation_height": {
          "type": "integer",
          "format": "int64",
          "title": "/ The height at which this channel will be confirmed"
        },
        "commit_fee": {
          "type": "string",
          "format": "int64",
          "description": "*\nThe amount calculated to be paid in fees for the current set of\ncommitment transactions. The fee amount is persisted with the channel\nin order to allow the fee amount to be removed and recalculated with\neach channel state update, including updates that happen after a system\nrestart."
        },
        "commit_weight": {
          "type": "string",
          "format": "int64",
          "title": "/ The weight of the commitment transaction"
        },
        "fee_per_kw": {
          "type": "string",
          "format": "int64",
          "description": "*\nThe required number of satoshis per kilo-weight that the requester will\npay at all times, for both the funding transaction and commitment\ntransaction. This value can later be updated once the channel is open."
        }
      }
    },
    "PendingChannelsResponseWaitingCloseChannel": {
      "type": "object",
      "properties": {
        "channel": {
          "$ref": "#/definitions/PendingChannelsResponsePendingChannel",
          "title": "/ The pending channel waiting for closing tx to confirm"
        },
        "limbo_balance": {
          "type": "string",
          "format": "int64",
          "title": "/ The balance in satoshis encumbered in this channel"
        }
      }
    },
    "lnrpcAbandonChannelResponse": {
      "type": "object"
    },
    "lnrpcAddInvoiceResponse": {
      "type": "object",
      "properties": {
        "r_hash": {
          "type": "string",
          "format": "byte"
        },
        "payment_request": {
          "type": "string",
          "description": "*\nA bare-bones invoice for a payment within the Lightning Network.  With the\ndetails of the invoice, the sender has all the data necessary to send a\npayment to the recipient."
        },
        "add_index": {
          "type": "string",
          "format": "uint64",
          "description": "*\nThe \"add\" index of this invoice. Each newly created invoice will increment\nthis index making it monotonically increasing. Callers to the\nSubscribeInvoices call can use this to instantly get notified of all added\ninvoices with an add_index greater than this one."
        }
      }
    },
    "lnrpcChangePasswordRequest": {
      "type": "object",
      "properties": {
        "current_password": {
          "type": "string",
          "format": "byte",
          "description": "*\ncurrent_password should be the current valid passphrase used to unlock the\ndaemon."
        },
        "new_password": {
          "type": "string",
          "format": "byte",
          "description": "*\nnew_password should be the new passphrase that will be needed to unlock the\ndaemon."
        }
      }
    },
    "lnrpcChangePasswordResponse": {
      "type": "object"
    },
    "lnrpcChannel": {
      "type": "object",
      "properties": {
        "active": {
          "type": "boolean",
          "format": "boolean",
          "title": "/ Whether this channel is active or not"
        },
        "remote_pubkey": {
          "type": "string",
          "title": "/ The identity pubkey of the remote node"
        },
        "channel_point": {
          "type": "string",
          "description": "*\nThe outpoint (txid:index) of the funding transaction. With this value, Bob\nwill be able to generate a signature for Alice's version of the commitment\ntransaction."
        },
        "chan_id": {
          "type": "string",
          "format": "uint64",
          "description": "*\nThe unique channel ID for the channel. The first 3 bytes are the block\nheight, the next 3 the index within the block, and the last 2 bytes are the\noutput index for the channel."
        },
        "capacity": {
          "type": "string",
          "format": "int64",
          "title": "/ The total amount of funds held in this channel"
        },
        "local_balance": {
          "type": "string",
          "format": "int64",
          "title": "/ This node's current balance in this channel"
        },
        "remote_balance": {
          "type": "string",
          "format": "int64",
          "title": "/ The counterparty's current balance in this channel"
        },
        "commit_fee": {
          "type": "string",
          "format": "int64",
          "description": "*\nThe amount calculated to be paid in fees for the current set of commitment\ntransactions. The fee amount is persisted with the channel in order to\nallow the fee amount to be removed and recalculated with each channel state\nupdate, including updates that happen after a system restart."
        },
        "commit_weight": {
          "type": "string",
          "format": "int64",
          "title": "/ The weight of the commitment transaction"
        },
        "fee_per_kw": {
          "type": "string",
          "format": "int64",
          "description": "*\nThe required number of satoshis per kilo-weight that the requester will pay\nat all times, for both the funding transaction and commitment transaction.\nThis value can later be updated once the channel is open."
        },
        "unsettled_balance": {
          "type": "string",
          "format": "int64",
          "title": "/ The unsettled balance in this channel"
        },
        "total_satoshis_sent": {
          "type": "string",
          "format": "int64",
          "description": "*\nThe total number of satoshis we've sent within this channel."
        },
        "total_satoshis_received": {
          "type": "string",
          "format": "int64",
          "description": "*\nThe total number of satoshis we've received within this channel."
        },
        "num_updates": {
          "type": "string",
          "format": "uint64",
          "description": "*\nThe total number of updates conducted within this channel."
        },
        "pending_htlcs": {
          "type": "array",
          "items": {
            "$ref": "#/definitions/lnrpcHTLC"
          },
          "description": "*\nThe list of active, uncleared HTLCs currently pending within the channel."
        },
        "csv_delay": {
          "type": "integer",
          "format": "int64",
          "description": "*\nThe CSV delay expressed in relative blocks. If the channel is force\nclosed, we'll need to wait for this many blocks before we can regain our\nfunds."
        },
        "private": {
          "type": "boolean",
          "format": "boolean",
          "title": "/ Whether this channel is advertised to the network or not"
        }
      }
    },
    "lnrpcChannelBalanceResponse": {
      "type": "object",
      "properties": {
        "balance": {
          "type": "string",
          "format": "int64",
          "title": "/ Sum of channels balances denominated in satoshis"
        },
        "pending_open_balance": {
          "type": "string",
          "format": "int64",
          "title": "/ Sum of channels pending balances denominated in satoshis"
        }
      }
    },
    "lnrpcChannelCloseSummary": {
      "type": "object",
      "properties": {
        "channel_point": {
          "type": "string",
          "description": "/ The outpoint (txid:index) of the funding transaction."
        },
        "chan_id": {
          "type": "string",
          "format": "uint64",
          "description": "/  The unique channel ID for the channel."
        },
        "chain_hash": {
          "type": "string",
          "description": "/ The hash of the genesis block that this channel resides within."
        },
        "closing_tx_hash": {
          "type": "string",
          "description": "/ The txid of the transaction which ultimately closed this channel."
        },
        "remote_pubkey": {
          "type": "string",
          "description": "/ Public key of the remote peer that we formerly had a channel with."
        },
        "capacity": {
          "type": "string",
          "format": "int64",
          "description": "/ Total capacity of the channel."
        },
        "close_height": {
          "type": "integer",
          "format": "int64",
          "description": "/ Height at which the funding transaction was spent."
        },
        "settled_balance": {
          "type": "string",
          "format": "int64",
          "title": "/ Settled balance at the time of channel closure"
        },
        "time_locked_balance": {
          "type": "string",
          "format": "int64",
          "title": "/ The sum of all the time-locked outputs at the time of channel closure"
        },
        "close_type": {
          "$ref": "#/definitions/ChannelCloseSummaryClosureType",
          "description": "/ Details on how the channel was closed."
        }
      }
    },
    "lnrpcChannelCloseUpdate": {
      "type": "object",
      "properties": {
        "closing_txid": {
          "type": "string",
          "format": "byte"
        },
        "success": {
          "type": "boolean",
          "format": "boolean"
        }
      }
    },
    "lnrpcChannelEdge": {
      "type": "object",
      "properties": {
        "channel_id": {
          "type": "string",
          "format": "uint64",
          "description": "*\nThe unique channel ID for the channel. The first 3 bytes are the block\nheight, the next 3 the index within the block, and the last 2 bytes are the\noutput index for the channel."
        },
        "chan_point": {
          "type": "string"
        },
        "last_update": {
          "type": "integer",
          "format": "int64"
        },
        "node1_pub": {
          "type": "string"
        },
        "node2_pub": {
          "type": "string"
        },
        "capacity": {
          "type": "string",
          "format": "int64"
        },
        "node1_policy": {
          "$ref": "#/definitions/lnrpcRoutingPolicy"
        },
        "node2_policy": {
          "$ref": "#/definitions/lnrpcRoutingPolicy"
        }
      },
      "description": "*\nA fully authenticated channel along with all its unique attributes.\nOnce an authenticated channel announcement has been processed on the network,\nthen an instance of ChannelEdgeInfo encapsulating the channels attributes is\nstored. The other portions relevant to routing policy of a channel are stored\nwithin a ChannelEdgePolicy for each direction of the channel."
    },
    "lnrpcChannelEdgeUpdate": {
      "type": "object",
      "properties": {
        "chan_id": {
          "type": "string",
          "format": "uint64",
          "description": "*\nThe unique channel ID for the channel. The first 3 bytes are the block\nheight, the next 3 the index within the block, and the last 2 bytes are the\noutput index for the channel."
        },
        "chan_point": {
          "$ref": "#/definitions/lnrpcChannelPoint"
        },
        "capacity": {
          "type": "string",
          "format": "int64"
        },
        "routing_policy": {
          "$ref": "#/definitions/lnrpcRoutingPolicy"
        },
        "advertising_node": {
          "type": "string"
        },
        "connecting_node": {
          "type": "string"
        }
      }
    },
    "lnrpcChannelFeeReport": {
      "type": "object",
      "properties": {
        "chan_point": {
          "type": "string",
          "description": "/ The channel that this fee report belongs to."
        },
        "base_fee_msat": {
          "type": "string",
          "format": "int64",
          "description": "/ The base fee charged regardless of the number of milli-satoshis sent."
        },
        "fee_per_mil": {
          "type": "string",
          "format": "int64",
          "description": "/ The amount charged per milli-satoshis transferred expressed in millionths of a satoshi."
        },
        "fee_rate": {
          "type": "number",
          "format": "double",
          "description": "/ The effective fee rate in milli-satoshis. Computed by dividing the fee_per_mil value by 1 million."
        }
      }
    },
    "lnrpcChannelGraph": {
      "type": "object",
      "properties": {
        "nodes": {
          "type": "array",
          "items": {
            "$ref": "#/definitions/lnrpcLightningNode"
          },
          "title": "/ The list of `LightningNode`s in this channel graph"
        },
        "edges": {
          "type": "array",
          "items": {
            "$ref": "#/definitions/lnrpcChannelEdge"
          },
          "title": "/ The list of `ChannelEdge`s in this channel graph"
        }
      },
      "description": "/ Returns a new instance of the directed channel graph."
    },
    "lnrpcChannelOpenUpdate": {
      "type": "object",
      "properties": {
        "channel_point": {
          "$ref": "#/definitions/lnrpcChannelPoint"
        }
      }
    },
    "lnrpcChannelPoint": {
      "type": "object",
      "properties": {
        "funding_txid_bytes": {
          "type": "string",
          "format": "byte",
          "title": "/ Txid of the funding transaction"
        },
        "funding_txid_str": {
          "type": "string",
          "title": "/ Hex-encoded string representing the funding transaction"
        },
        "output_index": {
          "type": "integer",
          "format": "int64",
          "title": "/ The index of the output of the funding transaction"
        }
      }
    },
    "lnrpcCloseStatusUpdate": {
      "type": "object",
      "properties": {
        "close_pending": {
          "$ref": "#/definitions/lnrpcPendingUpdate"
        },
        "confirmation": {
          "$ref": "#/definitions/lnrpcConfirmationUpdate"
        },
        "chan_close": {
          "$ref": "#/definitions/lnrpcChannelCloseUpdate"
        }
      }
    },
    "lnrpcClosedChannelUpdate": {
      "type": "object",
      "properties": {
        "chan_id": {
          "type": "string",
          "format": "uint64",
          "description": "*\nThe unique channel ID for the channel. The first 3 bytes are the block\nheight, the next 3 the index within the block, and the last 2 bytes are the\noutput index for the channel."
        },
        "capacity": {
          "type": "string",
          "format": "int64"
        },
        "closed_height": {
          "type": "integer",
          "format": "int64"
        },
        "chan_point": {
          "$ref": "#/definitions/lnrpcChannelPoint"
        }
      }
    },
    "lnrpcClosedChannelsResponse": {
      "type": "object",
      "properties": {
        "channels": {
          "type": "array",
          "items": {
            "$ref": "#/definitions/lnrpcChannelCloseSummary"
          }
        }
      }
    },
    "lnrpcConfirmationUpdate": {
      "type": "object",
      "properties": {
        "block_sha": {
          "type": "string",
          "format": "byte"
        },
        "block_height": {
          "type": "integer",
          "format": "int32"
        },
        "num_confs_left": {
          "type": "integer",
          "format": "int64"
        }
      }
    },
    "lnrpcConnectPeerRequest": {
      "type": "object",
      "properties": {
        "addr": {
          "$ref": "#/definitions/lnrpcLightningAddress",
          "title": "/ Lightning address of the peer, in the format `\u003cpubkey\u003e@host`"
        },
        "perm": {
          "type": "boolean",
          "format": "boolean",
          "description": "* If set, the daemon will attempt to persistently connect to the target\npeer.  Otherwise, the call will be synchronous."
        }
      }
    },
    "lnrpcConnectPeerResponse": {
      "type": "object"
    },
    "lnrpcDebugLevelResponse": {
      "type": "object",
      "properties": {
        "sub_systems": {
          "type": "string"
        }
      }
    },
    "lnrpcDeleteAllPaymentsResponse": {
      "type": "object"
    },
    "lnrpcDisconnectPeerResponse": {
      "type": "object"
    },
    "lnrpcFeeLimit": {
      "type": "object",
      "properties": {
        "fixed": {
          "type": "string",
          "format": "int64",
          "description": "/ The fee limit expressed as a fixed amount of satoshis."
        },
        "percent": {
          "type": "string",
          "format": "int64",
          "description": "/ The fee limit expressed as a percentage of the payment amount."
        }
      }
    },
    "lnrpcFeeReportResponse": {
      "type": "object",
      "properties": {
        "channel_fees": {
          "type": "array",
          "items": {
            "$ref": "#/definitions/lnrpcChannelFeeReport"
          },
          "description": "/ An array of channel fee reports which describes the current fee schedule for each channel."
        },
        "day_fee_sum": {
          "type": "string",
          "format": "uint64",
          "description": "/ The total amount of fee revenue (in satoshis) the switch has collected over the past 24 hrs."
        },
        "week_fee_sum": {
          "type": "string",
          "format": "uint64",
          "description": "/ The total amount of fee revenue (in satoshis) the switch has collected over the past 1 week."
        },
        "month_fee_sum": {
          "type": "string",
          "format": "uint64",
          "description": "/ The total amount of fee revenue (in satoshis) the switch has collected over the past 1 month."
        }
      }
    },
    "lnrpcForwardingEvent": {
      "type": "object",
      "properties": {
        "timestamp": {
          "type": "string",
          "format": "uint64",
          "description": "/ Timestamp is the time (unix epoch offset) that this circuit was completed."
        },
        "chan_id_in": {
          "type": "string",
          "format": "uint64",
          "description": "/ The incoming channel ID that carried the HTLC that created the circuit."
        },
        "chan_id_out": {
          "type": "string",
          "format": "uint64",
          "description": "/ The outgoing channel ID that carried the preimage that completed the circuit."
        },
        "amt_in": {
          "type": "string",
          "format": "uint64",
          "description": "/ The total amount of the incoming HTLC that created half the circuit."
        },
        "amt_out": {
          "type": "string",
          "format": "uint64",
          "description": "/ The total amount of the outgoign HTLC that created the second half of the circuit."
        },
        "fee": {
          "type": "string",
          "format": "uint64",
          "description": "/ The total fee that this payment circuit carried."
        }
      }
    },
    "lnrpcForwardingHistoryRequest": {
      "type": "object",
      "properties": {
        "start_time": {
          "type": "string",
          "format": "uint64",
          "description": "/ Start time is the starting point of the forwarding history request. All records beyond this point will be included, respecting the end time, and the index offset."
        },
        "end_time": {
          "type": "string",
          "format": "uint64",
          "description": "/ End time is the end point of the forwarding history request. The response will carry at most 50k records between the start time and the end time. The index offset can be used to implement pagination."
        },
        "index_offset": {
          "type": "integer",
          "format": "int64",
          "description": "/ Index offset is the offset in the time series to start at. As each response can only contain 50k records, callers can use this to skip around within a packed time series."
        },
        "num_max_events": {
          "type": "integer",
          "format": "int64",
          "description": "/ The max number of events to return in the response to this query."
        }
      }
    },
    "lnrpcForwardingHistoryResponse": {
      "type": "object",
      "properties": {
        "forwarding_events": {
          "type": "array",
          "items": {
            "$ref": "#/definitions/lnrpcForwardingEvent"
          },
          "description": "/ A list of forwarding events from the time slice of the time series specified in the request."
        },
        "last_offset_index": {
          "type": "integer",
          "format": "int64",
          "description": "/ The index of the last time in the set of returned forwarding events. Can be used to seek further, pagination style."
        }
      }
    },
    "lnrpcGenSeedResponse": {
      "type": "object",
      "properties": {
        "cipher_seed_mnemonic": {
          "type": "array",
          "items": {
            "type": "string"
          },
          "description": "*\ncipher_seed_mnemonic is a 24-word mnemonic that encodes a prior aezeed\ncipher seed obtained by the user. This field is optional, as if not\nprovided, then the daemon will generate a new cipher seed for the user.\nOtherwise, then the daemon will attempt to recover the wallet state linked\nto this cipher seed."
        },
        "enciphered_seed": {
          "type": "string",
          "format": "byte",
          "description": "*\nenciphered_seed are the raw aezeed cipher seed bytes. This is the raw\ncipher text before run through our mnemonic encoding scheme."
        }
      }
    },
    "lnrpcGetInfoResponse": {
      "type": "object",
      "properties": {
        "identity_pubkey": {
          "type": "string",
          "description": "/ The identity pubkey of the current node."
        },
        "alias": {
          "type": "string",
          "title": "/ If applicable, the alias of the current node, e.g. \"bob\""
        },
        "num_pending_channels": {
          "type": "integer",
          "format": "int64",
          "title": "/ Number of pending channels"
        },
        "num_active_channels": {
          "type": "integer",
          "format": "int64",
          "title": "/ Number of active channels"
        },
        "num_peers": {
          "type": "integer",
          "format": "int64",
          "title": "/ Number of peers"
        },
        "block_height": {
          "type": "integer",
          "format": "int64",
          "title": "/ The node's current view of the height of the best block"
        },
        "block_hash": {
          "type": "string",
          "title": "/ The node's current view of the hash of the best block"
        },
        "synced_to_chain": {
          "type": "boolean",
          "format": "boolean",
          "title": "/ Whether the wallet's view is synced to the main chain"
        },
        "testnet": {
          "type": "boolean",
          "format": "boolean",
          "title": "/ Whether the current node is connected to testnet"
        },
        "chains": {
          "type": "array",
          "items": {
            "type": "string"
          },
          "title": "/ A list of active chains the node is connected to"
        },
        "uris": {
          "type": "array",
          "items": {
            "type": "string"
          },
          "description": "/ The URIs of the current node."
        },
        "best_header_timestamp": {
          "type": "string",
          "format": "int64",
          "title": "/ Timestamp of the block best known to the wallet"
        },
        "version": {
          "type": "string",
          "description": "/ The version of the LND software that the node is running."
        },
        "num_inactive_channels": {
          "type": "integer",
          "format": "int64",
          "title": "/ Number of inactive channels"
        }
      }
    },
    "lnrpcGraphTopologyUpdate": {
      "type": "object",
      "properties": {
        "node_updates": {
          "type": "array",
          "items": {
            "$ref": "#/definitions/lnrpcNodeUpdate"
          }
        },
        "channel_updates": {
          "type": "array",
          "items": {
            "$ref": "#/definitions/lnrpcChannelEdgeUpdate"
          }
        },
        "closed_chans": {
          "type": "array",
          "items": {
            "$ref": "#/definitions/lnrpcClosedChannelUpdate"
          }
        }
      }
    },
    "lnrpcHTLC": {
      "type": "object",
      "properties": {
        "incoming": {
          "type": "boolean",
          "format": "boolean"
        },
        "amount": {
          "type": "string",
          "format": "int64"
        },
        "hash_lock": {
          "type": "string",
          "format": "byte"
        },
        "expiration_height": {
          "type": "integer",
          "format": "int64"
        }
      }
    },
    "lnrpcHop": {
      "type": "object",
      "properties": {
        "chan_id": {
          "type": "string",
          "format": "uint64",
          "description": "*\nThe unique channel ID for the channel. The first 3 bytes are the block\nheight, the next 3 the index within the block, and the last 2 bytes are the\noutput index for the channel."
        },
        "chan_capacity": {
          "type": "string",
          "format": "int64"
        },
        "amt_to_forward": {
          "type": "string",
          "format": "int64"
        },
        "fee": {
          "type": "string",
          "format": "int64"
        },
        "expiry": {
          "type": "integer",
          "format": "int64"
        },
        "amt_to_forward_msat": {
          "type": "string",
          "format": "int64"
        },
        "fee_msat": {
          "type": "string",
          "format": "int64"
        },
        "pub_key": {
          "type": "string",
          "description": "*\nAn optional public key of the hop. If the public key is given, the payment\ncan be executed without relying on a copy of the channel graph."
        }
      }
    },
    "lnrpcHopHint": {
      "type": "object",
      "properties": {
        "node_id": {
          "type": "string",
          "description": "/ The public key of the node at the start of the channel."
        },
        "chan_id": {
          "type": "string",
          "format": "uint64",
          "description": "/ The unique identifier of the channel."
        },
        "fee_base_msat": {
          "type": "integer",
          "format": "int64",
          "description": "/ The base fee of the channel denominated in millisatoshis."
        },
        "fee_proportional_millionths": {
          "type": "integer",
          "format": "int64",
          "description": "*\nThe fee rate of the channel for sending one satoshi across it denominated in\nmillionths of a satoshi."
        },
        "cltv_expiry_delta": {
          "type": "integer",
          "format": "int64",
          "description": "/ The time-lock delta of the channel."
        }
      }
    },
    "lnrpcInitWalletRequest": {
      "type": "object",
      "properties": {
        "wallet_password": {
          "type": "string",
          "format": "byte",
          "description": "*\nwallet_password is the passphrase that should be used to encrypt the\nwallet. This MUST be at least 8 chars in length. After creation, this\npassword is required to unlock the daemon."
        },
        "cipher_seed_mnemonic": {
          "type": "array",
          "items": {
            "type": "string"
          },
          "description": "*\ncipher_seed_mnemonic is a 24-word mnemonic that encodes a prior aezeed\ncipher seed obtained by the user. This may have been generated by the\nGenSeed method, or be an existing seed."
        },
        "aezeed_passphrase": {
          "type": "string",
          "format": "byte",
          "description": "*\naezeed_passphrase is an optional user provided passphrase that will be used\nto encrypt the generated aezeed cipher seed."
        },
        "recovery_window": {
          "type": "integer",
          "format": "int32",
          "description": "*\nrecovery_window is an optional argument specifying the address lookahead\nwhen restoring a wallet seed. The recovery window applies to each\ninvdividual branch of the BIP44 derivation paths. Supplying a recovery\nwindow of zero indicates that no addresses should be recovered, such after\nthe first initialization of the wallet."
        }
      }
    },
    "lnrpcInitWalletResponse": {
      "type": "object"
    },
    "lnrpcInvoice": {
      "type": "object",
      "properties": {
        "memo": {
          "type": "string",
          "description": "*\nAn optional memo to attach along with the invoice. Used for record keeping\npurposes for the invoice's creator, and will also be set in the description\nfield of the encoded payment request if the description_hash field is not\nbeing used."
        },
        "receipt": {
          "type": "string",
          "format": "byte",
          "title": "/ An optional cryptographic receipt of payment"
        },
        "r_preimage": {
          "type": "string",
          "format": "byte",
          "title": "*\nThe hex-encoded preimage (32 byte) which will allow settling an incoming\nHTLC payable to this preimage"
        },
        "r_hash": {
          "type": "string",
          "format": "byte",
          "title": "/ The hash of the preimage"
        },
        "value": {
          "type": "string",
          "format": "int64",
          "title": "/ The value of this invoice in satoshis"
        },
        "settled": {
          "type": "boolean",
          "format": "boolean",
          "title": "/ Whether this invoice has been fulfilled"
        },
        "creation_date": {
          "type": "string",
          "format": "int64",
          "title": "/ When this invoice was created"
        },
        "settle_date": {
          "type": "string",
          "format": "int64",
          "title": "/ When this invoice was settled"
        },
        "payment_request": {
          "type": "string",
          "description": "*\nA bare-bones invoice for a payment within the Lightning Network.  With the\ndetails of the invoice, the sender has all the data necessary to send a\npayment to the recipient."
        },
        "description_hash": {
          "type": "string",
          "format": "byte",
          "description": "*\nHash (SHA-256) of a description of the payment. Used if the description of\npayment (memo) is too long to naturally fit within the description field\nof an encoded payment request."
        },
        "expiry": {
          "type": "string",
          "format": "int64",
          "description": "/ Payment request expiry time in seconds. Default is 3600 (1 hour)."
        },
        "fallback_addr": {
          "type": "string",
          "description": "/ Fallback on-chain address."
        },
        "cltv_expiry": {
          "type": "string",
          "format": "uint64",
          "description": "/ Delta to use for the time-lock of the CLTV extended to the final hop."
        },
        "route_hints": {
          "type": "array",
          "items": {
            "$ref": "#/definitions/lnrpcRouteHint"
          },
          "description": "*\nRoute hints that can each be individually used to assist in reaching the\ninvoice's destination."
        },
        "private": {
          "type": "boolean",
          "format": "boolean",
          "description": "/ Whether this invoice should include routing hints for private channels."
        },
<<<<<<< HEAD
        "external_preimage": {
          "type": "boolean",
          "format": "boolean",
          "title": "/ Whether the preimage for this invoice is defined locally or stored externally"
        },
=======
>>>>>>> b07499f2
        "add_index": {
          "type": "string",
          "format": "uint64",
          "description": "*\nThe \"add\" index of this invoice. Each newly created invoice will increment\nthis index making it monotonically increasing. Callers to the\nSubscribeInvoices call can use this to instantly get notified of all added\ninvoices with an add_index greater than this one."
        },
        "settle_index": {
          "type": "string",
          "format": "uint64",
          "description": "*\nThe \"settle\" index of this invoice. Each newly settled invoice will\nincrement this index making it monotonically increasing. Callers to the\nSubscribeInvoices call can use this to instantly get notified of all\nsettled invoices with an settle_index greater than this one."
        },
        "amt_paid": {
          "type": "string",
          "format": "int64",
          "description": "/ Deprecated, use amt_paid_sat or amt_paid_msat."
        },
        "amt_paid_sat": {
          "type": "string",
          "format": "int64",
          "description": "*\nThe amount that was accepted for this invoice, in satoshis. This will ONLY\nbe set if this invoice has been settled. We provide this field as if the\ninvoice was created with a zero value, then we need to record what amount\nwas ultimately accepted. Additionally, it's possible that the sender paid\nMORE that was specified in the original invoice. So we'll record that here\nas well."
        },
        "amt_paid_msat": {
          "type": "string",
          "format": "int64",
          "description": "*\nThe amount that was accepted for this invoice, in millisatoshis. This will\nONLY be set if this invoice has been settled. We provide this field as if\nthe invoice was created with a zero value, then we need to record what\namount was ultimately accepted. Additionally, it's possible that the sender\npaid MORE that was specified in the original invoice. So we'll record that\nhere as well."
        }
      }
    },
    "lnrpcLightningAddress": {
      "type": "object",
      "properties": {
        "pubkey": {
          "type": "string",
          "title": "/ The identity pubkey of the Lightning node"
        },
        "host": {
          "type": "string",
          "title": "/ The network location of the lightning node, e.g. `69.69.69.69:1337` or `localhost:10011`"
        }
      }
    },
    "lnrpcLightningNode": {
      "type": "object",
      "properties": {
        "last_update": {
          "type": "integer",
          "format": "int64"
        },
        "pub_key": {
          "type": "string"
        },
        "alias": {
          "type": "string"
        },
        "addresses": {
          "type": "array",
          "items": {
            "$ref": "#/definitions/lnrpcNodeAddress"
          }
        },
        "color": {
          "type": "string"
        }
      },
      "description": "*\nAn individual vertex/node within the channel graph. A node is\nconnected to other nodes by one or more channel edges emanating from it. As the\ngraph is directed, a node will also have an incoming edge attached to it for\neach outgoing edge."
    },
    "lnrpcListChannelsResponse": {
      "type": "object",
      "properties": {
        "channels": {
          "type": "array",
          "items": {
            "$ref": "#/definitions/lnrpcChannel"
          },
          "title": "/ The list of active channels"
        }
      }
    },
    "lnrpcListInvoiceResponse": {
      "type": "object",
      "properties": {
        "invoices": {
          "type": "array",
          "items": {
            "$ref": "#/definitions/lnrpcInvoice"
          },
          "description": "*\nA list of invoices from the time slice of the time series specified in the\nrequest."
        },
        "last_index_offset": {
          "type": "string",
          "format": "uint64",
          "description": "*\nThe index of the last item in the set of returned invoices. This can be used\nto seek further, pagination style."
        },
        "first_index_offset": {
          "type": "string",
          "format": "uint64",
          "description": "*\nThe index of the last item in the set of returned invoices. This can be used\nto seek backwards, pagination style."
        }
      }
    },
    "lnrpcListPaymentsResponse": {
      "type": "object",
      "properties": {
        "payments": {
          "type": "array",
          "items": {
            "$ref": "#/definitions/lnrpcPayment"
          },
          "title": "/ The list of payments"
        }
      }
    },
    "lnrpcListPeersResponse": {
      "type": "object",
      "properties": {
        "peers": {
          "type": "array",
          "items": {
            "$ref": "#/definitions/lnrpcPeer"
          },
          "title": "/ The list of currently connected peers"
        }
      }
    },
    "lnrpcNetworkInfo": {
      "type": "object",
      "properties": {
        "graph_diameter": {
          "type": "integer",
          "format": "int64"
        },
        "avg_out_degree": {
          "type": "number",
          "format": "double"
        },
        "max_out_degree": {
          "type": "integer",
          "format": "int64"
        },
        "num_nodes": {
          "type": "integer",
          "format": "int64"
        },
        "num_channels": {
          "type": "integer",
          "format": "int64"
        },
        "total_network_capacity": {
          "type": "string",
          "format": "int64"
        },
        "avg_channel_size": {
          "type": "number",
          "format": "double"
        },
        "min_channel_size": {
          "type": "string",
          "format": "int64"
        },
        "max_channel_size": {
          "type": "string",
          "format": "int64"
        }
      }
    },
    "lnrpcNewAddressResponse": {
      "type": "object",
      "properties": {
        "address": {
          "type": "string",
          "title": "/ The newly generated wallet address"
        }
      }
    },
    "lnrpcNodeAddress": {
      "type": "object",
      "properties": {
        "network": {
          "type": "string"
        },
        "addr": {
          "type": "string"
        }
      }
    },
    "lnrpcNodeInfo": {
      "type": "object",
      "properties": {
        "node": {
          "$ref": "#/definitions/lnrpcLightningNode",
          "description": "*\nAn individual vertex/node within the channel graph. A node is\nconnected to other nodes by one or more channel edges emanating from it. As\nthe graph is directed, a node will also have an incoming edge attached to\nit for each outgoing edge."
        },
        "num_channels": {
          "type": "integer",
          "format": "int64"
        },
        "total_capacity": {
          "type": "string",
          "format": "int64"
        }
      }
    },
    "lnrpcNodeUpdate": {
      "type": "object",
      "properties": {
        "addresses": {
          "type": "array",
          "items": {
            "type": "string"
          }
        },
        "identity_key": {
          "type": "string"
        },
        "global_features": {
          "type": "string",
          "format": "byte"
        },
        "alias": {
          "type": "string"
        }
      }
    },
    "lnrpcOpenChannelRequest": {
      "type": "object",
      "properties": {
        "node_pubkey": {
          "type": "string",
          "format": "byte",
          "title": "/ The pubkey of the node to open a channel with"
        },
        "node_pubkey_string": {
          "type": "string",
          "title": "/ The hex encoded pubkey of the node to open a channel with"
        },
        "local_funding_amount": {
          "type": "string",
          "format": "int64",
          "title": "/ The number of satoshis the wallet should commit to the channel"
        },
        "push_sat": {
          "type": "string",
          "format": "int64",
          "title": "/ The number of satoshis to push to the remote side as part of the initial commitment state"
        },
        "target_conf": {
          "type": "integer",
          "format": "int32",
          "description": "/ The target number of blocks that the funding transaction should be confirmed by."
        },
        "sat_per_byte": {
          "type": "string",
          "format": "int64",
          "description": "/ A manual fee rate set in sat/byte that should be used when crafting the funding transaction."
        },
        "private": {
          "type": "boolean",
          "format": "boolean",
          "description": "/ Whether this channel should be private, not announced to the greater network."
        },
        "min_htlc_msat": {
          "type": "string",
          "format": "int64",
          "description": "/ The minimum value in millisatoshi we will require for incoming HTLCs on the channel."
        },
        "remote_csv_delay": {
          "type": "integer",
          "format": "int64",
          "description": "/ The delay we require on the remote's commitment transaction. If this is not set, it will be scaled automatically with the channel size."
        },
        "min_confs": {
          "type": "integer",
          "format": "int32",
          "description": "/ The minimum number of confirmations each one of your outputs used for the funding transaction must satisfy."
<<<<<<< HEAD
=======
        },
        "spend_unconfirmed": {
          "type": "boolean",
          "format": "boolean",
          "description": "/ Whether unconfirmed outputs should be used as inputs for the funding transaction."
>>>>>>> b07499f2
        }
      }
    },
    "lnrpcOpenStatusUpdate": {
      "type": "object",
      "properties": {
        "chan_pending": {
          "$ref": "#/definitions/lnrpcPendingUpdate"
        },
        "confirmation": {
          "$ref": "#/definitions/lnrpcConfirmationUpdate"
        },
        "chan_open": {
          "$ref": "#/definitions/lnrpcChannelOpenUpdate"
        }
      }
    },
    "lnrpcPayReq": {
      "type": "object",
      "properties": {
        "destination": {
          "type": "string"
        },
        "payment_hash": {
          "type": "string"
        },
        "num_satoshis": {
          "type": "string",
          "format": "int64"
        },
        "timestamp": {
          "type": "string",
          "format": "int64"
        },
        "expiry": {
          "type": "string",
          "format": "int64"
        },
        "description": {
          "type": "string"
        },
        "description_hash": {
          "type": "string"
        },
        "fallback_addr": {
          "type": "string"
        },
        "cltv_expiry": {
          "type": "string",
          "format": "int64"
        },
        "route_hints": {
          "type": "array",
          "items": {
            "$ref": "#/definitions/lnrpcRouteHint"
          }
        }
      }
    },
    "lnrpcPayment": {
      "type": "object",
      "properties": {
        "payment_hash": {
          "type": "string",
          "title": "/ The payment hash"
        },
        "value": {
          "type": "string",
          "format": "int64",
          "description": "/ Deprecated, use value_sat or value_msat."
        },
        "creation_date": {
          "type": "string",
          "format": "int64",
          "title": "/ The date of this payment"
        },
        "path": {
          "type": "array",
          "items": {
            "type": "string"
          },
          "title": "/ The path this payment took"
        },
        "fee": {
          "type": "string",
          "format": "int64",
          "title": "/ The fee paid for this payment in satoshis"
        },
        "payment_preimage": {
          "type": "string",
          "title": "/ The payment preimage"
        },
        "value_sat": {
          "type": "string",
          "format": "int64",
          "title": "/ The value of the payment in satoshis"
        },
        "value_msat": {
          "type": "string",
          "format": "int64",
          "title": "/ The value of the payment in milli-satoshis"
        }
      }
    },
    "lnrpcPeer": {
      "type": "object",
      "properties": {
        "pub_key": {
          "type": "string",
          "title": "/ The identity pubkey of the peer"
        },
        "address": {
          "type": "string",
          "title": "/ Network address of the peer; eg `127.0.0.1:10011`"
        },
        "bytes_sent": {
          "type": "string",
          "format": "uint64",
          "title": "/ Bytes of data transmitted to this peer"
        },
        "bytes_recv": {
          "type": "string",
          "format": "uint64",
          "title": "/ Bytes of data transmitted from this peer"
        },
        "sat_sent": {
          "type": "string",
          "format": "int64",
          "title": "/ Satoshis sent to this peer"
        },
        "sat_recv": {
          "type": "string",
          "format": "int64",
          "title": "/ Satoshis received from this peer"
        },
        "inbound": {
          "type": "boolean",
          "format": "boolean",
          "title": "/ A channel is inbound if the counterparty initiated the channel"
        },
        "ping_time": {
          "type": "string",
          "format": "int64",
          "title": "/ Ping time to this peer"
        }
      }
    },
    "lnrpcPendingChannelsResponse": {
      "type": "object",
      "properties": {
        "total_limbo_balance": {
          "type": "string",
          "format": "int64",
          "title": "/ The balance in satoshis encumbered in pending channels"
        },
        "pending_open_channels": {
          "type": "array",
          "items": {
            "$ref": "#/definitions/PendingChannelsResponsePendingOpenChannel"
          },
          "title": "/ Channels pending opening"
        },
        "pending_closing_channels": {
          "type": "array",
          "items": {
            "$ref": "#/definitions/PendingChannelsResponseClosedChannel"
          },
          "title": "/ Channels pending closing"
        },
        "pending_force_closing_channels": {
          "type": "array",
          "items": {
            "$ref": "#/definitions/PendingChannelsResponseForceClosedChannel"
          },
          "title": "/ Channels pending force closing"
        },
        "waiting_close_channels": {
          "type": "array",
          "items": {
            "$ref": "#/definitions/PendingChannelsResponseWaitingCloseChannel"
          },
          "title": "/ Channels waiting for closing tx to confirm"
        }
      }
    },
    "lnrpcPendingHTLC": {
      "type": "object",
      "properties": {
        "incoming": {
          "type": "boolean",
          "format": "boolean",
          "title": "/ The direction within the channel that the htlc was sent"
        },
        "amount": {
          "type": "string",
          "format": "int64",
          "title": "/ The total value of the htlc"
        },
        "outpoint": {
          "type": "string",
          "title": "/ The final output to be swept back to the user's wallet"
        },
        "maturity_height": {
          "type": "integer",
          "format": "int64",
          "title": "/ The next block height at which we can spend the current stage"
        },
        "blocks_til_maturity": {
          "type": "integer",
          "format": "int32",
          "description": "*\nThe number of blocks remaining until the current stage can be swept.\nNegative values indicate how many blocks have passed since becoming\nmature."
        },
        "stage": {
          "type": "integer",
          "format": "int64",
          "title": "/ Indicates whether the htlc is in its first or second stage of recovery"
        }
      }
    },
    "lnrpcPendingUpdate": {
      "type": "object",
      "properties": {
        "txid": {
          "type": "string",
          "format": "byte"
        },
        "output_index": {
          "type": "integer",
          "format": "int64"
        }
      }
    },
    "lnrpcPolicyUpdateRequest": {
      "type": "object",
      "properties": {
        "global": {
          "type": "boolean",
          "format": "boolean",
          "description": "/ If set, then this update applies to all currently active channels."
        },
        "chan_point": {
          "$ref": "#/definitions/lnrpcChannelPoint",
          "description": "/ If set, this update will target a specific channel."
        },
        "base_fee_msat": {
          "type": "string",
          "format": "int64",
          "description": "/ The base fee charged regardless of the number of milli-satoshis sent."
        },
        "fee_rate": {
          "type": "number",
          "format": "double",
          "description": "/ The effective fee rate in milli-satoshis. The precision of this value goes up to 6 decimal places, so 1e-6."
        },
        "time_lock_delta": {
          "type": "integer",
          "format": "int64",
          "description": "/ The required timelock delta for HTLCs forwarded over the channel."
        }
      }
    },
    "lnrpcPolicyUpdateResponse": {
      "type": "object"
    },
    "lnrpcQueryRoutesResponse": {
      "type": "object",
      "properties": {
        "routes": {
          "type": "array",
          "items": {
            "$ref": "#/definitions/lnrpcRoute"
          }
        }
      }
    },
    "lnrpcRoute": {
      "type": "object",
      "properties": {
        "total_time_lock": {
          "type": "integer",
          "format": "int64",
          "description": "*\nThe cumulative (final) time lock across the entire route.  This is the CLTV\nvalue that should be extended to the first hop in the route. All other hops\nwill decrement the time-lock as advertised, leaving enough time for all\nhops to wait for or present the payment preimage to complete the payment."
        },
        "total_fees": {
          "type": "string",
          "format": "int64",
          "description": "*\nThe sum of the fees paid at each hop within the final route.  In the case\nof a one-hop payment, this value will be zero as we don't need to pay a fee\nit ourself."
        },
        "total_amt": {
          "type": "string",
          "format": "int64",
          "description": "*\nThe total amount of funds required to complete a payment over this route.\nThis value includes the cumulative fees at each hop. As a result, the HTLC\nextended to the first-hop in the route will need to have at least this many\nsatoshis, otherwise the route will fail at an intermediate node due to an\ninsufficient amount of fees."
        },
        "hops": {
          "type": "array",
          "items": {
            "$ref": "#/definitions/lnrpcHop"
          },
          "description": "*\nContains details concerning the specific forwarding details at each hop."
        },
        "total_fees_msat": {
          "type": "string",
          "format": "int64",
          "description": "*\nThe total fees in millisatoshis."
        },
        "total_amt_msat": {
          "type": "string",
          "format": "int64",
          "description": "*\nThe total amount in millisatoshis."
        }
      },
      "description": "*\nA path through the channel graph which runs over one or more channels in\nsuccession. This struct carries all the information required to craft the\nSphinx onion packet, and send the payment along the first hop in the path. A\nroute is only selected as valid if all the channels have sufficient capacity to\ncarry the initial payment amount after fees are accounted for."
    },
    "lnrpcRouteHint": {
      "type": "object",
      "properties": {
        "hop_hints": {
          "type": "array",
          "items": {
            "$ref": "#/definitions/lnrpcHopHint"
          },
          "description": "*\nA list of hop hints that when chained together can assist in reaching a\nspecific destination."
        }
      }
    },
    "lnrpcRoutingPolicy": {
      "type": "object",
      "properties": {
        "time_lock_delta": {
          "type": "integer",
          "format": "int64"
        },
        "min_htlc": {
          "type": "string",
          "format": "int64"
        },
        "fee_base_msat": {
          "type": "string",
          "format": "int64"
        },
        "fee_rate_milli_msat": {
          "type": "string",
          "format": "int64"
        },
        "disabled": {
          "type": "boolean",
          "format": "boolean"
        }
      }
    },
    "lnrpcSendCoinsRequest": {
      "type": "object",
      "properties": {
        "addr": {
          "type": "string",
          "title": "/ The address to send coins to"
        },
        "amount": {
          "type": "string",
          "format": "int64",
          "title": "/ The amount in satoshis to send"
        },
        "target_conf": {
          "type": "integer",
          "format": "int32",
          "description": "/ The target number of blocks that this transaction should be confirmed by."
        },
        "sat_per_byte": {
          "type": "string",
          "format": "int64",
          "description": "/ A manual fee rate set in sat/byte that should be used when crafting the transaction."
        }
      }
    },
    "lnrpcSendCoinsResponse": {
      "type": "object",
      "properties": {
        "txid": {
          "type": "string",
          "title": "/ The transaction ID of the transaction"
        }
      }
    },
    "lnrpcSendManyResponse": {
      "type": "object",
      "properties": {
        "txid": {
          "type": "string",
          "title": "/ The id of the transaction"
        }
      }
    },
    "lnrpcSendRequest": {
      "type": "object",
      "properties": {
        "dest": {
          "type": "string",
          "format": "byte",
          "title": "/ The identity pubkey of the payment recipient"
        },
        "dest_string": {
          "type": "string",
          "title": "/ The hex-encoded identity pubkey of the payment recipient"
        },
        "amt": {
          "type": "string",
          "format": "int64",
          "description": "/ Number of satoshis to send."
        },
        "payment_hash": {
          "type": "string",
          "format": "byte",
          "title": "/ The hash to use within the payment's HTLC"
        },
        "payment_hash_string": {
          "type": "string",
          "title": "/ The hex-encoded hash to use within the payment's HTLC"
        },
        "payment_request": {
          "type": "string",
          "description": "*\nA bare-bones invoice for a payment within the Lightning Network.  With the\ndetails of the invoice, the sender has all the data necessary to send a\npayment to the recipient."
        },
        "final_cltv_delta": {
          "type": "integer",
          "format": "int32",
          "description": "*\nThe CLTV delta from the current height that should be used to set the\ntimelock for the final hop."
        },
        "fee_limit": {
          "$ref": "#/definitions/lnrpcFeeLimit",
          "description": "*\nThe maximum number of satoshis that will be paid as a fee of the payment.\nThis value can be represented either as a percentage of the amount being\nsent, or as a fixed amount of the maximum fee the user is willing the pay to\nsend the payment."
        }
      }
    },
    "lnrpcSendResponse": {
      "type": "object",
      "properties": {
        "payment_error": {
          "type": "string"
        },
        "payment_preimage": {
          "type": "string",
          "format": "byte"
        },
        "payment_route": {
          "$ref": "#/definitions/lnrpcRoute"
        }
      }
    },
    "lnrpcSendToRouteRequest": {
      "type": "object",
      "properties": {
        "payment_hash": {
          "type": "string",
          "format": "byte",
          "description": "/ The payment hash to use for the HTLC."
        },
        "payment_hash_string": {
          "type": "string",
          "description": "/ An optional hex-encoded payment hash to be used for the HTLC."
        },
        "routes": {
          "type": "array",
          "items": {
            "$ref": "#/definitions/lnrpcRoute"
          },
          "description": "/ The set of routes that should be used to attempt to complete the payment."
        }
      }
    },
    "lnrpcSignMessageResponse": {
      "type": "object",
      "properties": {
        "signature": {
          "type": "string",
          "title": "/ The signature for the given message"
        }
      }
    },
    "lnrpcStopResponse": {
      "type": "object"
    },
    "lnrpcTransaction": {
      "type": "object",
      "properties": {
        "tx_hash": {
          "type": "string",
          "title": "/ The transaction hash"
        },
        "amount": {
          "type": "string",
          "format": "int64",
          "title": "/ The transaction amount, denominated in satoshis"
        },
        "num_confirmations": {
          "type": "integer",
          "format": "int32",
          "title": "/ The number of confirmations"
        },
        "block_hash": {
          "type": "string",
          "title": "/ The hash of the block this transaction was included in"
        },
        "block_height": {
          "type": "integer",
          "format": "int32",
          "title": "/ The height of the block this transaction was included in"
        },
        "time_stamp": {
          "type": "string",
          "format": "int64",
          "title": "/ Timestamp of this transaction"
        },
        "total_fees": {
          "type": "string",
          "format": "int64",
          "title": "/ Fees paid for this transaction"
        },
        "dest_addresses": {
          "type": "array",
          "items": {
            "type": "string"
          },
          "title": "/ Addresses that received funds for this transaction"
        }
      }
    },
    "lnrpcTransactionDetails": {
      "type": "object",
      "properties": {
        "transactions": {
          "type": "array",
          "items": {
            "$ref": "#/definitions/lnrpcTransaction"
          },
          "description": "/ The list of transactions relevant to the wallet."
        }
      }
    },
    "lnrpcUnlockWalletRequest": {
      "type": "object",
      "properties": {
        "wallet_password": {
          "type": "string",
          "format": "byte",
          "description": "*\nwallet_password should be the current valid passphrase for the daemon. This\nwill be required to decrypt on-disk material that the daemon requires to\nfunction properly."
        },
        "recovery_window": {
          "type": "integer",
          "format": "int32",
          "description": "*\nrecovery_window is an optional argument specifying the address lookahead\nwhen restoring a wallet seed. The recovery window applies to each\ninvdividual branch of the BIP44 derivation paths. Supplying a recovery\nwindow of zero indicates that no addresses should be recovered, such after\nthe first initialization of the wallet."
        }
      }
    },
    "lnrpcUnlockWalletResponse": {
      "type": "object"
    },
    "lnrpcVerifyMessageResponse": {
      "type": "object",
      "properties": {
        "valid": {
          "type": "boolean",
          "format": "boolean",
          "title": "/ Whether the signature was valid over the given message"
        },
        "pubkey": {
          "type": "string",
          "title": "/ The pubkey recovered from the signature"
        }
      }
    },
    "lnrpcWalletBalanceResponse": {
      "type": "object",
      "properties": {
        "total_balance": {
          "type": "string",
          "format": "int64",
          "title": "/ The balance of the wallet"
        },
        "confirmed_balance": {
          "type": "string",
          "format": "int64",
          "title": "/ The confirmed balance of a wallet(with \u003e= 1 confirmations)"
        },
        "unconfirmed_balance": {
          "type": "string",
          "format": "int64",
          "title": "/ The unconfirmed balance of a wallet(with 0 confirmations)"
        }
      }
    }
  }
}<|MERGE_RESOLUTION|>--- conflicted
+++ resolved
@@ -739,11 +739,7 @@
     },
     "/v1/invoices/subscribe": {
       "get": {
-<<<<<<< HEAD
-        "summary": "*\nSubscribeInvoices returns a uni-directional stream (sever -\u003e client) for\nnotifying the client of newly added/settled invoices. The caller can\noptionally specify the add_index and/or the settle_index. If the add_index\nis specified, then we'll first start by sending add invoice events for all\ninvoices with an add_index greater than the specified value.  If the\nsettle_index is specified, the next, we'll send out all settle events for\ninvoices with a settle_index greater than the specified value.  One or both\nof these fields can be set. If no fields are set, then we'll only send out\nthe latest add/settle events.",
-=======
         "summary": "*\nSubscribeInvoices returns a uni-directional stream (server -\u003e client) for\nnotifying the client of newly added/settled invoices. The caller can\noptionally specify the add_index and/or the settle_index. If the add_index\nis specified, then we'll first start by sending add invoice events for all\ninvoices with an add_index greater than the specified value.  If the\nsettle_index is specified, the next, we'll send out all settle events for\ninvoices with a settle_index greater than the specified value.  One or both\nof these fields can be set. If no fields are set, then we'll only send out\nthe latest add/settle events.",
->>>>>>> b07499f2
         "operationId": "SubscribeInvoices",
         "responses": {
           "200": {
@@ -2021,14 +2017,11 @@
           "format": "boolean",
           "description": "/ Whether this invoice should include routing hints for private channels."
         },
-<<<<<<< HEAD
         "external_preimage": {
           "type": "boolean",
           "format": "boolean",
           "title": "/ Whether the preimage for this invoice is defined locally or stored externally"
         },
-=======
->>>>>>> b07499f2
         "add_index": {
           "type": "string",
           "format": "uint64",
@@ -2302,14 +2295,11 @@
           "type": "integer",
           "format": "int32",
           "description": "/ The minimum number of confirmations each one of your outputs used for the funding transaction must satisfy."
-<<<<<<< HEAD
-=======
         },
         "spend_unconfirmed": {
           "type": "boolean",
           "format": "boolean",
           "description": "/ Whether unconfirmed outputs should be used as inputs for the funding transaction."
->>>>>>> b07499f2
         }
       }
     },
