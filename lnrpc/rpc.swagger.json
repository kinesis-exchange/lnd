{
  "swagger": "2.0",
  "info": {
    "title": "rpc.proto",
    "version": "version not set"
  },
  "schemes": [
    "http",
    "https"
  ],
  "consumes": [
    "application/json"
  ],
  "produces": [
    "application/json"
  ],
  "paths": {
    "/v1/balance/blockchain": {
      "get": {
        "summary": "* lncli: `walletbalance`\nWalletBalance returns total unspent outputs(confirmed and unconfirmed), all\nconfirmed unspent outputs and all unconfirmed unspent outputs under control\nof the wallet.",
        "operationId": "WalletBalance",
        "responses": {
          "200": {
            "description": "",
            "schema": {
              "$ref": "#/definitions/lnrpcWalletBalanceResponse"
            }
          }
        },
        "tags": [
          "Lightning"
        ]
      }
    },
    "/v1/balance/channels": {
      "get": {
        "summary": "* lncli: `channelbalance`\nChannelBalance returns the total funds available across all open channels\nin satoshis.",
        "operationId": "ChannelBalance",
        "responses": {
          "200": {
            "description": "",
            "schema": {
              "$ref": "#/definitions/lnrpcChannelBalanceResponse"
            }
          }
        },
        "tags": [
          "Lightning"
        ]
      }
    },
    "/v1/changepassword": {
      "post": {
        "summary": "* lncli: `changepassword`\nChangePassword changes the password of the encrypted wallet. This will\nautomatically unlock the wallet database if successful.",
        "operationId": "ChangePassword",
        "responses": {
          "200": {
            "description": "",
            "schema": {
              "$ref": "#/definitions/lnrpcChangePasswordResponse"
            }
          }
        },
        "parameters": [
          {
            "name": "body",
            "in": "body",
            "required": true,
            "schema": {
              "$ref": "#/definitions/lnrpcChangePasswordRequest"
            }
          }
        ],
        "tags": [
          "WalletUnlocker"
        ]
      }
    },
    "/v1/channels": {
      "get": {
        "summary": "* lncli: `listchannels`\nListChannels returns a description of all the open channels that this node\nis a participant in.",
        "operationId": "ListChannels",
        "responses": {
          "200": {
            "description": "",
            "schema": {
              "$ref": "#/definitions/lnrpcListChannelsResponse"
            }
          }
        },
        "parameters": [
          {
            "name": "active_only",
            "in": "query",
            "required": false,
            "type": "boolean",
            "format": "boolean"
          },
          {
            "name": "inactive_only",
            "in": "query",
            "required": false,
            "type": "boolean",
            "format": "boolean"
          },
          {
            "name": "public_only",
            "in": "query",
            "required": false,
            "type": "boolean",
            "format": "boolean"
          },
          {
            "name": "private_only",
            "in": "query",
            "required": false,
            "type": "boolean",
            "format": "boolean"
          }
        ],
        "tags": [
          "Lightning"
        ]
      },
      "post": {
        "summary": "*\nOpenChannelSync is a synchronous version of the OpenChannel RPC call. This\ncall is meant to be consumed by clients to the REST proxy. As with all\nother sync calls, all byte slices are intended to be populated as hex\nencoded strings.",
        "operationId": "OpenChannelSync",
        "responses": {
          "200": {
            "description": "",
            "schema": {
              "$ref": "#/definitions/lnrpcChannelPoint"
            }
          }
        },
        "parameters": [
          {
            "name": "body",
            "in": "body",
            "required": true,
            "schema": {
              "$ref": "#/definitions/lnrpcOpenChannelRequest"
            }
          }
        ],
        "tags": [
          "Lightning"
        ]
      }
    },
    "/v1/channels/closed": {
      "get": {
        "summary": "* lncli: `closedchannels`\nClosedChannels returns a description of all the closed channels that \nthis node was a participant in.",
        "operationId": "ClosedChannels",
        "responses": {
          "200": {
            "description": "",
            "schema": {
              "$ref": "#/definitions/lnrpcClosedChannelsResponse"
            }
          }
        },
        "parameters": [
          {
            "name": "cooperative",
            "in": "query",
            "required": false,
            "type": "boolean",
            "format": "boolean"
          },
          {
            "name": "local_force",
            "in": "query",
            "required": false,
            "type": "boolean",
            "format": "boolean"
          },
          {
            "name": "remote_force",
            "in": "query",
            "required": false,
            "type": "boolean",
            "format": "boolean"
          },
          {
            "name": "breach",
            "in": "query",
            "required": false,
            "type": "boolean",
            "format": "boolean"
          },
          {
            "name": "funding_canceled",
            "in": "query",
            "required": false,
            "type": "boolean",
            "format": "boolean"
          }
        ],
        "tags": [
          "Lightning"
        ]
      }
    },
    "/v1/channels/pending": {
      "get": {
        "summary": "* lncli: `pendingchannels`\nPendingChannels returns a list of all the channels that are currently\nconsidered \"pending\". A channel is pending if it has finished the funding\nworkflow and is waiting for confirmations for the funding txn, or is in the\nprocess of closure, either initiated cooperatively or non-cooperatively.",
        "operationId": "PendingChannels",
        "responses": {
          "200": {
            "description": "",
            "schema": {
              "$ref": "#/definitions/lnrpcPendingChannelsResponse"
            }
          }
        },
        "tags": [
          "Lightning"
        ]
      }
    },
    "/v1/channels/transactions": {
      "post": {
        "summary": "*\nSendPaymentSync is the synchronous non-streaming version of SendPayment.\nThis RPC is intended to be consumed by clients of the REST proxy.\nAdditionally, this RPC expects the destination's public key and the payment\nhash (if any) to be encoded as hex strings.",
        "operationId": "SendPaymentSync",
        "responses": {
          "200": {
            "description": "",
            "schema": {
              "$ref": "#/definitions/lnrpcSendResponse"
            }
          }
        },
        "parameters": [
          {
            "name": "body",
            "in": "body",
            "required": true,
            "schema": {
              "$ref": "#/definitions/lnrpcSendRequest"
            }
          }
        ],
        "tags": [
          "Lightning"
        ]
      }
    },
    "/v1/channels/transactions/route": {
      "post": {
        "summary": "*\nSendToRouteSync is a synchronous version of SendToRoute. It Will block\nuntil the payment either fails or succeeds.",
        "operationId": "SendToRouteSync",
        "responses": {
          "200": {
            "description": "",
            "schema": {
              "$ref": "#/definitions/lnrpcSendResponse"
            }
          }
        },
        "parameters": [
          {
            "name": "body",
            "in": "body",
            "required": true,
            "schema": {
              "$ref": "#/definitions/lnrpcSendToRouteRequest"
            }
          }
        ],
        "tags": [
          "Lightning"
        ]
      }
    },
    "/v1/channels/{channel_point.funding_txid_str}/{channel_point.output_index}": {
      "delete": {
        "summary": "* lncli: `closechannel`\nCloseChannel attempts to close an active channel identified by its channel\noutpoint (ChannelPoint). The actions of this method can additionally be\naugmented to attempt a force close after a timeout period in the case of an\ninactive peer. If a non-force close (cooperative closure) is requested,\nthen the user can specify either a target number of blocks until the\nclosure transaction is confirmed, or a manual fee rate. If neither are\nspecified, then a default lax, block confirmation target is used.",
        "operationId": "CloseChannel",
        "responses": {
          "200": {
            "description": "(streaming responses)",
            "schema": {
              "$ref": "#/definitions/lnrpcCloseStatusUpdate"
            }
          }
        },
        "parameters": [
          {
            "name": "channel_point.funding_txid_str",
            "in": "path",
            "required": true,
            "type": "string"
          },
          {
            "name": "channel_point.output_index",
            "in": "path",
            "required": true,
            "type": "integer",
            "format": "int64"
          }
        ],
        "tags": [
          "Lightning"
        ]
      }
    },
    "/v1/chanpolicy": {
      "post": {
        "summary": "* lncli: `updatechanpolicy`\nUpdateChannelPolicy allows the caller to update the fee schedule and\nchannel policies for all channels globally, or a particular channel.",
        "operationId": "UpdateChannelPolicy",
        "responses": {
          "200": {
            "description": "",
            "schema": {
              "$ref": "#/definitions/lnrpcPolicyUpdateResponse"
            }
          }
        },
        "parameters": [
          {
            "name": "body",
            "in": "body",
            "required": true,
            "schema": {
              "$ref": "#/definitions/lnrpcPolicyUpdateRequest"
            }
          }
        ],
        "tags": [
          "Lightning"
        ]
      }
    },
    "/v1/fees": {
      "get": {
        "summary": "* lncli: `feereport`\nFeeReport allows the caller to obtain a report detailing the current fee\nschedule enforced by the node globally for each channel.",
        "operationId": "FeeReport",
        "responses": {
          "200": {
            "description": "",
            "schema": {
              "$ref": "#/definitions/lnrpcFeeReportResponse"
            }
          }
        },
        "tags": [
          "Lightning"
        ]
      }
    },
    "/v1/genseed": {
      "get": {
        "summary": "*\nGenSeed is the first method that should be used to instantiate a new lnd\ninstance. This method allows a caller to generate a new aezeed cipher seed\ngiven an optional passphrase. If provided, the passphrase will be necessary\nto decrypt the cipherseed to expose the internal wallet seed.",
        "description": "Once the cipherseed is obtained and verified by the user, the InitWallet\nmethod should be used to commit the newly generated seed, and create the\nwallet.",
        "operationId": "GenSeed",
        "responses": {
          "200": {
            "description": "",
            "schema": {
              "$ref": "#/definitions/lnrpcGenSeedResponse"
            }
          }
        },
        "parameters": [
          {
            "name": "aezeed_passphrase",
            "description": "*\naezeed_passphrase is an optional user provided passphrase that will be used\nto encrypt the generated aezeed cipher seed.",
            "in": "query",
            "required": false,
            "type": "string",
            "format": "byte"
          },
          {
            "name": "seed_entropy",
            "description": "*\nseed_entropy is an optional 16-bytes generated via CSPRNG. If not\nspecified, then a fresh set of randomness will be used to create the seed.",
            "in": "query",
            "required": false,
            "type": "string",
            "format": "byte"
          }
        ],
        "tags": [
          "WalletUnlocker"
        ]
      }
    },
    "/v1/getinfo": {
      "get": {
        "summary": "* lncli: `getinfo`\nGetInfo returns general information concerning the lightning node including\nit's identity pubkey, alias, the chains it is connected to, and information\nconcerning the number of open+pending channels.",
        "operationId": "GetInfo",
        "responses": {
          "200": {
            "description": "",
            "schema": {
              "$ref": "#/definitions/lnrpcGetInfoResponse"
            }
          }
        },
        "tags": [
          "Lightning"
        ]
      }
    },
    "/v1/graph": {
      "get": {
        "summary": "* lncli: `describegraph`\nDescribeGraph returns a description of the latest graph state from the\npoint of view of the node. The graph information is partitioned into two\ncomponents: all the nodes/vertexes, and all the edges that connect the\nvertexes themselves.  As this is a directed graph, the edges also contain\nthe node directional specific routing policy which includes: the time lock\ndelta, fee information, etc.",
        "operationId": "DescribeGraph",
        "responses": {
          "200": {
            "description": "",
            "schema": {
              "$ref": "#/definitions/lnrpcChannelGraph"
            }
          }
        },
        "tags": [
          "Lightning"
        ]
      }
    },
    "/v1/graph/edge/{chan_id}": {
      "get": {
        "summary": "* lncli: `getchaninfo`\nGetChanInfo returns the latest authenticated network announcement for the\ngiven channel identified by its channel ID: an 8-byte integer which\nuniquely identifies the location of transaction's funding output within the\nblockchain.",
        "operationId": "GetChanInfo",
        "responses": {
          "200": {
            "description": "",
            "schema": {
              "$ref": "#/definitions/lnrpcChannelEdge"
            }
          }
        },
        "parameters": [
          {
            "name": "chan_id",
            "in": "path",
            "required": true,
            "type": "string",
            "format": "uint64"
          }
        ],
        "tags": [
          "Lightning"
        ]
      }
    },
    "/v1/graph/info": {
      "get": {
        "summary": "* lncli: `getnetworkinfo`\nGetNetworkInfo returns some basic stats about the known channel graph from\nthe point of view of the node.",
        "operationId": "GetNetworkInfo",
        "responses": {
          "200": {
            "description": "",
            "schema": {
              "$ref": "#/definitions/lnrpcNetworkInfo"
            }
          }
        },
        "tags": [
          "Lightning"
        ]
      }
    },
    "/v1/graph/node/{pub_key}": {
      "get": {
        "summary": "* lncli: `getnodeinfo`\nGetNodeInfo returns the latest advertised, aggregated, and authenticated\nchannel information for the specified node identified by its public key.",
        "operationId": "GetNodeInfo",
        "responses": {
          "200": {
            "description": "",
            "schema": {
              "$ref": "#/definitions/lnrpcNodeInfo"
            }
          }
        },
        "parameters": [
          {
            "name": "pub_key",
            "in": "path",
            "required": true,
            "type": "string"
          }
        ],
        "tags": [
          "Lightning"
        ]
      }
    },
    "/v1/graph/routes/{pub_key}/{amt}": {
      "get": {
        "summary": "* lncli: `queryroutes`\nQueryRoutes attempts to query the daemon's Channel Router for a possible\nroute to a target destination capable of carrying a specific amount of\nsatoshis. The retuned route contains the full details required to craft and\nsend an HTLC, also including the necessary information that should be\npresent within the Sphinx packet encapsulated within the HTLC.",
        "operationId": "QueryRoutes",
        "responses": {
          "200": {
            "description": "",
            "schema": {
              "$ref": "#/definitions/lnrpcQueryRoutesResponse"
            }
          }
        },
        "parameters": [
          {
            "name": "pub_key",
            "in": "path",
            "required": true,
            "type": "string"
          },
          {
            "name": "amt",
            "in": "path",
            "required": true,
            "type": "string",
            "format": "int64"
          },
          {
            "name": "num_routes",
            "description": "/ The max number of routes to return.",
            "in": "query",
            "required": false,
            "type": "integer",
            "format": "int32"
          },
          {
            "name": "final_cltv_delta",
            "description": "/ An optional CLTV delta from the current height that should be used for the timelock of the final hop.",
            "in": "query",
            "required": false,
            "type": "integer",
            "format": "int32"
          },
          {
            "name": "fee_limit.fixed",
            "description": "/ The fee limit expressed as a fixed amount of satoshis.",
            "in": "query",
            "required": false,
            "type": "string",
            "format": "int64"
          },
          {
            "name": "fee_limit.percent",
            "description": "/ The fee limit expressed as a percentage of the payment amount.",
            "in": "query",
            "required": false,
            "type": "string",
            "format": "int64"
          }
        ],
        "tags": [
          "Lightning"
        ]
      }
    },
    "/v1/initwallet": {
      "post": {
        "summary": "* \nInitWallet is used when lnd is starting up for the first time to fully\ninitialize the daemon and its internal wallet. At the very least a wallet\npassword must be provided. This will be used to encrypt sensitive material\non disk.",
        "description": "In the case of a recovery scenario, the user can also specify their aezeed\nmnemonic and passphrase. If set, then the daemon will use this prior state\nto initialize its internal wallet.\n\nAlternatively, this can be used along with the GenSeed RPC to obtain a\nseed, then present it to the user. Once it has been verified by the user,\nthe seed can be fed into this RPC in order to commit the new wallet.",
        "operationId": "InitWallet",
        "responses": {
          "200": {
            "description": "",
            "schema": {
              "$ref": "#/definitions/lnrpcInitWalletResponse"
            }
          }
        },
        "parameters": [
          {
            "name": "body",
            "in": "body",
            "required": true,
            "schema": {
              "$ref": "#/definitions/lnrpcInitWalletRequest"
            }
          }
        ],
        "tags": [
          "WalletUnlocker"
        ]
      }
    },
    "/v1/invoice/{r_hash_str}": {
      "get": {
        "summary": "* lncli: `lookupinvoice`\nLookupInvoice attempts to look up an invoice according to its payment hash.\nThe passed payment hash *must* be exactly 32 bytes, if not, an error is\nreturned.",
        "operationId": "LookupInvoice",
        "responses": {
          "200": {
            "description": "",
            "schema": {
              "$ref": "#/definitions/lnrpcInvoice"
            }
          }
        },
        "parameters": [
          {
            "name": "r_hash_str",
            "in": "path",
            "required": true,
            "type": "string"
          },
          {
            "name": "r_hash",
            "description": "/ The payment hash of the invoice to be looked up.",
            "in": "query",
            "required": false,
            "type": "string",
            "format": "byte"
          }
        ],
        "tags": [
          "Lightning"
        ]
      }
    },
    "/v1/invoices": {
      "get": {
        "summary": "* lncli: `listinvoices`\nListInvoices returns a list of all the invoices currently stored within the\ndatabase. Any active debug invoices are ignored. It has full support for\npaginated responses, allowing users to query for specific invoices through\ntheir add_index. This can be done by using either the first_index_offset or\nlast_index_offset fields included in the response as the index_offset of the\nnext request. The reversed flag is set by default in order to paginate\nbackwards. If you wish to paginate forwards, you must explicitly set the\nflag to false. If none of the parameters are specified, then the last 100\ninvoices will be returned.",
        "operationId": "ListInvoices",
        "responses": {
          "200": {
            "description": "",
            "schema": {
              "$ref": "#/definitions/lnrpcListInvoiceResponse"
            }
          }
        },
        "parameters": [
          {
            "name": "pending_only",
            "description": "/ If set, only unsettled invoices will be returned in the response.",
            "in": "query",
            "required": false,
            "type": "boolean",
            "format": "boolean"
          },
          {
            "name": "index_offset",
            "description": "*\nThe index of an invoice that will be used as either the start or end of a\nquery to determine which invoices should be returned in the response.",
            "in": "query",
            "required": false,
            "type": "string",
            "format": "uint64"
          },
          {
            "name": "num_max_invoices",
            "description": "/ The max number of invoices to return in the response to this query.",
            "in": "query",
            "required": false,
            "type": "string",
            "format": "uint64"
          },
          {
            "name": "reversed",
            "description": "*\nIf set, the invoices returned will result from seeking backwards from the\nspecified index offset. This can be used to paginate backwards.",
            "in": "query",
            "required": false,
            "type": "boolean",
            "format": "boolean"
          }
        ],
        "tags": [
          "Lightning"
        ]
      },
      "post": {
        "summary": "* lncli: `addinvoice`\nAddInvoice attempts to add a new invoice to the invoice database. Any\nduplicated invoices are rejected, therefore all invoices *must* have a\nunique payment preimage.",
        "operationId": "AddInvoice",
        "responses": {
          "200": {
            "description": "",
            "schema": {
              "$ref": "#/definitions/lnrpcAddInvoiceResponse"
            }
          }
        },
        "parameters": [
          {
            "name": "body",
            "in": "body",
            "required": true,
            "schema": {
              "$ref": "#/definitions/lnrpcInvoice"
            }
          }
        ],
        "tags": [
          "Lightning"
        ]
      }
    },
    "/v1/invoices/subscribe": {
      "get": {
        "summary": "*\nSubscribeInvoices returns a uni-directional stream (sever -\u003e client) for\nnotifying the client of newly added/settled invoices. The caller can\noptionally specify the add_index and/or the settle_index. If the add_index\nis specified, then we'll first start by sending add invoice events for all\ninvoices with an add_index greater than the specified value.  If the\nsettle_index is specified, the next, we'll send out all settle events for\ninvoices with a settle_index greater than the specified value.  One or both\nof these fields can be set. If no fields are set, then we'll only send out\nthe latest add/settle events.",
        "operationId": "SubscribeInvoices",
        "responses": {
          "200": {
            "description": "(streaming responses)",
            "schema": {
              "$ref": "#/definitions/lnrpcInvoice"
            }
          }
        },
        "parameters": [
          {
            "name": "add_index",
            "description": "*\nIf specified (non-zero), then we'll first start by sending out\nnotifications for all added indexes with an add_index greater than this\nvalue. This allows callers to catch up on any events they missed while they\nweren't connected to the streaming RPC.",
            "in": "query",
            "required": false,
            "type": "string",
            "format": "uint64"
          },
          {
            "name": "settle_index",
            "description": "*\nIf specified (non-zero), then we'll first start by sending out\nnotifications for all settled indexes with an settle_index greater than\nthis value. This allows callers to catch up on any events they missed while\nthey weren't connected to the streaming RPC.",
            "in": "query",
            "required": false,
            "type": "string",
            "format": "uint64"
          }
        ],
        "tags": [
          "Lightning"
        ]
      }
    },
    "/v1/newaddress": {
      "get": {
        "summary": "*\nNewWitnessAddress creates a new witness address under control of the local wallet.",
        "operationId": "NewWitnessAddress",
        "responses": {
          "200": {
            "description": "",
            "schema": {
              "$ref": "#/definitions/lnrpcNewAddressResponse"
            }
          }
        },
        "tags": [
          "Lightning"
        ]
      }
    },
    "/v1/payments": {
      "get": {
        "summary": "* lncli: `listpayments`\nListPayments returns a list of all outgoing payments.",
        "operationId": "ListPayments",
        "responses": {
          "200": {
            "description": "",
            "schema": {
              "$ref": "#/definitions/lnrpcListPaymentsResponse"
            }
          }
        },
        "tags": [
          "Lightning"
        ]
      },
      "delete": {
        "summary": "*\nDeleteAllPayments deletes all outgoing payments from DB.",
        "operationId": "DeleteAllPayments",
        "responses": {
          "200": {
            "description": "",
            "schema": {
              "$ref": "#/definitions/lnrpcDeleteAllPaymentsResponse"
            }
          }
        },
        "tags": [
          "Lightning"
        ]
      }
    },
    "/v1/payreq/{pay_req}": {
      "get": {
        "summary": "* lncli: `decodepayreq`\nDecodePayReq takes an encoded payment request string and attempts to decode\nit, returning a full description of the conditions encoded within the\npayment request.",
        "operationId": "DecodePayReq",
        "responses": {
          "200": {
            "description": "",
            "schema": {
              "$ref": "#/definitions/lnrpcPayReq"
            }
          }
        },
        "parameters": [
          {
            "name": "pay_req",
            "in": "path",
            "required": true,
            "type": "string"
          }
        ],
        "tags": [
          "Lightning"
        ]
      }
    },
    "/v1/peers": {
      "get": {
        "summary": "* lncli: `listpeers`\nListPeers returns a verbose listing of all currently active peers.",
        "operationId": "ListPeers",
        "responses": {
          "200": {
            "description": "",
            "schema": {
              "$ref": "#/definitions/lnrpcListPeersResponse"
            }
          }
        },
        "tags": [
          "Lightning"
        ]
      },
      "post": {
        "summary": "* lncli: `connect`\nConnectPeer attempts to establish a connection to a remote peer. This is at\nthe networking level, and is used for communication between nodes. This is\ndistinct from establishing a channel with a peer.",
        "operationId": "ConnectPeer",
        "responses": {
          "200": {
            "description": "",
            "schema": {
              "$ref": "#/definitions/lnrpcConnectPeerResponse"
            }
          }
        },
        "parameters": [
          {
            "name": "body",
            "in": "body",
            "required": true,
            "schema": {
              "$ref": "#/definitions/lnrpcConnectPeerRequest"
            }
          }
        ],
        "tags": [
          "Lightning"
        ]
      }
    },
    "/v1/peers/{pub_key}": {
      "delete": {
        "summary": "* lncli: `disconnect`\nDisconnectPeer attempts to disconnect one peer from another identified by a\ngiven pubKey. In the case that we currently have a pending or active channel\nwith the target peer, then this action will be not be allowed.",
        "operationId": "DisconnectPeer",
        "responses": {
          "200": {
            "description": "",
            "schema": {
              "$ref": "#/definitions/lnrpcDisconnectPeerResponse"
            }
          }
        },
        "parameters": [
          {
            "name": "pub_key",
            "in": "path",
            "required": true,
            "type": "string"
          }
        ],
        "tags": [
          "Lightning"
        ]
      }
    },
    "/v1/switch": {
      "post": {
        "summary": "* lncli: `fwdinghistory`\nForwardingHistory allows the caller to query the htlcswitch for a record of\nall HTLC's forwarded within the target time range, and integer offset\nwithin that time range. If no time-range is specified, then the first chunk\nof the past 24 hrs of forwarding history are returned.",
        "description": "A list of forwarding events are returned. The size of each forwarding event\nis 40 bytes, and the max message size able to be returned in gRPC is 4 MiB.\nAs a result each message can only contain 50k entries.  Each response has\nthe index offset of the last entry. The index offset can be provided to the\nrequest to allow the caller to skip a series of records.",
        "operationId": "ForwardingHistory",
        "responses": {
          "200": {
            "description": "",
            "schema": {
              "$ref": "#/definitions/lnrpcForwardingHistoryResponse"
            }
          }
        },
        "parameters": [
          {
            "name": "body",
            "in": "body",
            "required": true,
            "schema": {
              "$ref": "#/definitions/lnrpcForwardingHistoryRequest"
            }
          }
        ],
        "tags": [
          "Lightning"
        ]
      }
    },
    "/v1/transactions": {
      "get": {
        "summary": "* lncli: `listchaintxns`\nGetTransactions returns a list describing all the known transactions\nrelevant to the wallet.",
        "operationId": "GetTransactions",
        "responses": {
          "200": {
            "description": "",
            "schema": {
              "$ref": "#/definitions/lnrpcTransactionDetails"
            }
          }
        },
        "tags": [
          "Lightning"
        ]
      },
      "post": {
        "summary": "* lncli: `sendcoins`\nSendCoins executes a request to send coins to a particular address. Unlike\nSendMany, this RPC call only allows creating a single output at a time. If\nneither target_conf, or sat_per_byte are set, then the internal wallet will\nconsult its fee model to determine a fee for the default confirmation\ntarget.",
        "operationId": "SendCoins",
        "responses": {
          "200": {
            "description": "",
            "schema": {
              "$ref": "#/definitions/lnrpcSendCoinsResponse"
            }
          }
        },
        "parameters": [
          {
            "name": "body",
            "in": "body",
            "required": true,
            "schema": {
              "$ref": "#/definitions/lnrpcSendCoinsRequest"
            }
          }
        ],
        "tags": [
          "Lightning"
        ]
      }
    },
    "/v1/unlockwallet": {
      "post": {
        "summary": "* lncli: `unlock`\nUnlockWallet is used at startup of lnd to provide a password to unlock\nthe wallet database.",
        "operationId": "UnlockWallet",
        "responses": {
          "200": {
            "description": "",
            "schema": {
              "$ref": "#/definitions/lnrpcUnlockWalletResponse"
            }
          }
        },
        "parameters": [
          {
            "name": "body",
            "in": "body",
            "required": true,
            "schema": {
              "$ref": "#/definitions/lnrpcUnlockWalletRequest"
            }
          }
        ],
        "tags": [
          "WalletUnlocker"
        ]
      }
    }
  },
  "definitions": {
    "ChannelCloseSummaryClosureType": {
      "type": "string",
      "enum": [
        "COOPERATIVE_CLOSE",
        "LOCAL_FORCE_CLOSE",
        "REMOTE_FORCE_CLOSE",
        "BREACH_CLOSE",
        "FUNDING_CANCELED"
      ],
      "default": "COOPERATIVE_CLOSE"
    },
    "PendingChannelsResponseClosedChannel": {
      "type": "object",
      "properties": {
        "channel": {
          "$ref": "#/definitions/PendingChannelsResponsePendingChannel",
          "title": "/ The pending channel to be closed"
        },
        "closing_txid": {
          "type": "string",
          "title": "/ The transaction id of the closing transaction"
        }
      }
    },
    "PendingChannelsResponseForceClosedChannel": {
      "type": "object",
      "properties": {
        "channel": {
          "$ref": "#/definitions/PendingChannelsResponsePendingChannel",
          "title": "/ The pending channel to be force closed"
        },
        "closing_txid": {
          "type": "string",
          "title": "/ The transaction id of the closing transaction"
        },
        "limbo_balance": {
          "type": "string",
          "format": "int64",
          "title": "/ The balance in satoshis encumbered in this pending channel"
        },
        "maturity_height": {
          "type": "integer",
          "format": "int64",
          "title": "/ The height at which funds can be sweeped into the wallet"
        },
        "blocks_til_maturity": {
          "type": "integer",
          "format": "int32",
          "description": "Remaining # of blocks until the commitment output can be swept.\nNegative values indicate how many blocks have passed since becoming\nmature."
        },
        "recovered_balance": {
          "type": "string",
          "format": "int64",
          "title": "/ The total value of funds successfully recovered from this channel"
        },
        "pending_htlcs": {
          "type": "array",
          "items": {
            "$ref": "#/definitions/lnrpcPendingHTLC"
          }
        }
      }
    },
    "PendingChannelsResponsePendingChannel": {
      "type": "object",
      "properties": {
        "remote_node_pub": {
          "type": "string"
        },
        "channel_point": {
          "type": "string"
        },
        "capacity": {
          "type": "string",
          "format": "int64"
        },
        "local_balance": {
          "type": "string",
          "format": "int64"
        },
        "remote_balance": {
          "type": "string",
          "format": "int64"
        }
      }
    },
    "PendingChannelsResponsePendingOpenChannel": {
      "type": "object",
      "properties": {
        "channel": {
          "$ref": "#/definitions/PendingChannelsResponsePendingChannel",
          "title": "/ The pending channel"
        },
        "confirmation_height": {
          "type": "integer",
          "format": "int64",
          "title": "/ The height at which this channel will be confirmed"
        },
        "commit_fee": {
          "type": "string",
          "format": "int64",
          "description": "*\nThe amount calculated to be paid in fees for the current set of\ncommitment transactions. The fee amount is persisted with the channel\nin order to allow the fee amount to be removed and recalculated with\neach channel state update, including updates that happen after a system\nrestart."
        },
        "commit_weight": {
          "type": "string",
          "format": "int64",
          "title": "/ The weight of the commitment transaction"
        },
        "fee_per_kw": {
          "type": "string",
          "format": "int64",
          "description": "*\nThe required number of satoshis per kilo-weight that the requester will\npay at all times, for both the funding transaction and commitment\ntransaction. This value can later be updated once the channel is open."
        }
      }
    },
    "PendingChannelsResponseWaitingCloseChannel": {
      "type": "object",
      "properties": {
        "channel": {
          "$ref": "#/definitions/PendingChannelsResponsePendingChannel",
          "title": "/ The pending channel waiting for closing tx to confirm"
        },
        "limbo_balance": {
          "type": "string",
          "format": "int64",
          "title": "/ The balance in satoshis encumbered in this channel"
        }
      }
    },
    "lnrpcAddInvoiceResponse": {
      "type": "object",
      "properties": {
        "r_hash": {
          "type": "string",
          "format": "byte"
        },
        "payment_request": {
          "type": "string",
          "description": "*\nA bare-bones invoice for a payment within the Lightning Network.  With the\ndetails of the invoice, the sender has all the data necessary to send a\npayment to the recipient."
        },
        "add_index": {
          "type": "string",
          "format": "uint64",
          "description": "*\nThe \"add\" index of this invoice. Each newly created invoice will increment\nthis index making it monotonically increasing. Callers to the\nSubscribeInvoices call can use this to instantly get notified of all added\ninvoices with an add_index greater than this one."
        }
      }
    },
    "lnrpcChangePasswordRequest": {
      "type": "object",
      "properties": {
        "current_password": {
          "type": "string",
          "format": "byte",
          "description": "*\ncurrent_password should be the current valid passphrase used to unlock the\ndaemon."
        },
        "new_password": {
          "type": "string",
          "format": "byte",
          "description": "*\nnew_password should be the new passphrase that will be needed to unlock the\ndaemon."
        }
      }
    },
    "lnrpcChangePasswordResponse": {
      "type": "object"
    },
    "lnrpcChannel": {
      "type": "object",
      "properties": {
        "active": {
          "type": "boolean",
          "format": "boolean",
          "title": "/ Whether this channel is active or not"
        },
        "remote_pubkey": {
          "type": "string",
          "title": "/ The identity pubkey of the remote node"
        },
        "channel_point": {
          "type": "string",
          "description": "*\nThe outpoint (txid:index) of the funding transaction. With this value, Bob\nwill be able to generate a signature for Alice's version of the commitment\ntransaction."
        },
        "chan_id": {
          "type": "string",
          "format": "uint64",
          "description": "*\nThe unique channel ID for the channel. The first 3 bytes are the block\nheight, the next 3 the index within the block, and the last 2 bytes are the\noutput index for the channel."
        },
        "capacity": {
          "type": "string",
          "format": "int64",
          "title": "/ The total amount of funds held in this channel"
        },
        "local_balance": {
          "type": "string",
          "format": "int64",
          "title": "/ This node's current balance in this channel"
        },
        "remote_balance": {
          "type": "string",
          "format": "int64",
          "title": "/ The counterparty's current balance in this channel"
        },
        "commit_fee": {
          "type": "string",
          "format": "int64",
          "description": "*\nThe amount calculated to be paid in fees for the current set of commitment\ntransactions. The fee amount is persisted with the channel in order to\nallow the fee amount to be removed and recalculated with each channel state\nupdate, including updates that happen after a system restart."
        },
        "commit_weight": {
          "type": "string",
          "format": "int64",
          "title": "/ The weight of the commitment transaction"
        },
        "fee_per_kw": {
          "type": "string",
          "format": "int64",
          "description": "*\nThe required number of satoshis per kilo-weight that the requester will pay\nat all times, for both the funding transaction and commitment transaction.\nThis value can later be updated once the channel is open."
        },
        "unsettled_balance": {
          "type": "string",
          "format": "int64",
          "title": "/ The unsettled balance in this channel"
        },
        "total_satoshis_sent": {
          "type": "string",
          "format": "int64",
          "description": "*\nThe total number of satoshis we've sent within this channel."
        },
        "total_satoshis_received": {
          "type": "string",
          "format": "int64",
          "description": "*\nThe total number of satoshis we've received within this channel."
        },
        "num_updates": {
          "type": "string",
          "format": "uint64",
          "description": "*\nThe total number of updates conducted within this channel."
        },
        "pending_htlcs": {
          "type": "array",
          "items": {
            "$ref": "#/definitions/lnrpcHTLC"
          },
          "description": "*\nThe list of active, uncleared HTLCs currently pending within the channel."
        },
        "csv_delay": {
          "type": "integer",
          "format": "int64",
          "description": "*\nThe CSV delay expressed in relative blocks. If the channel is force\nclosed, we'll need to wait for this many blocks before we can regain our\nfunds."
        },
        "private": {
          "type": "boolean",
          "format": "boolean",
          "title": "/ Whether this channel is advertised to the network or not"
        }
      }
    },
    "lnrpcChannelBalanceResponse": {
      "type": "object",
      "properties": {
        "balance": {
          "type": "string",
          "format": "int64",
          "title": "/ Sum of channels balances denominated in satoshis"
        },
        "pending_open_balance": {
          "type": "string",
          "format": "int64",
          "title": "/ Sum of channels pending balances denominated in satoshis"
        }
      }
    },
    "lnrpcChannelCloseSummary": {
      "type": "object",
      "properties": {
        "channel_point": {
          "type": "string",
          "description": "/ The outpoint (txid:index) of the funding transaction."
        },
        "chan_id": {
          "type": "string",
          "format": "uint64",
          "description": "/  The unique channel ID for the channel."
        },
        "chain_hash": {
          "type": "string",
          "description": "/ The hash of the genesis block that this channel resides within."
        },
        "closing_tx_hash": {
          "type": "string",
          "description": "/ The txid of the transaction which ultimately closed this channel."
        },
        "remote_pubkey": {
          "type": "string",
          "description": "/ Public key of the remote peer that we formerly had a channel with."
        },
        "capacity": {
          "type": "string",
          "format": "int64",
          "description": "/ Total capacity of the channel."
        },
        "close_height": {
          "type": "integer",
          "format": "int64",
          "description": "/ Height at which the funding transaction was spent."
        },
        "settled_balance": {
          "type": "string",
          "format": "int64",
          "title": "/ Settled balance at the time of channel closure"
        },
        "time_locked_balance": {
          "type": "string",
          "format": "int64",
          "title": "/ The sum of all the time-locked outputs at the time of channel closure"
        },
        "close_type": {
          "$ref": "#/definitions/ChannelCloseSummaryClosureType",
          "description": "/ Details on how the channel was closed."
        }
      }
    },
    "lnrpcChannelCloseUpdate": {
      "type": "object",
      "properties": {
        "closing_txid": {
          "type": "string",
          "format": "byte"
        },
        "success": {
          "type": "boolean",
          "format": "boolean"
        }
      }
    },
    "lnrpcChannelEdge": {
      "type": "object",
      "properties": {
        "channel_id": {
          "type": "string",
          "format": "uint64",
          "description": "*\nThe unique channel ID for the channel. The first 3 bytes are the block\nheight, the next 3 the index within the block, and the last 2 bytes are the\noutput index for the channel."
        },
        "chan_point": {
          "type": "string"
        },
        "last_update": {
          "type": "integer",
          "format": "int64"
        },
        "node1_pub": {
          "type": "string"
        },
        "node2_pub": {
          "type": "string"
        },
        "capacity": {
          "type": "string",
          "format": "int64"
        },
        "node1_policy": {
          "$ref": "#/definitions/lnrpcRoutingPolicy"
        },
        "node2_policy": {
          "$ref": "#/definitions/lnrpcRoutingPolicy"
        }
      },
      "description": "*\nA fully authenticated channel along with all its unique attributes.\nOnce an authenticated channel announcement has been processed on the network,\nthen an instance of ChannelEdgeInfo encapsulating the channels attributes is\nstored. The other portions relevant to routing policy of a channel are stored\nwithin a ChannelEdgePolicy for each direction of the channel."
    },
    "lnrpcChannelEdgeUpdate": {
      "type": "object",
      "properties": {
        "chan_id": {
          "type": "string",
          "format": "uint64",
          "description": "*\nThe unique channel ID for the channel. The first 3 bytes are the block\nheight, the next 3 the index within the block, and the last 2 bytes are the\noutput index for the channel."
        },
        "chan_point": {
          "$ref": "#/definitions/lnrpcChannelPoint"
        },
        "capacity": {
          "type": "string",
          "format": "int64"
        },
        "routing_policy": {
          "$ref": "#/definitions/lnrpcRoutingPolicy"
        },
        "advertising_node": {
          "type": "string"
        },
        "connecting_node": {
          "type": "string"
        }
      }
    },
    "lnrpcChannelFeeReport": {
      "type": "object",
      "properties": {
        "chan_point": {
          "type": "string",
          "description": "/ The channel that this fee report belongs to."
        },
        "base_fee_msat": {
          "type": "string",
          "format": "int64",
          "description": "/ The base fee charged regardless of the number of milli-satoshis sent."
        },
        "fee_per_mil": {
          "type": "string",
          "format": "int64",
          "description": "/ The amount charged per milli-satoshis transferred expressed in millionths of a satoshi."
        },
        "fee_rate": {
          "type": "number",
          "format": "double",
          "description": "/ The effective fee rate in milli-satoshis. Computed by dividing the fee_per_mil value by 1 million."
        }
      }
    },
    "lnrpcChannelGraph": {
      "type": "object",
      "properties": {
        "nodes": {
          "type": "array",
          "items": {
            "$ref": "#/definitions/lnrpcLightningNode"
          },
          "title": "/ The list of `LightningNode`s in this channel graph"
        },
        "edges": {
          "type": "array",
          "items": {
            "$ref": "#/definitions/lnrpcChannelEdge"
          },
          "title": "/ The list of `ChannelEdge`s in this channel graph"
        }
      },
      "description": "/ Returns a new instance of the directed channel graph."
    },
    "lnrpcChannelOpenUpdate": {
      "type": "object",
      "properties": {
        "channel_point": {
          "$ref": "#/definitions/lnrpcChannelPoint"
        }
      }
    },
    "lnrpcChannelPoint": {
      "type": "object",
      "properties": {
        "funding_txid_bytes": {
          "type": "string",
          "format": "byte",
          "title": "/ Txid of the funding transaction"
        },
        "funding_txid_str": {
          "type": "string",
          "title": "/ Hex-encoded string representing the funding transaction"
        },
        "output_index": {
          "type": "integer",
          "format": "int64",
          "title": "/ The index of the output of the funding transaction"
        }
      }
    },
    "lnrpcCloseStatusUpdate": {
      "type": "object",
      "properties": {
        "close_pending": {
          "$ref": "#/definitions/lnrpcPendingUpdate"
        },
        "confirmation": {
          "$ref": "#/definitions/lnrpcConfirmationUpdate"
        },
        "chan_close": {
          "$ref": "#/definitions/lnrpcChannelCloseUpdate"
        }
      }
    },
    "lnrpcClosedChannelUpdate": {
      "type": "object",
      "properties": {
        "chan_id": {
          "type": "string",
          "format": "uint64",
          "description": "*\nThe unique channel ID for the channel. The first 3 bytes are the block\nheight, the next 3 the index within the block, and the last 2 bytes are the\noutput index for the channel."
        },
        "capacity": {
          "type": "string",
          "format": "int64"
        },
        "closed_height": {
          "type": "integer",
          "format": "int64"
        },
        "chan_point": {
          "$ref": "#/definitions/lnrpcChannelPoint"
        }
      }
    },
    "lnrpcClosedChannelsResponse": {
      "type": "object",
      "properties": {
        "channels": {
          "type": "array",
          "items": {
            "$ref": "#/definitions/lnrpcChannelCloseSummary"
          }
        }
      }
    },
    "lnrpcConfirmationUpdate": {
      "type": "object",
      "properties": {
        "block_sha": {
          "type": "string",
          "format": "byte"
        },
        "block_height": {
          "type": "integer",
          "format": "int32"
        },
        "num_confs_left": {
          "type": "integer",
          "format": "int64"
        }
      }
    },
    "lnrpcConnectPeerRequest": {
      "type": "object",
      "properties": {
        "addr": {
          "$ref": "#/definitions/lnrpcLightningAddress",
          "title": "/ Lightning address of the peer, in the format `\u003cpubkey\u003e@host`"
        },
        "perm": {
          "type": "boolean",
          "format": "boolean",
          "description": "* If set, the daemon will attempt to persistently connect to the target\npeer.  Otherwise, the call will be synchronous."
        }
      }
    },
    "lnrpcConnectPeerResponse": {
      "type": "object"
    },
    "lnrpcDebugLevelResponse": {
      "type": "object",
      "properties": {
        "sub_systems": {
          "type": "string"
        }
      }
    },
    "lnrpcDeleteAllPaymentsResponse": {
      "type": "object"
    },
    "lnrpcDisconnectPeerResponse": {
      "type": "object"
    },
    "lnrpcFeeLimit": {
      "type": "object",
      "properties": {
        "fixed": {
          "type": "string",
          "format": "int64",
          "description": "/ The fee limit expressed as a fixed amount of satoshis."
        },
        "percent": {
          "type": "string",
          "format": "int64",
          "description": "/ The fee limit expressed as a percentage of the payment amount."
        }
      }
    },
    "lnrpcFeeReportResponse": {
      "type": "object",
      "properties": {
        "channel_fees": {
          "type": "array",
          "items": {
            "$ref": "#/definitions/lnrpcChannelFeeReport"
          },
          "description": "/ An array of channel fee reports which describes the current fee schedule for each channel."
        },
        "day_fee_sum": {
          "type": "string",
          "format": "uint64",
          "description": "/ The total amount of fee revenue (in satoshis) the switch has collected over the past 24 hrs."
        },
        "week_fee_sum": {
          "type": "string",
          "format": "uint64",
          "description": "/ The total amount of fee revenue (in satoshis) the switch has collected over the past 1 week."
        },
        "month_fee_sum": {
          "type": "string",
          "format": "uint64",
          "description": "/ The total amount of fee revenue (in satoshis) the switch has collected over the past 1 month."
        }
      }
    },
    "lnrpcForwardingEvent": {
      "type": "object",
      "properties": {
        "timestamp": {
          "type": "string",
          "format": "uint64",
          "description": "/ Timestamp is the time (unix epoch offset) that this circuit was completed."
        },
        "chan_id_in": {
          "type": "string",
          "format": "uint64",
          "description": "/ The incoming channel ID that carried the HTLC that created the circuit."
        },
        "chan_id_out": {
          "type": "string",
          "format": "uint64",
          "description": "/ The outgoing channel ID that carried the preimage that completed the circuit."
        },
        "amt_in": {
          "type": "string",
          "format": "uint64",
          "description": "/ The total amount of the incoming HTLC that created half the circuit."
        },
        "amt_out": {
          "type": "string",
          "format": "uint64",
          "description": "/ The total amount of the outgoign HTLC that created the second half of the circuit."
        },
        "fee": {
          "type": "string",
          "format": "uint64",
          "description": "/ The total fee that this payment circuit carried."
        }
      }
    },
    "lnrpcForwardingHistoryRequest": {
      "type": "object",
      "properties": {
        "start_time": {
          "type": "string",
          "format": "uint64",
          "description": "/ Start time is the starting point of the forwarding history request. All records beyond this point will be included, respecting the end time, and the index offset."
        },
        "end_time": {
          "type": "string",
          "format": "uint64",
          "description": "/ End time is the end point of the forwarding history request. The response will carry at most 50k records between the start time and the end time. The index offset can be used to implement pagination."
        },
        "index_offset": {
          "type": "integer",
          "format": "int64",
          "description": "/ Index offset is the offset in the time series to start at. As each response can only contain 50k records, callers can use this to skip around within a packed time series."
        },
        "num_max_events": {
          "type": "integer",
          "format": "int64",
          "description": "/ The max number of events to return in the response to this query."
        }
      }
    },
    "lnrpcForwardingHistoryResponse": {
      "type": "object",
      "properties": {
        "forwarding_events": {
          "type": "array",
          "items": {
            "$ref": "#/definitions/lnrpcForwardingEvent"
          },
          "description": "/ A list of forwarding events from the time slice of the time series specified in the request."
        },
        "last_offset_index": {
          "type": "integer",
          "format": "int64",
          "description": "/ The index of the last time in the set of returned forwarding events. Can be used to seek further, pagination style."
        }
      }
    },
    "lnrpcGenSeedResponse": {
      "type": "object",
      "properties": {
        "cipher_seed_mnemonic": {
          "type": "array",
          "items": {
            "type": "string"
          },
          "description": "*\ncipher_seed_mnemonic is a 24-word mnemonic that encodes a prior aezeed\ncipher seed obtained by the user. This field is optional, as if not\nprovided, then the daemon will generate a new cipher seed for the user.\nOtherwise, then the daemon will attempt to recover the wallet state linked\nto this cipher seed."
        },
        "enciphered_seed": {
          "type": "string",
          "format": "byte",
          "description": "*\nenciphered_seed are the raw aezeed cipher seed bytes. This is the raw\ncipher text before run through our mnemonic encoding scheme."
        }
      }
    },
    "lnrpcGetInfoResponse": {
      "type": "object",
      "properties": {
        "identity_pubkey": {
          "type": "string",
          "description": "/ The identity pubkey of the current node."
        },
        "alias": {
          "type": "string",
          "title": "/ If applicable, the alias of the current node, e.g. \"bob\""
        },
        "num_pending_channels": {
          "type": "integer",
          "format": "int64",
          "title": "/ Number of pending channels"
        },
        "num_active_channels": {
          "type": "integer",
          "format": "int64",
          "title": "/ Number of active channels"
        },
        "num_peers": {
          "type": "integer",
          "format": "int64",
          "title": "/ Number of peers"
        },
        "block_height": {
          "type": "integer",
          "format": "int64",
          "title": "/ The node's current view of the height of the best block"
        },
        "block_hash": {
          "type": "string",
          "title": "/ The node's current view of the hash of the best block"
        },
        "synced_to_chain": {
          "type": "boolean",
          "format": "boolean",
          "title": "/ Whether the wallet's view is synced to the main chain"
        },
        "testnet": {
          "type": "boolean",
          "format": "boolean",
          "title": "/ Whether the current node is connected to testnet"
        },
        "chains": {
          "type": "array",
          "items": {
            "type": "string"
          },
          "title": "/ A list of active chains the node is connected to"
        },
        "uris": {
          "type": "array",
          "items": {
            "type": "string"
          },
          "description": "/ The URIs of the current node."
        },
        "best_header_timestamp": {
          "type": "string",
          "format": "int64",
          "title": "/ Timestamp of the block best known to the wallet"
        },
        "version": {
          "type": "string",
          "description": "/ The version of the LND software that the node is running."
        }
      }
    },
    "lnrpcGraphTopologyUpdate": {
      "type": "object",
      "properties": {
        "node_updates": {
          "type": "array",
          "items": {
            "$ref": "#/definitions/lnrpcNodeUpdate"
          }
        },
        "channel_updates": {
          "type": "array",
          "items": {
            "$ref": "#/definitions/lnrpcChannelEdgeUpdate"
          }
        },
        "closed_chans": {
          "type": "array",
          "items": {
            "$ref": "#/definitions/lnrpcClosedChannelUpdate"
          }
        }
      }
    },
    "lnrpcHTLC": {
      "type": "object",
      "properties": {
        "incoming": {
          "type": "boolean",
          "format": "boolean"
        },
        "amount": {
          "type": "string",
          "format": "int64"
        },
        "hash_lock": {
          "type": "string",
          "format": "byte"
        },
        "expiration_height": {
          "type": "integer",
          "format": "int64"
        }
      }
    },
    "lnrpcHop": {
      "type": "object",
      "properties": {
        "chan_id": {
          "type": "string",
          "format": "uint64",
          "description": "*\nThe unique channel ID for the channel. The first 3 bytes are the block\nheight, the next 3 the index within the block, and the last 2 bytes are the\noutput index for the channel."
        },
        "chan_capacity": {
          "type": "string",
          "format": "int64"
        },
        "amt_to_forward": {
          "type": "string",
          "format": "int64"
        },
        "fee": {
          "type": "string",
          "format": "int64"
        },
        "expiry": {
          "type": "integer",
          "format": "int64"
        },
        "amt_to_forward_msat": {
          "type": "string",
          "format": "int64"
        },
        "fee_msat": {
          "type": "string",
          "format": "int64"
        }
      }
    },
    "lnrpcHopHint": {
      "type": "object",
      "properties": {
        "node_id": {
          "type": "string",
          "description": "/ The public key of the node at the start of the channel."
        },
        "chan_id": {
          "type": "string",
          "format": "uint64",
          "description": "/ The unique identifier of the channel."
        },
        "fee_base_msat": {
          "type": "integer",
          "format": "int64",
          "description": "/ The base fee of the channel denominated in millisatoshis."
        },
        "fee_proportional_millionths": {
          "type": "integer",
          "format": "int64",
          "description": "*\nThe fee rate of the channel for sending one satoshi across it denominated in\nmillionths of a satoshi."
        },
        "cltv_expiry_delta": {
          "type": "integer",
          "format": "int64",
          "description": "/ The time-lock delta of the channel."
        }
      }
    },
    "lnrpcInitWalletRequest": {
      "type": "object",
      "properties": {
        "wallet_password": {
          "type": "string",
          "format": "byte",
          "description": "*\nwallet_password is the passphrase that should be used to encrypt the\nwallet. This MUST be at least 8 chars in length. After creation, this\npassword is required to unlock the daemon."
        },
        "cipher_seed_mnemonic": {
          "type": "array",
          "items": {
            "type": "string"
          },
          "description": "*\ncipher_seed_mnemonic is a 24-word mnemonic that encodes a prior aezeed\ncipher seed obtained by the user. This may have been generated by the\nGenSeed method, or be an existing seed."
        },
        "aezeed_passphrase": {
          "type": "string",
          "format": "byte",
          "description": "*\naezeed_passphrase is an optional user provided passphrase that will be used\nto encrypt the generated aezeed cipher seed."
        },
        "recovery_window": {
          "type": "integer",
          "format": "int32",
          "description": "*\nrecovery_window is an optional argument specifying the address lookahead\nwhen restoring a wallet seed. The recovery window applies to each\ninvdividual branch of the BIP44 derivation paths. Supplying a recovery\nwindow of zero indicates that no addresses should be recovered, such after\nthe first initialization of the wallet."
        }
      }
    },
    "lnrpcInitWalletResponse": {
      "type": "object"
    },
    "lnrpcInvoice": {
      "type": "object",
      "properties": {
        "memo": {
          "type": "string",
          "description": "*\nAn optional memo to attach along with the invoice. Used for record keeping\npurposes for the invoice's creator, and will also be set in the description\nfield of the encoded payment request if the description_hash field is not\nbeing used."
        },
        "receipt": {
          "type": "string",
          "format": "byte",
          "title": "/ An optional cryptographic receipt of payment"
        },
        "r_preimage": {
          "type": "string",
          "format": "byte",
          "title": "*\nThe hex-encoded preimage (32 byte) which will allow settling an incoming\nHTLC payable to this preimage"
        },
        "r_hash": {
          "type": "string",
          "format": "byte",
          "title": "/ The hash of the preimage"
        },
        "value": {
          "type": "string",
          "format": "int64",
          "title": "/ The value of this invoice in satoshis"
        },
        "settled": {
          "type": "boolean",
          "format": "boolean",
          "title": "/ Whether this invoice has been fulfilled"
        },
        "creation_date": {
          "type": "string",
          "format": "int64",
          "title": "/ When this invoice was created"
        },
        "settle_date": {
          "type": "string",
          "format": "int64",
          "title": "/ When this invoice was settled"
        },
        "payment_request": {
          "type": "string",
          "description": "*\nA bare-bones invoice for a payment within the Lightning Network.  With the\ndetails of the invoice, the sender has all the data necessary to send a\npayment to the recipient."
        },
        "description_hash": {
          "type": "string",
          "format": "byte",
          "description": "*\nHash (SHA-256) of a description of the payment. Used if the description of\npayment (memo) is too long to naturally fit within the description field\nof an encoded payment request."
        },
        "expiry": {
          "type": "string",
          "format": "int64",
          "description": "/ Payment request expiry time in seconds. Default is 3600 (1 hour)."
        },
        "fallback_addr": {
          "type": "string",
          "description": "/ Fallback on-chain address."
        },
        "cltv_expiry": {
          "type": "string",
          "format": "uint64",
          "description": "/ Delta to use for the time-lock of the CLTV extended to the final hop."
        },
        "route_hints": {
          "type": "array",
          "items": {
            "$ref": "#/definitions/lnrpcRouteHint"
          },
          "description": "*\nRoute hints that can each be individually used to assist in reaching the\ninvoice's destination."
        },
        "private": {
          "type": "boolean",
          "format": "boolean",
          "description": "/ Whether this invoice should include routing hints for private channels."
        },
<<<<<<< HEAD
        "external_preimage": {
          "type": "boolean",
          "format": "boolean",
          "title": "/ Whether the preimage for this invoice is defined locally or stored externally"
=======
        "add_index": {
          "type": "string",
          "format": "uint64",
          "description": "*\nThe \"add\" index of this invoice. Each newly created invoice will increment\nthis index making it monotonically increasing. Callers to the\nSubscribeInvoices call can use this to instantly get notified of all added\ninvoices with an add_index greater than this one."
        },
        "settle_index": {
          "type": "string",
          "format": "uint64",
          "description": "*\nThe \"settle\" index of this invoice. Each newly settled invoice will\nincrement this index making it monotonically increasing. Callers to the\nSubscribeInvoices call can use this to instantly get notified of all\nsettled invoices with an settle_index greater than this one."
        },
        "amt_paid": {
          "type": "string",
          "format": "int64",
          "description": "/ Deprecated, use amt_paid_sat or amt_paid_msat."
        },
        "amt_paid_sat": {
          "type": "string",
          "format": "int64",
          "description": "*\nThe amount that was accepted for this invoice, in satoshis. This will ONLY\nbe set if this invoice has been settled. We provide this field as if the\ninvoice was created with a zero value, then we need to record what amount\nwas ultimately accepted. Additionally, it's possible that the sender paid\nMORE that was specified in the original invoice. So we'll record that here\nas well."
        },
        "amt_paid_msat": {
          "type": "string",
          "format": "int64",
          "description": "*\nThe amount that was accepted for this invoice, in millisatoshis. This will\nONLY be set if this invoice has been settled. We provide this field as if\nthe invoice was created with a zero value, then we need to record what\namount was ultimately accepted. Additionally, it's possible that the sender\npaid MORE that was specified in the original invoice. So we'll record that\nhere as well."
>>>>>>> 3b2c8072
        }
      }
    },
    "lnrpcLightningAddress": {
      "type": "object",
      "properties": {
        "pubkey": {
          "type": "string",
          "title": "/ The identity pubkey of the Lightning node"
        },
        "host": {
          "type": "string",
          "title": "/ The network location of the lightning node, e.g. `69.69.69.69:1337` or `localhost:10011`"
        }
      }
    },
    "lnrpcLightningNode": {
      "type": "object",
      "properties": {
        "last_update": {
          "type": "integer",
          "format": "int64"
        },
        "pub_key": {
          "type": "string"
        },
        "alias": {
          "type": "string"
        },
        "addresses": {
          "type": "array",
          "items": {
            "$ref": "#/definitions/lnrpcNodeAddress"
          }
        },
        "color": {
          "type": "string"
        }
      },
      "description": "*\nAn individual vertex/node within the channel graph. A node is\nconnected to other nodes by one or more channel edges emanating from it. As the\ngraph is directed, a node will also have an incoming edge attached to it for\neach outgoing edge."
    },
    "lnrpcListChannelsResponse": {
      "type": "object",
      "properties": {
        "channels": {
          "type": "array",
          "items": {
            "$ref": "#/definitions/lnrpcChannel"
          },
          "title": "/ The list of active channels"
        }
      }
    },
    "lnrpcListInvoiceResponse": {
      "type": "object",
      "properties": {
        "invoices": {
          "type": "array",
          "items": {
            "$ref": "#/definitions/lnrpcInvoice"
          },
          "description": "*\nA list of invoices from the time slice of the time series specified in the\nrequest."
        },
        "last_index_offset": {
          "type": "string",
          "format": "uint64",
          "description": "*\nThe index of the last item in the set of returned invoices. This can be used\nto seek further, pagination style."
        },
        "first_index_offset": {
          "type": "string",
          "format": "uint64",
          "description": "*\nThe index of the last item in the set of returned invoices. This can be used\nto seek backwards, pagination style."
        }
      }
    },
    "lnrpcListPaymentsResponse": {
      "type": "object",
      "properties": {
        "payments": {
          "type": "array",
          "items": {
            "$ref": "#/definitions/lnrpcPayment"
          },
          "title": "/ The list of payments"
        }
      }
    },
    "lnrpcListPeersResponse": {
      "type": "object",
      "properties": {
        "peers": {
          "type": "array",
          "items": {
            "$ref": "#/definitions/lnrpcPeer"
          },
          "title": "/ The list of currently connected peers"
        }
      }
    },
    "lnrpcNetworkInfo": {
      "type": "object",
      "properties": {
        "graph_diameter": {
          "type": "integer",
          "format": "int64"
        },
        "avg_out_degree": {
          "type": "number",
          "format": "double"
        },
        "max_out_degree": {
          "type": "integer",
          "format": "int64"
        },
        "num_nodes": {
          "type": "integer",
          "format": "int64"
        },
        "num_channels": {
          "type": "integer",
          "format": "int64"
        },
        "total_network_capacity": {
          "type": "string",
          "format": "int64"
        },
        "avg_channel_size": {
          "type": "number",
          "format": "double"
        },
        "min_channel_size": {
          "type": "string",
          "format": "int64"
        },
        "max_channel_size": {
          "type": "string",
          "format": "int64"
        }
      }
    },
    "lnrpcNewAddressResponse": {
      "type": "object",
      "properties": {
        "address": {
          "type": "string",
          "title": "/ The newly generated wallet address"
        }
      }
    },
    "lnrpcNodeAddress": {
      "type": "object",
      "properties": {
        "network": {
          "type": "string"
        },
        "addr": {
          "type": "string"
        }
      }
    },
    "lnrpcNodeInfo": {
      "type": "object",
      "properties": {
        "node": {
          "$ref": "#/definitions/lnrpcLightningNode",
          "description": "*\nAn individual vertex/node within the channel graph. A node is\nconnected to other nodes by one or more channel edges emanating from it. As\nthe graph is directed, a node will also have an incoming edge attached to\nit for each outgoing edge."
        },
        "num_channels": {
          "type": "integer",
          "format": "int64"
        },
        "total_capacity": {
          "type": "string",
          "format": "int64"
        }
      }
    },
    "lnrpcNodeUpdate": {
      "type": "object",
      "properties": {
        "addresses": {
          "type": "array",
          "items": {
            "type": "string"
          }
        },
        "identity_key": {
          "type": "string"
        },
        "global_features": {
          "type": "string",
          "format": "byte"
        },
        "alias": {
          "type": "string"
        }
      }
    },
    "lnrpcOpenChannelRequest": {
      "type": "object",
      "properties": {
        "node_pubkey": {
          "type": "string",
          "format": "byte",
          "title": "/ The pubkey of the node to open a channel with"
        },
        "node_pubkey_string": {
          "type": "string",
          "title": "/ The hex encoded pubkey of the node to open a channel with"
        },
        "local_funding_amount": {
          "type": "string",
          "format": "int64",
          "title": "/ The number of satoshis the wallet should commit to the channel"
        },
        "push_sat": {
          "type": "string",
          "format": "int64",
          "title": "/ The number of satoshis to push to the remote side as part of the initial commitment state"
        },
        "target_conf": {
          "type": "integer",
          "format": "int32",
          "description": "/ The target number of blocks that the funding transaction should be confirmed by."
        },
        "sat_per_byte": {
          "type": "string",
          "format": "int64",
          "description": "/ A manual fee rate set in sat/byte that should be used when crafting the funding transaction."
        },
        "private": {
          "type": "boolean",
          "format": "boolean",
          "description": "/ Whether this channel should be private, not announced to the greater network."
        },
        "min_htlc_msat": {
          "type": "string",
          "format": "int64",
          "description": "/ The minimum value in millisatoshi we will require for incoming HTLCs on the channel."
        },
        "remote_csv_delay": {
          "type": "integer",
          "format": "int64",
          "description": "/ The delay we require on the remote's commitment transaction. If this is not set, it will be scaled automatically with the channel size."
        },
        "min_confs": {
          "type": "integer",
          "format": "int32",
          "description": "/ The minimum number of confirmations each one of your outputs used for the funding transaction must satisfy."
        }
      }
    },
    "lnrpcOpenStatusUpdate": {
      "type": "object",
      "properties": {
        "chan_pending": {
          "$ref": "#/definitions/lnrpcPendingUpdate"
        },
        "confirmation": {
          "$ref": "#/definitions/lnrpcConfirmationUpdate"
        },
        "chan_open": {
          "$ref": "#/definitions/lnrpcChannelOpenUpdate"
        }
      }
    },
    "lnrpcPayReq": {
      "type": "object",
      "properties": {
        "destination": {
          "type": "string"
        },
        "payment_hash": {
          "type": "string"
        },
        "num_satoshis": {
          "type": "string",
          "format": "int64"
        },
        "timestamp": {
          "type": "string",
          "format": "int64"
        },
        "expiry": {
          "type": "string",
          "format": "int64"
        },
        "description": {
          "type": "string"
        },
        "description_hash": {
          "type": "string"
        },
        "fallback_addr": {
          "type": "string"
        },
        "cltv_expiry": {
          "type": "string",
          "format": "int64"
        },
        "route_hints": {
          "type": "array",
          "items": {
            "$ref": "#/definitions/lnrpcRouteHint"
          }
        }
      }
    },
    "lnrpcPayment": {
      "type": "object",
      "properties": {
        "payment_hash": {
          "type": "string",
          "title": "/ The payment hash"
        },
        "value": {
          "type": "string",
          "format": "int64",
          "title": "/ The value of the payment in satoshis"
        },
        "creation_date": {
          "type": "string",
          "format": "int64",
          "title": "/ The date of this payment"
        },
        "path": {
          "type": "array",
          "items": {
            "type": "string"
          },
          "title": "/ The path this payment took"
        },
        "fee": {
          "type": "string",
          "format": "int64",
          "title": "/ The fee paid for this payment in satoshis"
        },
        "payment_preimage": {
          "type": "string",
          "title": "/ The payment preimage"
        }
      }
    },
    "lnrpcPeer": {
      "type": "object",
      "properties": {
        "pub_key": {
          "type": "string",
          "title": "/ The identity pubkey of the peer"
        },
        "address": {
          "type": "string",
          "title": "/ Network address of the peer; eg `127.0.0.1:10011`"
        },
        "bytes_sent": {
          "type": "string",
          "format": "uint64",
          "title": "/ Bytes of data transmitted to this peer"
        },
        "bytes_recv": {
          "type": "string",
          "format": "uint64",
          "title": "/ Bytes of data transmitted from this peer"
        },
        "sat_sent": {
          "type": "string",
          "format": "int64",
          "title": "/ Satoshis sent to this peer"
        },
        "sat_recv": {
          "type": "string",
          "format": "int64",
          "title": "/ Satoshis received from this peer"
        },
        "inbound": {
          "type": "boolean",
          "format": "boolean",
          "title": "/ A channel is inbound if the counterparty initiated the channel"
        },
        "ping_time": {
          "type": "string",
          "format": "int64",
          "title": "/ Ping time to this peer"
        }
      }
    },
    "lnrpcPendingChannelsResponse": {
      "type": "object",
      "properties": {
        "total_limbo_balance": {
          "type": "string",
          "format": "int64",
          "title": "/ The balance in satoshis encumbered in pending channels"
        },
        "pending_open_channels": {
          "type": "array",
          "items": {
            "$ref": "#/definitions/PendingChannelsResponsePendingOpenChannel"
          },
          "title": "/ Channels pending opening"
        },
        "pending_closing_channels": {
          "type": "array",
          "items": {
            "$ref": "#/definitions/PendingChannelsResponseClosedChannel"
          },
          "title": "/ Channels pending closing"
        },
        "pending_force_closing_channels": {
          "type": "array",
          "items": {
            "$ref": "#/definitions/PendingChannelsResponseForceClosedChannel"
          },
          "title": "/ Channels pending force closing"
        },
        "waiting_close_channels": {
          "type": "array",
          "items": {
            "$ref": "#/definitions/PendingChannelsResponseWaitingCloseChannel"
          },
          "title": "/ Channels waiting for closing tx to confirm"
        }
      }
    },
    "lnrpcPendingHTLC": {
      "type": "object",
      "properties": {
        "incoming": {
          "type": "boolean",
          "format": "boolean",
          "title": "/ The direction within the channel that the htlc was sent"
        },
        "amount": {
          "type": "string",
          "format": "int64",
          "title": "/ The total value of the htlc"
        },
        "outpoint": {
          "type": "string",
          "title": "/ The final output to be swept back to the user's wallet"
        },
        "maturity_height": {
          "type": "integer",
          "format": "int64",
          "title": "/ The next block height at which we can spend the current stage"
        },
        "blocks_til_maturity": {
          "type": "integer",
          "format": "int32",
          "description": "*\nThe number of blocks remaining until the current stage can be swept.\nNegative values indicate how many blocks have passed since becoming\nmature."
        },
        "stage": {
          "type": "integer",
          "format": "int64",
          "title": "/ Indicates whether the htlc is in its first or second stage of recovery"
        }
      }
    },
    "lnrpcPendingUpdate": {
      "type": "object",
      "properties": {
        "txid": {
          "type": "string",
          "format": "byte"
        },
        "output_index": {
          "type": "integer",
          "format": "int64"
        }
      }
    },
    "lnrpcPolicyUpdateRequest": {
      "type": "object",
      "properties": {
        "global": {
          "type": "boolean",
          "format": "boolean",
          "description": "/ If set, then this update applies to all currently active channels."
        },
        "chan_point": {
          "$ref": "#/definitions/lnrpcChannelPoint",
          "description": "/ If set, this update will target a specific channel."
        },
        "base_fee_msat": {
          "type": "string",
          "format": "int64",
          "description": "/ The base fee charged regardless of the number of milli-satoshis sent."
        },
        "fee_rate": {
          "type": "number",
          "format": "double",
          "description": "/ The effective fee rate in milli-satoshis. The precision of this value goes up to 6 decimal places, so 1e-6."
        },
        "time_lock_delta": {
          "type": "integer",
          "format": "int64",
          "description": "/ The required timelock delta for HTLCs forwarded over the channel."
        }
      }
    },
    "lnrpcPolicyUpdateResponse": {
      "type": "object"
    },
    "lnrpcQueryRoutesResponse": {
      "type": "object",
      "properties": {
        "routes": {
          "type": "array",
          "items": {
            "$ref": "#/definitions/lnrpcRoute"
          }
        }
      }
    },
    "lnrpcRoute": {
      "type": "object",
      "properties": {
        "total_time_lock": {
          "type": "integer",
          "format": "int64",
          "description": "*\nThe cumulative (final) time lock across the entire route.  This is the CLTV\nvalue that should be extended to the first hop in the route. All other hops\nwill decrement the time-lock as advertised, leaving enough time for all\nhops to wait for or present the payment preimage to complete the payment."
        },
        "total_fees": {
          "type": "string",
          "format": "int64",
          "description": "*\nThe sum of the fees paid at each hop within the final route.  In the case\nof a one-hop payment, this value will be zero as we don't need to pay a fee\nit ourself."
        },
        "total_amt": {
          "type": "string",
          "format": "int64",
          "description": "*\nThe total amount of funds required to complete a payment over this route.\nThis value includes the cumulative fees at each hop. As a result, the HTLC\nextended to the first-hop in the route will need to have at least this many\nsatoshis, otherwise the route will fail at an intermediate node due to an\ninsufficient amount of fees."
        },
        "hops": {
          "type": "array",
          "items": {
            "$ref": "#/definitions/lnrpcHop"
          },
          "description": "*\nContains details concerning the specific forwarding details at each hop."
        },
        "total_fees_msat": {
          "type": "string",
          "format": "int64",
          "description": "*\nThe total fees in millisatoshis."
        },
        "total_amt_msat": {
          "type": "string",
          "format": "int64",
          "description": "*\nThe total amount in millisatoshis."
        }
      },
      "description": "*\nA path through the channel graph which runs over one or more channels in\nsuccession. This struct carries all the information required to craft the\nSphinx onion packet, and send the payment along the first hop in the path. A\nroute is only selected as valid if all the channels have sufficient capacity to\ncarry the initial payment amount after fees are accounted for."
    },
    "lnrpcRouteHint": {
      "type": "object",
      "properties": {
        "hop_hints": {
          "type": "array",
          "items": {
            "$ref": "#/definitions/lnrpcHopHint"
          },
          "description": "*\nA list of hop hints that when chained together can assist in reaching a\nspecific destination."
        }
      }
    },
    "lnrpcRoutingPolicy": {
      "type": "object",
      "properties": {
        "time_lock_delta": {
          "type": "integer",
          "format": "int64"
        },
        "min_htlc": {
          "type": "string",
          "format": "int64"
        },
        "fee_base_msat": {
          "type": "string",
          "format": "int64"
        },
        "fee_rate_milli_msat": {
          "type": "string",
          "format": "int64"
        },
        "disabled": {
          "type": "boolean",
          "format": "boolean"
        }
      }
    },
    "lnrpcSendCoinsRequest": {
      "type": "object",
      "properties": {
        "addr": {
          "type": "string",
          "title": "/ The address to send coins to"
        },
        "amount": {
          "type": "string",
          "format": "int64",
          "title": "/ The amount in satoshis to send"
        },
        "target_conf": {
          "type": "integer",
          "format": "int32",
          "description": "/ The target number of blocks that this transaction should be confirmed by."
        },
        "sat_per_byte": {
          "type": "string",
          "format": "int64",
          "description": "/ A manual fee rate set in sat/byte that should be used when crafting the transaction."
        }
      }
    },
    "lnrpcSendCoinsResponse": {
      "type": "object",
      "properties": {
        "txid": {
          "type": "string",
          "title": "/ The transaction ID of the transaction"
        }
      }
    },
    "lnrpcSendManyResponse": {
      "type": "object",
      "properties": {
        "txid": {
          "type": "string",
          "title": "/ The id of the transaction"
        }
      }
    },
    "lnrpcSendRequest": {
      "type": "object",
      "properties": {
        "dest": {
          "type": "string",
          "format": "byte",
          "title": "/ The identity pubkey of the payment recipient"
        },
        "dest_string": {
          "type": "string",
          "title": "/ The hex-encoded identity pubkey of the payment recipient"
        },
        "amt": {
          "type": "string",
          "format": "int64",
          "description": "/ Number of satoshis to send."
        },
        "payment_hash": {
          "type": "string",
          "format": "byte",
          "title": "/ The hash to use within the payment's HTLC"
        },
        "payment_hash_string": {
          "type": "string",
          "title": "/ The hex-encoded hash to use within the payment's HTLC"
        },
        "payment_request": {
          "type": "string",
          "description": "*\nA bare-bones invoice for a payment within the Lightning Network.  With the\ndetails of the invoice, the sender has all the data necessary to send a\npayment to the recipient."
        },
        "final_cltv_delta": {
          "type": "integer",
          "format": "int32",
          "description": "*\nThe CLTV delta from the current height that should be used to set the\ntimelock for the final hop."
        },
        "fee_limit": {
          "$ref": "#/definitions/lnrpcFeeLimit",
          "description": "*\nThe maximum number of satoshis that will be paid as a fee of the payment.\nThis value can be represented either as a percentage of the amount being\nsent, or as a fixed amount of the maximum fee the user is willing the pay to\nsend the payment."
        }
      }
    },
    "lnrpcSendResponse": {
      "type": "object",
      "properties": {
        "payment_error": {
          "type": "string"
        },
        "payment_preimage": {
          "type": "string",
          "format": "byte"
        },
        "payment_route": {
          "$ref": "#/definitions/lnrpcRoute"
        }
      }
    },
    "lnrpcSendToRouteRequest": {
      "type": "object",
      "properties": {
        "payment_hash": {
          "type": "string",
          "format": "byte",
          "description": "/ The payment hash to use for the HTLC."
        },
        "payment_hash_string": {
          "type": "string",
          "description": "/ An optional hex-encoded payment hash to be used for the HTLC."
        },
        "routes": {
          "type": "array",
          "items": {
            "$ref": "#/definitions/lnrpcRoute"
          },
          "description": "/ The set of routes that should be used to attempt to complete the payment."
        }
      }
    },
    "lnrpcSignMessageResponse": {
      "type": "object",
      "properties": {
        "signature": {
          "type": "string",
          "title": "/ The signature for the given message"
        }
      }
    },
    "lnrpcStopResponse": {
      "type": "object"
    },
    "lnrpcTransaction": {
      "type": "object",
      "properties": {
        "tx_hash": {
          "type": "string",
          "title": "/ The transaction hash"
        },
        "amount": {
          "type": "string",
          "format": "int64",
          "title": "/ The transaction ammount, denominated in satoshis"
        },
        "num_confirmations": {
          "type": "integer",
          "format": "int32",
          "title": "/ The number of confirmations"
        },
        "block_hash": {
          "type": "string",
          "title": "/ The hash of the block this transaction was included in"
        },
        "block_height": {
          "type": "integer",
          "format": "int32",
          "title": "/ The height of the block this transaction was included in"
        },
        "time_stamp": {
          "type": "string",
          "format": "int64",
          "title": "/ Timestamp of this transaction"
        },
        "total_fees": {
          "type": "string",
          "format": "int64",
          "title": "/ Fees paid for this transaction"
        },
        "dest_addresses": {
          "type": "array",
          "items": {
            "type": "string"
          },
          "title": "/ Addresses that received funds for this transaction"
        }
      }
    },
    "lnrpcTransactionDetails": {
      "type": "object",
      "properties": {
        "transactions": {
          "type": "array",
          "items": {
            "$ref": "#/definitions/lnrpcTransaction"
          },
          "description": "/ The list of transactions relevant to the wallet."
        }
      }
    },
    "lnrpcUnlockWalletRequest": {
      "type": "object",
      "properties": {
        "wallet_password": {
          "type": "string",
          "format": "byte",
          "description": "*\nwallet_password should be the current valid passphrase for the daemon. This\nwill be required to decrypt on-disk material that the daemon requires to\nfunction properly."
        },
        "recovery_window": {
          "type": "integer",
          "format": "int32",
          "description": "*\nrecovery_window is an optional argument specifying the address lookahead\nwhen restoring a wallet seed. The recovery window applies to each\ninvdividual branch of the BIP44 derivation paths. Supplying a recovery\nwindow of zero indicates that no addresses should be recovered, such after\nthe first initialization of the wallet."
        }
      }
    },
    "lnrpcUnlockWalletResponse": {
      "type": "object"
    },
    "lnrpcVerifyMessageResponse": {
      "type": "object",
      "properties": {
        "valid": {
          "type": "boolean",
          "format": "boolean",
          "title": "/ Whether the signature was valid over the given message"
        },
        "pubkey": {
          "type": "string",
          "title": "/ The pubkey recovered from the signature"
        }
      }
    },
    "lnrpcWalletBalanceResponse": {
      "type": "object",
      "properties": {
        "total_balance": {
          "type": "string",
          "format": "int64",
          "title": "/ The balance of the wallet"
        },
        "confirmed_balance": {
          "type": "string",
          "format": "int64",
          "title": "/ The confirmed balance of a wallet(with \u003e= 1 confirmations)"
        },
        "unconfirmed_balance": {
          "type": "string",
          "format": "int64",
          "title": "/ The unconfirmed balance of a wallet(with 0 confirmations)"
        }
      }
    }
  }
}<|MERGE_RESOLUTION|>--- conflicted
+++ resolved
@@ -150,7 +150,7 @@
     },
     "/v1/channels/closed": {
       "get": {
-        "summary": "* lncli: `closedchannels`\nClosedChannels returns a description of all the closed channels that \nthis node was a participant in.",
+        "summary": "* lncli: `closedchannels`\nClosedChannels returns a description of all the closed channels that\nthis node was a participant in.",
         "operationId": "ClosedChannels",
         "responses": {
           "200": {
@@ -553,7 +553,7 @@
     },
     "/v1/initwallet": {
       "post": {
-        "summary": "* \nInitWallet is used when lnd is starting up for the first time to fully\ninitialize the daemon and its internal wallet. At the very least a wallet\npassword must be provided. This will be used to encrypt sensitive material\non disk.",
+        "summary": "*\nInitWallet is used when lnd is starting up for the first time to fully\ninitialize the daemon and its internal wallet. At the very least a wallet\npassword must be provided. This will be used to encrypt sensitive material\non disk.",
         "description": "In the case of a recovery scenario, the user can also specify their aezeed\nmnemonic and passphrase. If set, then the daemon will use this prior state\nto initialize its internal wallet.\n\nAlternatively, this can be used along with the GenSeed RPC to obtain a\nseed, then present it to the user. Once it has been verified by the user,\nthe seed can be fed into this RPC in order to commit the new wallet.",
         "operationId": "InitWallet",
         "responses": {
@@ -1941,12 +1941,11 @@
           "format": "boolean",
           "description": "/ Whether this invoice should include routing hints for private channels."
         },
-<<<<<<< HEAD
         "external_preimage": {
           "type": "boolean",
           "format": "boolean",
           "title": "/ Whether the preimage for this invoice is defined locally or stored externally"
-=======
+        },
         "add_index": {
           "type": "string",
           "format": "uint64",
@@ -1971,7 +1970,6 @@
           "type": "string",
           "format": "int64",
           "description": "*\nThe amount that was accepted for this invoice, in millisatoshis. This will\nONLY be set if this invoice has been settled. We provide this field as if\nthe invoice was created with a zero value, then we need to record what\namount was ultimately accepted. Additionally, it's possible that the sender\npaid MORE that was specified in the original invoice. So we'll record that\nhere as well."
->>>>>>> 3b2c8072
         }
       }
     },
