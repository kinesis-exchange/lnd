--- conflicted
+++ resolved
@@ -21,11 +21,6 @@
 	"github.com/btcsuite/btcutil"
 	"github.com/lightningnetwork/lnd/channeldb"
 	"github.com/lightningnetwork/lnd/lnwire"
-<<<<<<< HEAD
-
-	prand "math/rand"
-=======
->>>>>>> b07499f2
 )
 
 const (
@@ -313,9 +308,6 @@
 }
 
 func symmetricTestChannel(alias1 string, alias2 string, capacity btcutil.Amount,
-<<<<<<< HEAD
-	policy *testChannelPolicy) *testChannel {
-=======
 	policy *testChannelPolicy, chanID ...uint64) *testChannel {
 
 	// Leaving id zero will result in auto-generation of a channel id during
@@ -325,7 +317,6 @@
 		id = chanID[0]
 	}
 
->>>>>>> b07499f2
 	return &testChannel{
 		Capacity: capacity,
 		Node1: &testChannelEnd{
@@ -336,22 +327,11 @@
 			Alias:             alias2,
 			testChannelPolicy: *policy,
 		},
-<<<<<<< HEAD
-=======
 		ChannelID: id,
->>>>>>> b07499f2
 	}
 }
 
 type testChannel struct {
-<<<<<<< HEAD
-	Node1    *testChannelEnd
-	Node2    *testChannelEnd
-	Capacity btcutil.Amount
-}
-
-// createTestGraph returns a fully populated ChannelGraph based on a set of
-=======
 	Node1     *testChannelEnd
 	Node2     *testChannelEnd
 	Capacity  btcutil.Amount
@@ -373,45 +353,29 @@
 }
 
 // createTestGraphFromChannels returns a fully populated ChannelGraph based on a set of
->>>>>>> b07499f2
 // test channels. Additional required information like keys are derived in
 // a deterministical way and added to the channel graph. A list of nodes is
 // not required and derived from the channel data. The goal is to keep
 // instantiating a test channel graph as light weight as possible.
-<<<<<<< HEAD
-func createTestGraph(testChannels []*testChannel) (*channeldb.ChannelGraph, func(), aliasMap, error) {
-=======
 func createTestGraphFromChannels(testChannels []*testChannel) (*testGraphInstance, error) {
->>>>>>> b07499f2
 	// We'll use this fake address for the IP address of all the nodes in
 	// our tests. This value isn't needed for path finding so it doesn't
 	// need to be unique.
 	var testAddrs []net.Addr
 	testAddr, err := net.ResolveTCPAddr("tcp", "192.0.0.1:8888")
 	if err != nil {
-<<<<<<< HEAD
-		return nil, nil, nil, err
-=======
 		return nil, err
->>>>>>> b07499f2
 	}
 	testAddrs = append(testAddrs, testAddr)
 
 	// Next, create a temporary graph database for usage within the test.
 	graph, cleanUp, err := makeTestGraph()
 	if err != nil {
-<<<<<<< HEAD
-		return nil, nil, nil, err
-	}
-
-	aliasMap := make(map[string]*btcec.PublicKey)
-=======
 		return nil, err
 	}
 
 	aliasMap := make(map[string]*btcec.PublicKey)
 	privKeyMap := make(map[string]*btcec.PrivateKey)
->>>>>>> b07499f2
 
 	nodeIndex := byte(0)
 	addNodeWithAlias := func(alias string) (*channeldb.LightningNode, error) {
@@ -423,21 +387,13 @@
 			0, 0, 0, 0, 0, 0, 0, nodeIndex + 1,
 		}
 
-<<<<<<< HEAD
-		_, pubKey := btcec.PrivKeyFromBytes(btcec.S256(),
-=======
 		privKey, pubKey := btcec.PrivKeyFromBytes(btcec.S256(),
->>>>>>> b07499f2
 			keyBytes)
 
 		dbNode := &channeldb.LightningNode{
 			HaveNodeAnnouncement: true,
 			AuthSigBytes:         testSig.Serialize(),
-<<<<<<< HEAD
-			LastUpdate:           time.Now(),
-=======
 			LastUpdate:           testTime,
->>>>>>> b07499f2
 			Addresses:            testAddrs,
 			Alias:                alias,
 			Features:             testFeatures,
@@ -445,11 +401,8 @@
 
 		copy(dbNode.PubKeyBytes[:], pubKey.SerializeCompressed())
 
-<<<<<<< HEAD
-=======
 		privKeyMap[alias] = privKey
 
->>>>>>> b07499f2
 		// With the node fully parsed, add it as a vertex within the
 		// graph.
 		if err := graph.AddLightningNode(dbNode); err != nil {
@@ -464,21 +417,11 @@
 
 	var source *channeldb.LightningNode
 	if source, err = addNodeWithAlias("roasbeef"); err != nil {
-<<<<<<< HEAD
-		return nil, nil, nil, err
-=======
 		return nil, err
->>>>>>> b07499f2
 	}
 
 	// Set the source node
 	if err := graph.SetSourceNode(source); err != nil {
-<<<<<<< HEAD
-		return nil, nil, nil, err
-	}
-
-	channelID := uint64(0)
-=======
 		return nil, err
 	}
 
@@ -486,7 +429,6 @@
 	// if none is specified.
 	nextUnassignedChannelID := uint64(100000)
 
->>>>>>> b07499f2
 	for _, testChannel := range testChannels {
 		for _, alias := range []string{
 			testChannel.Node1.Alias, testChannel.Node2.Alias} {
@@ -497,8 +439,6 @@
 			}
 		}
 
-<<<<<<< HEAD
-=======
 		channelID := testChannel.ChannelID
 
 		// If no channel id is specified, generate an id.
@@ -507,7 +447,6 @@
 			nextUnassignedChannelID++
 		}
 
->>>>>>> b07499f2
 		var hash [sha256.Size]byte
 		hash[len(hash)-1] = byte(channelID)
 
@@ -535,44 +474,28 @@
 
 		err = graph.AddChannelEdge(&edgeInfo)
 		if err != nil && err != channeldb.ErrEdgeAlreadyExist {
-<<<<<<< HEAD
-			return nil, nil, nil, err
-=======
 			return nil, err
->>>>>>> b07499f2
 		}
 
 		edgePolicy := &channeldb.ChannelEdgePolicy{
 			SigBytes:                  testSig.Serialize(),
 			Flags:                     lnwire.ChanUpdateFlag(0),
 			ChannelID:                 channelID,
-<<<<<<< HEAD
-			LastUpdate:                time.Now(),
-=======
 			LastUpdate:                testTime,
->>>>>>> b07499f2
 			TimeLockDelta:             testChannel.Node1.Expiry,
 			MinHTLC:                   testChannel.Node1.MinHTLC,
 			FeeBaseMSat:               testChannel.Node1.FeeBaseMsat,
 			FeeProportionalMillionths: testChannel.Node1.FeeRate,
 		}
 		if err := graph.UpdateEdgePolicy(edgePolicy); err != nil {
-<<<<<<< HEAD
-			return nil, nil, nil, err
-=======
 			return nil, err
->>>>>>> b07499f2
 		}
 
 		edgePolicy = &channeldb.ChannelEdgePolicy{
 			SigBytes:                  testSig.Serialize(),
 			Flags:                     lnwire.ChanUpdateFlag(lnwire.ChanUpdateDirection),
 			ChannelID:                 channelID,
-<<<<<<< HEAD
-			LastUpdate:                time.Now(),
-=======
 			LastUpdate:                testTime,
->>>>>>> b07499f2
 			TimeLockDelta:             testChannel.Node2.Expiry,
 			MinHTLC:                   testChannel.Node2.MinHTLC,
 			FeeBaseMSat:               testChannel.Node2.FeeBaseMsat,
@@ -580,26 +503,18 @@
 		}
 
 		if err := graph.UpdateEdgePolicy(edgePolicy); err != nil {
-<<<<<<< HEAD
-			return nil, nil, nil, err
-=======
 			return nil, err
->>>>>>> b07499f2
 		}
 
 		channelID++
 	}
 
-<<<<<<< HEAD
-	return graph, cleanUp, aliasMap, nil
-=======
 	return &testGraphInstance{
 		graph:      graph,
 		cleanUp:    cleanUp,
 		aliasMap:   aliasMap,
 		privKeyMap: privKeyMap,
 	}, nil
->>>>>>> b07499f2
 }
 
 // TestFindLowestFeePath tests that out of two routes with identical total
@@ -640,13 +555,8 @@
 		}),
 	}
 
-<<<<<<< HEAD
-	graph, cleanUp, aliases, err := createTestGraph(testChannels)
-	defer cleanUp()
-=======
 	testGraphInstance, err := createTestGraphFromChannels(testChannels)
 	defer testGraphInstance.cleanUp()
->>>>>>> b07499f2
 	if err != nil {
 		t.Fatalf("unable to create graph: %v", err)
 	}
@@ -666,17 +576,10 @@
 	)
 
 	paymentAmt := lnwire.NewMSatFromSatoshis(100)
-<<<<<<< HEAD
-	target := aliases["target"]
-	path, err := findPath(
-		nil, graph, nil, sourceNode, target, ignoredVertexes,
-		ignoredEdges, paymentAmt, noFeeLimit, nil,
-=======
 	target := testGraphInstance.aliasMap["target"]
 	path, err := findPath(
 		nil, testGraphInstance.graph, nil, sourceNode, target,
 		ignoredVertexes, ignoredEdges, paymentAmt, noFeeLimit, nil,
->>>>>>> b07499f2
 	)
 	if err != nil {
 		t.Fatalf("unable to find path: %v", err)
@@ -689,16 +592,6 @@
 	}
 
 	// Assert that the lowest fee route is returned.
-<<<<<<< HEAD
-	if !bytes.Equal(route.Hops[1].Channel.Node.PubKeyBytes[:],
-		aliases["b"].SerializeCompressed()) {
-		t.Fatalf("expected route to pass through b, "+
-			"but got a route through %v",
-			route.Hops[1].Channel.Node.Alias)
-	}
-}
-
-=======
 	if !bytes.Equal(route.Hops[1].PubKeyBytes[:],
 		testGraphInstance.aliasMap["b"].SerializeCompressed()) {
 		t.Fatalf("expected route to pass through b, "+
@@ -719,7 +612,6 @@
 	return ""
 }
 
->>>>>>> b07499f2
 type expectedHop struct {
 	alias     string
 	fee       lnwire.MilliSatoshi
@@ -783,13 +675,8 @@
 func TestBasicGraphPathFinding(t *testing.T) {
 	t.Parallel()
 
-<<<<<<< HEAD
-	graph, cleanUp, aliases, err := parseTestGraph(basicGraphFilePath)
-	defer cleanUp()
-=======
 	testGraphInstance, err := parseTestGraph(basicGraphFilePath)
 	defer testGraphInstance.cleanUp()
->>>>>>> b07499f2
 	if err != nil {
 		t.Fatalf("unable to create graph: %v", err)
 	}
@@ -801,20 +688,6 @@
 
 	for _, testCase := range basicGraphPathFindingTests {
 		t.Run(testCase.target, func(subT *testing.T) {
-<<<<<<< HEAD
-			testBasicGraphPathFindingCase(subT, graph, aliases, &testCase)
-		})
-	}
-}
-
-func testBasicGraphPathFindingCase(t *testing.T, graph *channeldb.ChannelGraph,
-	aliases aliasMap, test *basicGraphPathFindingTestCase) {
-
-	expectedHops := test.expectedHops
-	expectedHopCount := len(expectedHops)
-
-	sourceNode, err := graph.SourceNode()
-=======
 			testBasicGraphPathFindingCase(subT, testGraphInstance, &testCase)
 		})
 	}
@@ -828,7 +701,6 @@
 	expectedHopCount := len(expectedHops)
 
 	sourceNode, err := graphInstance.graph.SourceNode()
->>>>>>> b07499f2
 	if err != nil {
 		t.Fatalf("unable to fetch source node: %v", err)
 	}
@@ -843,17 +715,10 @@
 	)
 
 	paymentAmt := lnwire.NewMSatFromSatoshis(test.paymentAmt)
-<<<<<<< HEAD
-	target := aliases[test.target]
-	path, err := findPath(
-		nil, graph, nil, sourceNode, target, ignoredVertexes,
-		ignoredEdges, paymentAmt, test.feeLimit, nil,
-=======
 	target := graphInstance.aliasMap[test.target]
 	path, err := findPath(
 		nil, graphInstance.graph, nil, sourceNode, target,
 		ignoredVertexes, ignoredEdges, paymentAmt, test.feeLimit, nil,
->>>>>>> b07499f2
 	)
 	if test.expectFailureNoPath {
 		if err == nil {
@@ -880,13 +745,6 @@
 
 	// Check hop nodes
 	for i := 0; i < len(expectedHops); i++ {
-<<<<<<< HEAD
-		if !bytes.Equal(route.Hops[i].Channel.Node.PubKeyBytes[:],
-			aliases[expectedHops[i].alias].SerializeCompressed()) {
-
-			t.Fatalf("%v-th hop should be %v, is instead: %v",
-				i, expectedHops[i], route.Hops[i].Channel.Node.Alias)
-=======
 		if !bytes.Equal(route.Hops[i].PubKeyBytes[:],
 			aliases[expectedHops[i].alias].SerializeCompressed()) {
 
@@ -894,7 +752,6 @@
 				i, expectedHops[i],
 				getAliasFromPubKey(route.Hops[i].PubKeyBytes[:],
 					aliases))
->>>>>>> b07499f2
 		}
 	}
 
@@ -910,11 +767,7 @@
 	// Hops should point to the next hop
 	for i := 0; i < len(expectedHops)-1; i++ {
 		var expectedHop [8]byte
-<<<<<<< HEAD
-		binary.BigEndian.PutUint64(expectedHop[:], route.Hops[i+1].Channel.ChannelID)
-=======
 		binary.BigEndian.PutUint64(expectedHop[:], route.Hops[i+1].ChannelID)
->>>>>>> b07499f2
 		if !bytes.Equal(hopPayloads[i].NextAddress[:], expectedHop[:]) {
 			t.Fatalf("first hop has incorrect next hop: expected %x, got %x",
 				expectedHop[:], hopPayloads[i].NextAddress)
@@ -935,16 +788,10 @@
 		// We'll ensure that the amount to forward, and fees
 		// computed for each hop are correct.
 
-<<<<<<< HEAD
-		if route.Hops[i].Fee != expectedHops[i].fee {
-			t.Fatalf("fee incorrect for hop %v: expected %v, got %v",
-				i, expectedHops[i].fee, route.Hops[i].Fee)
-=======
 		fee := route.HopFee(i)
 		if fee != expectedHops[i].fee {
 			t.Fatalf("fee incorrect for hop %v: expected %v, got %v",
 				i, expectedHops[i].fee, fee)
->>>>>>> b07499f2
 		}
 
 		if route.Hops[i].AmtToForward != expectedHops[i].fwdAmount {
@@ -983,15 +830,9 @@
 		if !ok {
 			t.Fatalf("hop didn't have prev chan but should have")
 		}
-<<<<<<< HEAD
-		if prevChan.ChannelID != route.Hops[i].Channel.ChannelID {
-			t.Fatalf("incorrect prev chan: expected %v, got %v",
-				prevChan.ChannelID, route.Hops[i].Channel.ChannelID)
-=======
 		if prevChan.ChannelID != route.Hops[i].ChannelID {
 			t.Fatalf("incorrect prev chan: expected %v, got %v",
 				prevChan.ChannelID, route.Hops[i].ChannelID)
->>>>>>> b07499f2
 		}
 	}
 
@@ -1000,15 +841,9 @@
 		if !ok {
 			t.Fatalf("hop didn't have prev chan but should have")
 		}
-<<<<<<< HEAD
-		if nextChan.ChannelID != route.Hops[i+1].Channel.ChannelID {
-			t.Fatalf("incorrect prev chan: expected %v, got %v",
-				nextChan.ChannelID, route.Hops[i+1].Channel.ChannelID)
-=======
 		if nextChan.ChannelID != route.Hops[i+1].ChannelID {
 			t.Fatalf("incorrect prev chan: expected %v, got %v",
 				nextChan.ChannelID, route.Hops[i+1].ChannelID)
->>>>>>> b07499f2
 		}
 	}
 
@@ -1070,11 +905,7 @@
 
 	// We should now be able to find a path from roasbeef to doge.
 	path, err := findPath(
-<<<<<<< HEAD
-		nil, graph, additionalEdges, sourceNode, dogePubKey, nil, nil,
-=======
 		nil, graph.graph, additionalEdges, sourceNode, dogePubKey, nil, nil,
->>>>>>> b07499f2
 		paymentAmt, noFeeLimit, nil,
 	)
 	if err != nil {
@@ -1111,11 +942,7 @@
 	paymentAmt := lnwire.NewMSatFromSatoshis(100)
 	target := graph.aliasMap["luoji"]
 	paths, err := findPaths(
-<<<<<<< HEAD
-		nil, graph, sourceNode, target, paymentAmt, noFeeLimit, 100,
-=======
 		nil, graph.graph, sourceNode, target, paymentAmt, noFeeLimit, 100,
->>>>>>> b07499f2
 		nil,
 	)
 	if err != nil {
@@ -1157,26 +984,13 @@
 	createHop := func(baseFee lnwire.MilliSatoshi,
 		feeRate lnwire.MilliSatoshi,
 		bandwidth lnwire.MilliSatoshi,
-<<<<<<< HEAD
-		timeLockDelta uint16) *ChannelHop {
-
-		return &ChannelHop{
-			ChannelEdgePolicy: &channeldb.ChannelEdgePolicy{
-				Node: &channeldb.LightningNode{},
-				FeeProportionalMillionths: feeRate,
-				FeeBaseMSat:               baseFee,
-				TimeLockDelta:             timeLockDelta,
-			},
-			Bandwidth: bandwidth,
-=======
 		timeLockDelta uint16) *channeldb.ChannelEdgePolicy {
 
 		return &channeldb.ChannelEdgePolicy{
-			Node:                      &channeldb.LightningNode{},
+			Node: &channeldb.LightningNode{},
 			FeeProportionalMillionths: feeRate,
 			FeeBaseMSat:               baseFee,
 			TimeLockDelta:             timeLockDelta,
->>>>>>> b07499f2
 		}
 	}
 
@@ -1186,11 +1000,7 @@
 
 		// hops is the list of hops (the route) that gets passed into
 		// the call to newRoute.
-<<<<<<< HEAD
-		hops []*ChannelHop
-=======
 		hops []*channeldb.ChannelEdgePolicy
->>>>>>> b07499f2
 
 		// paymentAmount is the amount that is send into the route
 		// indicated by hops.
@@ -1231,11 +1041,7 @@
 			// For a single hop payment, no fees are expected to be paid.
 			name:          "single hop",
 			paymentAmount: 100000,
-<<<<<<< HEAD
-			hops: []*ChannelHop{
-=======
 			hops: []*channeldb.ChannelEdgePolicy{
->>>>>>> b07499f2
 				createHop(100, 1000, 1000000, 10),
 			},
 			expectedFees:          []lnwire.MilliSatoshi{0},
@@ -1249,11 +1055,7 @@
 			// a fee to receive the payment.
 			name:          "two hop",
 			paymentAmount: 100000,
-<<<<<<< HEAD
-			hops: []*ChannelHop{
-=======
 			hops: []*channeldb.ChannelEdgePolicy{
->>>>>>> b07499f2
 				createHop(0, 1000, 1000000, 10),
 				createHop(30, 1000, 1000000, 5),
 			},
@@ -1263,20 +1065,6 @@
 			expectedTotalTimeLock: 6,
 			feeLimit:              noFeeLimit,
 		}, {
-<<<<<<< HEAD
-			// Insufficient capacity in first channel when fees are added.
-			name:          "two hop insufficient",
-			paymentAmount: 100000,
-			hops: []*ChannelHop{
-				createHop(0, 1000, 100000, 10),
-				createHop(0, 1000, 1000000, 5),
-			},
-			feeLimit:          noFeeLimit,
-			expectError:       true,
-			expectedErrorCode: ErrInsufficientCapacity,
-		}, {
-=======
->>>>>>> b07499f2
 			// A three hop payment where the first and second hop
 			// will both charge 1 msat. The fee for the first hop
 			// is actually slightly higher than 1, because the amount
@@ -1284,11 +1072,7 @@
 			// gets rounded down to 1.
 			name:          "three hop",
 			paymentAmount: 100000,
-<<<<<<< HEAD
-			hops: []*ChannelHop{
-=======
 			hops: []*channeldb.ChannelEdgePolicy{
->>>>>>> b07499f2
 				createHop(0, 10, 1000000, 10),
 				createHop(0, 10, 1000000, 5),
 				createHop(0, 10, 1000000, 3),
@@ -1304,11 +1088,7 @@
 			// because of the increase amount to forward.
 			name:          "three hop with fee carry over",
 			paymentAmount: 100000,
-<<<<<<< HEAD
-			hops: []*ChannelHop{
-=======
 			hops: []*channeldb.ChannelEdgePolicy{
->>>>>>> b07499f2
 				createHop(0, 10000, 1000000, 10),
 				createHop(0, 10000, 1000000, 5),
 				createHop(0, 10000, 1000000, 3),
@@ -1324,11 +1104,7 @@
 			// effect.
 			name:          "three hop with minimal fees for carry over",
 			paymentAmount: 100000,
-<<<<<<< HEAD
-			hops: []*ChannelHop{
-=======
 			hops: []*channeldb.ChannelEdgePolicy{
->>>>>>> b07499f2
 				createHop(0, 10000, 1000000, 10),
 
 				// First hop charges 0.1% so the second hop fee
@@ -1349,11 +1125,7 @@
 		{
 			name:          "two hop success with fee limit (greater)",
 			paymentAmount: 100000,
-<<<<<<< HEAD
-			hops: []*ChannelHop{
-=======
 			hops: []*channeldb.ChannelEdgePolicy{
->>>>>>> b07499f2
 				createHop(0, 1000, 1000000, 144),
 				createHop(0, 1000, 1000000, 144),
 			},
@@ -1365,11 +1137,7 @@
 		}, {
 			name:          "two hop success with fee limit (equal)",
 			paymentAmount: 100000,
-<<<<<<< HEAD
-			hops: []*ChannelHop{
-=======
 			hops: []*channeldb.ChannelEdgePolicy{
->>>>>>> b07499f2
 				createHop(0, 1000, 1000000, 144),
 				createHop(0, 1000, 1000000, 144),
 			},
@@ -1381,11 +1149,7 @@
 		}, {
 			name:          "two hop failure with fee limit (smaller)",
 			paymentAmount: 100000,
-<<<<<<< HEAD
-			hops: []*ChannelHop{
-=======
 			hops: []*channeldb.ChannelEdgePolicy{
->>>>>>> b07499f2
 				createHop(0, 1000, 1000000, 144),
 				createHop(0, 1000, 1000000, 144),
 			},
@@ -1395,11 +1159,7 @@
 		}, {
 			name:          "two hop failure with fee limit (zero)",
 			paymentAmount: 100000,
-<<<<<<< HEAD
-			hops: []*ChannelHop{
-=======
 			hops: []*channeldb.ChannelEdgePolicy{
->>>>>>> b07499f2
 				createHop(0, 1000, 1000000, 144),
 				createHop(0, 1000, 1000000, 144),
 			},
@@ -1418,22 +1178,13 @@
 			}
 
 			for i := 0; i < len(testCase.expectedFees); i++ {
-<<<<<<< HEAD
-				if testCase.expectedFees[i] !=
-					route.Hops[i].Fee {
-=======
 				fee := route.HopFee(i)
 				if testCase.expectedFees[i] != fee {
->>>>>>> b07499f2
 
 					t.Errorf("Expected fee for hop %v to "+
 						"be %v, but got %v instead",
 						i, testCase.expectedFees[i],
-<<<<<<< HEAD
-						route.Hops[i].Fee)
-=======
 						fee)
->>>>>>> b07499f2
 				}
 			}
 
@@ -1514,11 +1265,7 @@
 	// Alice should be able to find a valid route to ursula.
 	target := graph.aliasMap["ursula"]
 	_, err = findPath(
-<<<<<<< HEAD
-		nil, graph, nil, sourceNode, target, ignoredVertexes,
-=======
 		nil, graph.graph, nil, sourceNode, target, ignoredVertexes,
->>>>>>> b07499f2
 		ignoredEdges, paymentAmt, noFeeLimit, nil,
 	)
 	if err != nil {
@@ -1529,11 +1276,7 @@
 	// presented to Alice.
 	target = graph.aliasMap["vincent"]
 	path, err := findPath(
-<<<<<<< HEAD
-		nil, graph, nil, sourceNode, target, ignoredVertexes,
-=======
 		nil, graph.graph, nil, sourceNode, target, ignoredVertexes,
->>>>>>> b07499f2
 		ignoredEdges, paymentAmt, noFeeLimit, nil,
 	)
 	if err == nil {
@@ -1575,11 +1318,7 @@
 	}
 
 	_, err = findPath(
-<<<<<<< HEAD
-		nil, graph, nil, sourceNode, unknownNode, ignoredVertexes,
-=======
 		nil, graph.graph, nil, sourceNode, unknownNode, ignoredVertexes,
->>>>>>> b07499f2
 		ignoredEdges, 100, noFeeLimit, nil,
 	)
 	if !IsError(err, ErrNoPathFound) {
@@ -1615,11 +1354,7 @@
 
 	payAmt := lnwire.NewMSatFromSatoshis(btcutil.SatoshiPerBitcoin)
 	_, err = findPath(
-<<<<<<< HEAD
-		nil, graph, nil, sourceNode, target, ignoredVertexes,
-=======
 		nil, graph.graph, nil, sourceNode, target, ignoredVertexes,
->>>>>>> b07499f2
 		ignoredEdges, payAmt, noFeeLimit, nil,
 	)
 	if !IsError(err, ErrNoPathFound) {
@@ -1651,11 +1386,7 @@
 	target := graph.aliasMap["songoku"]
 	payAmt := lnwire.MilliSatoshi(10)
 	_, err = findPath(
-<<<<<<< HEAD
-		nil, graph, nil, sourceNode, target, ignoredVertexes,
-=======
 		nil, graph.graph, nil, sourceNode, target, ignoredVertexes,
->>>>>>> b07499f2
 		ignoredEdges, payAmt, noFeeLimit, nil,
 	)
 	if !IsError(err, ErrNoPathFound) {
@@ -1684,17 +1415,10 @@
 
 	// First, we'll try to route from roasbeef -> sophon. This should
 	// succeed without issue, and return a single path via phamnuwen
-<<<<<<< HEAD
-	target := aliases["sophon"]
-	payAmt := lnwire.NewMSatFromSatoshis(105000)
-	_, err = findPath(
-		nil, graph, nil, sourceNode, target, ignoredVertexes,
-=======
 	target := graph.aliasMap["sophon"]
 	payAmt := lnwire.NewMSatFromSatoshis(105000)
 	_, err = findPath(
 		nil, graph.graph, nil, sourceNode, target, ignoredVertexes,
->>>>>>> b07499f2
 		ignoredEdges, payAmt, noFeeLimit, nil,
 	)
 	if err != nil {
@@ -1703,31 +1427,19 @@
 
 	// First, we'll modify the edge from roasbeef -> phamnuwen, to read that
 	// it's disabled.
-<<<<<<< HEAD
-	_, _, phamnuwenEdge, err := graph.FetchChannelEdgesByID(999991)
-=======
 	_, _, phamnuwenEdge, err := graph.graph.FetchChannelEdgesByID(999991)
->>>>>>> b07499f2
 	if err != nil {
 		t.Fatalf("unable to fetch goku's edge: %v", err)
 	}
 	phamnuwenEdge.Flags = lnwire.ChanUpdateDisabled | lnwire.ChanUpdateDirection
-<<<<<<< HEAD
-	if err := graph.UpdateEdgePolicy(phamnuwenEdge); err != nil {
-=======
 	if err := graph.graph.UpdateEdgePolicy(phamnuwenEdge); err != nil {
->>>>>>> b07499f2
 		t.Fatalf("unable to update edge: %v", err)
 	}
 
 	// Now, if we attempt to route through that edge, we should get a
 	// failure as it is no longer eligible.
 	_, err = findPath(
-<<<<<<< HEAD
-		nil, graph, nil, sourceNode, target, ignoredVertexes,
-=======
 		nil, graph.graph, nil, sourceNode, target, ignoredVertexes,
->>>>>>> b07499f2
 		ignoredEdges, payAmt, noFeeLimit, nil,
 	)
 	if !IsError(err, ErrNoPathFound) {
