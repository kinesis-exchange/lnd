--- conflicted
+++ resolved
@@ -88,11 +88,7 @@
 		// Skip channels for which no outgoing edge policy is available.
 		//
 		// TODO(joostjager): Ideally the case where channels have a nil
-<<<<<<< HEAD
-		// policy should be supported, as auto pilot is not looking at
-=======
 		// policy should be supported, as autopilot is not looking at
->>>>>>> b07499f2
 		// the policies. For now, it is not easily possible to get a
 		// reference to the other end LightningNode object without
 		// retrieving the policy.
