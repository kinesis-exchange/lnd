package autopilot

import (
	"net"
	"sync"
	"sync/atomic"

	"github.com/btcsuite/btcd/btcec"
	"github.com/btcsuite/btcutil"
	"github.com/davecgh/go-spew/spew"
	"github.com/lightningnetwork/lnd/lnwire"
)

// Config couples all the items that an autopilot agent needs to function.
// All items within the struct MUST be populated for the Agent to be able to
// carry out its duties.
type Config struct {
	// Self is the identity public key of the Lightning Network node that
	// is being driven by the agent. This is used to ensure that we don't
	// accidentally attempt to open a channel with ourselves.
	Self *btcec.PublicKey

	// Heuristic is an attachment heuristic which will govern to whom we
	// open channels to, and also what those channels look like in terms of
	// desired capacity. The Heuristic will take into account the current
	// state of the graph, our set of open channels, and the amount of
	// available funds when determining how channels are to be opened.
	// Additionally, a heuristic make also factor in extra-graph
	// information in order to make more pertinent recommendations.
	Heuristic AttachmentHeuristic

	// ChanController is an interface that is able to directly manage the
	// creation, closing and update of channels within the network.
	ChanController ChannelController

	// ConnectToPeer attempts to connect to the peer using one of its
	// advertised addresses. The boolean returned signals whether the peer
	// was already connected.
	ConnectToPeer func(*btcec.PublicKey, []net.Addr) (bool, error)

	// DisconnectPeer attempts to disconnect the peer with the given public
	// key.
	DisconnectPeer func(*btcec.PublicKey) error

	// WalletBalance is a function closure that should return the current
	// available balance of the backing wallet.
	WalletBalance func() (btcutil.Amount, error)

	// Graph is an abstract channel graph that the Heuristic and the Agent
	// will use to make decisions w.r.t channel allocation and placement
	// within the graph.
	Graph ChannelGraph

	// MaxPendingOpens is the maximum number of pending channel
	// establishment goroutines that can be lingering. We cap this value in
	// order to control the level of parallelism caused by the autopilot
	// agent.
	MaxPendingOpens uint16

	// TODO(roasbeef): add additional signals from fee rates and revenue of
	// currently opened channels
}

// channelState is a type that represents the set of active channels of the
// backing LN node that the Agent should be aware of. This type contains a few
// helper utility methods.
type channelState map[lnwire.ShortChannelID]Channel

// Channels returns a slice of all the active channels.
func (c channelState) Channels() []Channel {
	chans := make([]Channel, 0, len(c))
	for _, channel := range c {
		chans = append(chans, channel)
	}
	return chans
}

// ConnectedNodes returns the set of nodes we currently have a channel with.
// This information is needed as we want to avoid making repeated channels with
// any node.
func (c channelState) ConnectedNodes() map[NodeID]struct{} {
	nodes := make(map[NodeID]struct{})
	for _, channels := range c {
		nodes[channels.Node] = struct{}{}
	}

	// TODO(roasbeef): add outgoing, nodes, allow incoming and outgoing to
	// per node
	//  * only add node is chan as funding amt set

	return nodes
}

// Agent implements a closed-loop control system which seeks to autonomously
// optimize the allocation of satoshis within channels throughput the network's
// channel graph. An agent is configurable by swapping out different
// AttachmentHeuristic strategies. The agent uses external signals such as the
// wallet balance changing, or new channels being opened/closed for the local
// node as an indicator to re-examine its internal state, and the amount of
// available funds in order to make updated decisions w.r.t the channel graph.
// The Agent will automatically open, close, and splice in/out channel as
// necessary for it to step closer to its optimal state.
//
// TODO(roasbeef): prob re-word
type Agent struct {
	// Only to be used atomically.
	started uint32
	stopped uint32

	// cfg houses the configuration state of the Ant.
	cfg Config

	// chanState tracks the current set of open channels.
	chanState channelState

	// stateUpdates is a channel that any external state updates that may
	// affect the heuristics of the agent will be sent over.
	stateUpdates chan interface{}

	// balanceUpdates is a channel where notifications about updates to the
	// wallet's balance will be sent. This channel will be buffered to
	// ensure we have at most one pending update of this type to handle at
	// a given time.
	balanceUpdates chan *balanceUpdate

	// nodeUpdates is a channel that changes to the graph node landscape
	// will be sent over. This channel will be buffered to ensure we have
	// at most one pending update of this type to handle at a given time.
	nodeUpdates chan *nodeUpdates

	// pendingOpenUpdates is a channel where updates about channel pending
	// opening will be sent. This channel will be buffered to ensure we
	// have at most one pending update of this type to handle at a given
	// time.
	pendingOpenUpdates chan *chanPendingOpenUpdate

	// chanOpenFailures is a channel where updates about channel open
	// failures will be sent. This channel will be buffered to ensure we
	// have at most one pending update of this type to handle at a given
	// time.
	chanOpenFailures chan *chanOpenFailureUpdate

	// totalBalance is the total number of satoshis the backing wallet is
	// known to control at any given instance. This value will be updated
	// when the agent receives external balance update signals.
	totalBalance btcutil.Amount

	quit chan struct{}
	wg   sync.WaitGroup
}

// New creates a new instance of the Agent instantiated using the passed
// configuration and initial channel state. The initial channel state slice
// should be populated with the set of Channels that are currently opened by
// the backing Lightning Node.
func New(cfg Config, initialState []Channel) (*Agent, error) {
	a := &Agent{
		cfg:                cfg,
		chanState:          make(map[lnwire.ShortChannelID]Channel),
		quit:               make(chan struct{}),
		stateUpdates:       make(chan interface{}),
		balanceUpdates:     make(chan *balanceUpdate, 1),
		nodeUpdates:        make(chan *nodeUpdates, 1),
		chanOpenFailures:   make(chan *chanOpenFailureUpdate, 1),
		pendingOpenUpdates: make(chan *chanPendingOpenUpdate, 1),
	}

	for _, c := range initialState {
		a.chanState[c.ChanID] = c
	}

	return a, nil
}

// Start starts the agent along with any goroutines it needs to perform its
// normal duties.
func (a *Agent) Start() error {
	if !atomic.CompareAndSwapUint32(&a.started, 0, 1) {
		return nil
	}

	log.Infof("Autopilot Agent starting")

	a.wg.Add(1)
	go a.controller()

	return nil
}

// Stop signals the Agent to gracefully shutdown. This function will block
// until all goroutines have exited.
func (a *Agent) Stop() error {
	if !atomic.CompareAndSwapUint32(&a.stopped, 0, 1) {
		return nil
	}

	log.Infof("Autopilot Agent stopping")

	close(a.quit)
	a.wg.Wait()

	return nil
}

// balanceUpdate is a type of external state update that reflects an
// increase/decrease in the funds currently available to the wallet.
type balanceUpdate struct {
}

// nodeUpdates is a type of external state update that reflects an addition or
// modification in channel graph node membership.
type nodeUpdates struct{}

// chanOpenUpdate is a type of external state update that indicates a new
// channel has been opened, either by the Agent itself (within the main
// controller loop), or by an external user to the system.
type chanOpenUpdate struct {
	newChan Channel
}

// chanPendingOpenUpdate is a type of external state update that indicates a new
// channel has been opened, either by the agent itself or an external subsystem,
// but is still pending.
type chanPendingOpenUpdate struct{}

// chanOpenFailureUpdate is a type of external state update that indicates
// a previous channel open failed, and that it might be possible to try again.
type chanOpenFailureUpdate struct{}

// chanCloseUpdate is a type of external state update that indicates that the
// backing Lightning Node has closed a previously open channel.
type chanCloseUpdate struct {
	closedChans []lnwire.ShortChannelID
}

// OnBalanceChange is a callback that should be executed each time the balance
// of the backing wallet changes.
func (a *Agent) OnBalanceChange() {
	select {
	case a.balanceUpdates <- &balanceUpdate{}:
	default:
	}
}

// OnNodeUpdates is a callback that should be executed each time our channel
// graph has new nodes or their node announcements are updated.
func (a *Agent) OnNodeUpdates() {
	select {
	case a.nodeUpdates <- &nodeUpdates{}:
	default:
	}
}

// OnChannelOpen is a callback that should be executed each time a new channel
// is manually opened by the user or any system outside the autopilot agent.
func (a *Agent) OnChannelOpen(c Channel) {
	a.wg.Add(1)
	go func() {
		defer a.wg.Done()

		select {
		case a.stateUpdates <- &chanOpenUpdate{newChan: c}:
		case <-a.quit:
		}
	}()
}

// OnChannelPendingOpen is a callback that should be executed each time a new
// channel is opened, either by the agent or an external subsystems, but is
// still pending.
func (a *Agent) OnChannelPendingOpen() {
	select {
	case a.pendingOpenUpdates <- &chanPendingOpenUpdate{}:
	default:
	}
}

// OnChannelOpenFailure is a callback that should be executed when the
// autopilot has attempted to open a channel, but failed. In this case we can
// retry channel creation with a different node.
func (a *Agent) OnChannelOpenFailure() {
	select {
	case a.chanOpenFailures <- &chanOpenFailureUpdate{}:
	default:
	}
}

// OnChannelClose is a callback that should be executed each time a prior
// channel has been closed for any reason. This includes regular
// closes, force closes, and channel breaches.
func (a *Agent) OnChannelClose(closedChans ...lnwire.ShortChannelID) {
	a.wg.Add(1)
	go func() {
		defer a.wg.Done()

		select {
		case a.stateUpdates <- &chanCloseUpdate{closedChans: closedChans}:
		case <-a.quit:
		}
	}()
}

// mergeNodeMaps merges the Agent's set of nodes that it already has active
// channels open to, with the other sets of nodes that should be removed from
// consideration during heuristic selection. This ensures that the Agent doesn't
// attempt to open any "duplicate" channels to the same node.
func mergeNodeMaps(c map[NodeID]Channel,
	skips ...map[NodeID]struct{}) map[NodeID]struct{} {

	numNodes := len(c)
	for _, skip := range skips {
		numNodes += len(skip)
	}

	res := make(map[NodeID]struct{}, len(c)+numNodes)
	for nodeID := range c {
		res[nodeID] = struct{}{}
	}
	for _, skip := range skips {
		for nodeID := range skip {
			res[nodeID] = struct{}{}
		}
	}

	return res
}

// mergeChanState merges the Agent's set of active channels, with the set of
// channels awaiting confirmation. This ensures that the agent doesn't go over
// the prescribed channel limit or fund allocation limit.
func mergeChanState(pendingChans map[NodeID]Channel,
	activeChans channelState) []Channel {

	numChans := len(pendingChans) + len(activeChans)
	totalChans := make([]Channel, 0, numChans)

	for _, activeChan := range activeChans.Channels() {
		totalChans = append(totalChans, activeChan)
	}
	for _, pendingChan := range pendingChans {
		totalChans = append(totalChans, pendingChan)
	}

	return totalChans
}

// controller implements the closed-loop control system of the Agent. The
// controller will make a decision w.r.t channel placement within the graph
// based on: its current internal state of the set of active channels open,
// and external state changes as a result of decisions it  makes w.r.t channel
// allocation, or attributes affecting its control loop being updated by the
// backing Lightning Node.
func (a *Agent) controller() {
	defer a.wg.Done()

	// We'll start off by assigning our starting balance, and injecting
	// that amount as an initial wake up to the main controller goroutine.
	a.OnBalanceChange()

	// TODO(roasbeef): do we in fact need to maintain order?
	//  * use sync.Cond if so

	// failedNodes lists nodes that we've previously attempted to initiate
	// channels with, but didn't succeed.
	failedNodes := make(map[NodeID]struct{})

	// pendingConns tracks the nodes that we are attempting to make
	// connections to. This prevents us from making duplicate connection
	// requests to the same node.
	pendingConns := make(map[NodeID]struct{})

	// pendingOpens tracks the channels that we've requested to be
	// initiated, but haven't yet been confirmed as being fully opened.
	// This state is required as otherwise, we may go over our allotted
	// channel limit, or open multiple channels to the same node.
	pendingOpens := make(map[NodeID]Channel)
	var pendingMtx sync.Mutex

	updateBalance := func() {
		newBalance, err := a.cfg.WalletBalance()
		if err != nil {
			log.Warnf("unable to update wallet balance: %v", err)
			return
		}

		a.totalBalance = newBalance
	}

	// TODO(roasbeef): add 10-minute wake up timer
	for {
		select {
		// A new external signal has arrived. We'll use this to update
		// our internal state, then determine if we should trigger a
		// channel state modification (open/close, splice in/out).
		case signal := <-a.stateUpdates:
			log.Infof("Processing new external signal")

			switch update := signal.(type) {
			// A new channel has been opened successfully. This was
			// either opened by the Agent, or an external system
			// that is able to drive the Lightning Node.
			case *chanOpenUpdate:
				log.Debugf("New channel successfully opened, "+
					"updating state with: %v",
					spew.Sdump(update.newChan))

				newChan := update.newChan
				a.chanState[newChan.ChanID] = newChan

				pendingMtx.Lock()
				delete(pendingOpens, newChan.Node)
				pendingMtx.Unlock()

				updateBalance()
			// A channel has been closed, this may free up an
			// available slot, triggering a new channel update.
			case *chanCloseUpdate:
				log.Debugf("Applying closed channel "+
					"updates: %v",
					spew.Sdump(update.closedChans))

				for _, closedChan := range update.closedChans {
					delete(a.chanState, closedChan)
				}

				updateBalance()
			}

		// A new channel has been opened by the agent or an external
		// subsystem, but is still pending confirmation.
		case <-a.pendingOpenUpdates:
			updateBalance()

		// The balance of the backing wallet has changed, if more funds
		// are now available, we may attempt to open up an additional
		// channel, or splice in funds to an existing one.
		case <-a.balanceUpdates:
			log.Debug("Applying external balance state update")

			updateBalance()

		// The channel we tried to open previously failed for whatever
		// reason.
		case <-a.chanOpenFailures:
			log.Debug("Retrying after previous channel open " +
				"failure.")

			updateBalance()

		// New nodes have been added to the graph or their node
		// announcements have been updated. We will consider opening
		// channels to these nodes if we haven't stabilized.
		case <-a.nodeUpdates:
			log.Infof("Node updates received, assessing " +
				"need for more channels")

		// The agent has been signalled to exit, so we'll bail out
		// immediately.
		case <-a.quit:
			return
		}

		pendingMtx.Lock()
		log.Debugf("Pending channels: %v", spew.Sdump(pendingOpens))
		pendingMtx.Unlock()

		// With all the updates applied, we'll obtain a set of the
		// current active channels (confirmed channels), and also
		// factor in our set of unconfirmed channels.
		confirmedChans := a.chanState
		pendingMtx.Lock()
		totalChans := mergeChanState(pendingOpens, confirmedChans)
		pendingMtx.Unlock()

		// Now that we've updated our internal state, we'll consult our
		// channel attachment heuristic to determine if we should open
		// up any additional channels or modify existing channels.
		availableFunds, numChans, needMore := a.cfg.Heuristic.NeedMoreChans(
			totalChans, a.totalBalance,
		)
		if !needMore {
			continue
		}

		log.Infof("Triggering attachment directive dispatch, "+
			"total_funds=%v", a.totalBalance)

<<<<<<< HEAD
		// We're to attempt an attachment so we'll o obtain the set of
=======
		// We're to attempt an attachment so we'll obtain the set of
>>>>>>> b07499f2
		// nodes that we currently have channels with so we avoid
		// duplicate edges.
		connectedNodes := a.chanState.ConnectedNodes()
		pendingMtx.Lock()
		nodesToSkip := mergeNodeMaps(pendingOpens,
			pendingConns, connectedNodes, failedNodes,
		)
		pendingMtx.Unlock()

		// If we reach this point, then according to our heuristic we
		// should modify our channel state to tend towards what it
		// determines to the optimal state. So we'll call Select to get
		// a fresh batch of attachment directives, passing in the
		// amount of funds available for us to use.
		chanCandidates, err := a.cfg.Heuristic.Select(
			a.cfg.Self, a.cfg.Graph, availableFunds,
			numChans, nodesToSkip,
		)
		if err != nil {
			log.Errorf("Unable to select candidates for "+
				"attachment: %v", err)
			continue
		}

		if len(chanCandidates) == 0 {
			log.Infof("No eligible candidates to connect to")
			continue
		}

		log.Infof("Attempting to execute channel attachment "+
			"directives: %v", spew.Sdump(chanCandidates))

		// Before proceeding, check to see if we have any slots
		// available to open channels. If there are any, we will attempt
		// to dispatch the retrieved directives since we can't be
		// certain which ones may actually succeed. If too many
		// connections succeed, we will they will be ignored and made
		// available to future heuristic selections.
		pendingMtx.Lock()
		if uint16(len(pendingOpens)) >= a.cfg.MaxPendingOpens {
			pendingMtx.Unlock()
			log.Debugf("Reached cap of %v pending "+
				"channel opens, will retry "+
				"after success/failure",
				a.cfg.MaxPendingOpens)
			continue
		}

		// For each recommended attachment directive, we'll launch a
		// new goroutine to attempt to carry out the directive. If any
		// of these succeed, then we'll receive a new state update,
		// taking us back to the top of our controller loop.
		for _, chanCandidate := range chanCandidates {
			// Skip candidates which we are already trying
			// to establish a connection with.
			nodeID := chanCandidate.NodeID
			if _, ok := pendingConns[nodeID]; ok {
				continue
			}
			pendingConns[nodeID] = struct{}{}

			go func(directive AttachmentDirective) {
				// We'll start out by attempting to connect to
				// the peer in order to begin the funding
				// workflow.
				pub := directive.NodeKey
				alreadyConnected, err := a.cfg.ConnectToPeer(
					pub, directive.Addrs,
				)
				if err != nil {
					log.Warnf("Unable to connect "+
						"to %x: %v",
						pub.SerializeCompressed(),
						err)

					// Since we failed to connect to them,
					// we'll mark them as failed so that we
					// don't attempt to connect to them
					// again.
					nodeID := NewNodeID(pub)
					pendingMtx.Lock()
					delete(pendingConns, nodeID)
					failedNodes[nodeID] = struct{}{}
					pendingMtx.Unlock()

					// Finally, we'll trigger the agent to
					// select new peers to connect to.
					a.OnChannelOpenFailure()

					return
				}

				// The connection was successful, though before
				// progressing we must check that we have not
				// already met our quota for max pending open
				// channels. This can happen if multiple
				// directives were spawned but fewer slots were
				// available, and other successful attempts
				// finished first.
				pendingMtx.Lock()
				if uint16(len(pendingOpens)) >=
					a.cfg.MaxPendingOpens {
					// Since we've reached our max number of
					// pending opens, we'll disconnect this
					// peer and exit. However, if we were
					// previously connected to them, then
					// we'll make sure to maintain the
					// connection alive.
					if alreadyConnected {
						// Since we succeeded in
						// connecting, we won't add this
						// peer to the failed nodes map,
						// but we will remove it from
						// pendingConns so that it can
						// be retried in the future.
						delete(pendingConns, nodeID)
						pendingMtx.Unlock()
						return
					}

					err = a.cfg.DisconnectPeer(
						pub,
					)
					if err != nil {
						log.Warnf("Unable to "+
							"disconnect peer "+
							"%x: %v",
							pub.SerializeCompressed(),
							err)
					}

					// Now that we have disconnected, we can
					// remove this node from our pending
					// conns map, permitting subsequent
					// connection attempts.
					delete(pendingConns, nodeID)
					pendingMtx.Unlock()
					return
				}

				// If we were successful, we'll track this peer
				// in our set of pending opens. We do this here
				// to ensure we don't stall on selecting new
				// peers if the connection attempt happens to
				// take too long.
				nodeID := directive.NodeID
				delete(pendingConns, nodeID)
				pendingOpens[nodeID] = Channel{
					Capacity: directive.ChanAmt,
					Node:     nodeID,
				}
				pendingMtx.Unlock()

				// We can then begin the funding workflow with
				// this peer.
				err = a.cfg.ChanController.OpenChannel(
					pub, directive.ChanAmt,
				)
				if err != nil {
					log.Warnf("Unable to open "+
						"channel to %x of %v: %v",
						pub.SerializeCompressed(),
						directive.ChanAmt, err)

					// As the attempt failed, we'll clear
					// the peer from the set of pending
					// opens and mark them as failed so we
					// don't attempt to open a channel to
					// them again.
					pendingMtx.Lock()
					delete(pendingOpens, nodeID)
					failedNodes[nodeID] = struct{}{}
					pendingMtx.Unlock()

					// Trigger the agent to re-evaluate
					// everything and possibly retry with a
					// different node.
					a.OnChannelOpenFailure()

					// Finally, we should also disconnect
					// the peer if we weren't already
					// connected to them beforehand by an
					// external subsystem.
					if alreadyConnected {
						return
					}

					err = a.cfg.DisconnectPeer(pub)
					if err != nil {
						log.Warnf("Unable to "+
							"disconnect peer "+
							"%x: %v",
							pub.SerializeCompressed(),
							err)
					}
				}

				// Since the channel open was successful and is
				// currently pending, we'll trigger the
				// autopilot agent to query for more peers.
				a.OnChannelPendingOpen()
			}(chanCandidate)
		}
		pendingMtx.Unlock()

	}
}<|MERGE_RESOLUTION|>--- conflicted
+++ resolved
@@ -485,11 +485,7 @@
 		log.Infof("Triggering attachment directive dispatch, "+
 			"total_funds=%v", a.totalBalance)
 
-<<<<<<< HEAD
-		// We're to attempt an attachment so we'll o obtain the set of
-=======
 		// We're to attempt an attachment so we'll obtain the set of
->>>>>>> b07499f2
 		// nodes that we currently have channels with so we avoid
 		// duplicate edges.
 		connectedNodes := a.chanState.ConnectedNodes()
