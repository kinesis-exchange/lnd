--- conflicted
+++ resolved
@@ -181,13 +181,8 @@
 		cleanUp func()
 	)
 
-<<<<<<< HEAD
-	// Initialize disabled height hint cache within the chain directory.
-	hintCache, err := chainntnfs.NewHeightHintCache(chanDB, true)
-=======
 	// Initialize the height hint cache within the chain directory.
 	hintCache, err := chainntnfs.NewHeightHintCache(chanDB)
->>>>>>> b07499f2
 	if err != nil {
 		return nil, nil, fmt.Errorf("unable to initialize height hint "+
 			"cache: %v", err)
@@ -370,7 +365,7 @@
 			if err := cc.feeEstimator.Start(); err != nil {
 				return nil, nil, err
 			}
-		} else if cfg.Litecoin.Active && !cfg.Litecoin.RegTest {
+		} else if cfg.Litecoin.Active {
 			ltndLog.Infof("Initializing litecoind backed fee estimator")
 
 			// Finally, we'll re-initialize the fee estimator, as
