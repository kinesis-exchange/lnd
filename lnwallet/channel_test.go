--- conflicted
+++ resolved
@@ -3573,19 +3573,11 @@
 	// assertLocalDataLoss checks that aliceOld and bobChannel detects that
 	// Alice has lost state during sync.
 	assertLocalDataLoss := func(aliceOld *LightningChannel) {
-<<<<<<< HEAD
-		aliceSyncMsg, err := aliceOld.ChanSyncMsg()
-		if err != nil {
-			t.Fatalf("unable to produce chan sync msg: %v", err)
-		}
-		bobSyncMsg, err := bobChannel.ChanSyncMsg()
-=======
 		aliceSyncMsg, err := ChanSyncMsg(aliceOld.channelState)
 		if err != nil {
 			t.Fatalf("unable to produce chan sync msg: %v", err)
 		}
 		bobSyncMsg, err := ChanSyncMsg(bobChannel.channelState)
->>>>>>> b07499f2
 		if err != nil {
 			t.Fatalf("unable to produce chan sync msg: %v", err)
 		}
@@ -3637,11 +3629,7 @@
 	// If we remove the recovery options from Bob's message, Alice cannot
 	// tell if she lost state, since Bob might be lying. She still should
 	// be able to detect that chains cannot be synced.
-<<<<<<< HEAD
-	bobSyncMsg, err := bobChannel.ChanSyncMsg()
-=======
 	bobSyncMsg, err := ChanSyncMsg(bobChannel.channelState)
->>>>>>> b07499f2
 	if err != nil {
 		t.Fatalf("unable to produce chan sync msg: %v", err)
 	}
@@ -3655,11 +3643,7 @@
 	// If Bob lies about the NextLocalCommitHeight, making it greater than
 	// what Alice expect, she cannot tell for sure whether she lost state,
 	// but should detect the desync.
-<<<<<<< HEAD
-	bobSyncMsg, err = bobChannel.ChanSyncMsg()
-=======
 	bobSyncMsg, err = ChanSyncMsg(bobChannel.channelState)
->>>>>>> b07499f2
 	if err != nil {
 		t.Fatalf("unable to produce chan sync msg: %v", err)
 	}
@@ -3672,11 +3656,7 @@
 
 	// If Bob's NextLocalCommitHeight is lower than what Alice expects, Bob
 	// probably lost state.
-<<<<<<< HEAD
-	bobSyncMsg, err = bobChannel.ChanSyncMsg()
-=======
 	bobSyncMsg, err = ChanSyncMsg(bobChannel.channelState)
->>>>>>> b07499f2
 	if err != nil {
 		t.Fatalf("unable to produce chan sync msg: %v", err)
 	}
@@ -3689,11 +3669,7 @@
 
 	// If Alice and Bob's states are in sync, but Bob is sending the wrong
 	// LocalUnrevokedCommitPoint, Alice should detect this.
-<<<<<<< HEAD
-	bobSyncMsg, err = bobChannel.ChanSyncMsg()
-=======
 	bobSyncMsg, err = ChanSyncMsg(bobChannel.channelState)
->>>>>>> b07499f2
 	if err != nil {
 		t.Fatalf("unable to produce chan sync msg: %v", err)
 	}
@@ -3719,11 +3695,7 @@
 	// when there's a pending remote commit.
 	halfAdvance()
 
-<<<<<<< HEAD
-	bobSyncMsg, err = bobChannel.ChanSyncMsg()
-=======
 	bobSyncMsg, err = ChanSyncMsg(bobChannel.channelState)
->>>>>>> b07499f2
 	if err != nil {
 		t.Fatalf("unable to produce chan sync msg: %v", err)
 	}
