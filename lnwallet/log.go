--- conflicted
+++ resolved
@@ -5,11 +5,8 @@
 	"github.com/btcsuite/btcwallet/chain"
 	btcwallet "github.com/btcsuite/btcwallet/wallet"
 	"github.com/btcsuite/btcwallet/wtxmgr"
-<<<<<<< HEAD
-=======
 
 	"github.com/lightningnetwork/lnd/build"
->>>>>>> b07499f2
 )
 
 // walletLog is a logger that is initialized with no output filters.  This
