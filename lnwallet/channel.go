package lnwallet

import (
	"bytes"
	"container/list"
	"crypto/sha256"
	"fmt"
	"runtime"
	"sort"
	"sync"
	"sync/atomic"

	"github.com/btcsuite/btcd/blockchain"
	"github.com/btcsuite/btcd/chaincfg/chainhash"
	"github.com/davecgh/go-spew/spew"
	"github.com/lightningnetwork/lnd/chainntnfs"
	"github.com/lightningnetwork/lnd/channeldb"
	"github.com/lightningnetwork/lnd/lnwire"

	"github.com/btcsuite/btcd/btcec"
	"github.com/btcsuite/btcd/txscript"
	"github.com/btcsuite/btcd/wire"
	"github.com/btcsuite/btcutil"
	"github.com/btcsuite/btcutil/txsort"
)

var zeroHash chainhash.Hash

var (
	// ErrChanClosing is returned when a caller attempts to close a channel
	// that has already been closed or is in the process of being closed.
	ErrChanClosing = fmt.Errorf("channel is being closed, operation disallowed")

	// ErrNoWindow is returned when revocation window is exhausted.
	ErrNoWindow = fmt.Errorf("unable to sign new commitment, the current" +
		" revocation window is exhausted")

	// ErrMaxWeightCost is returned when the cost/weight (see segwit)
	// exceeds the widely used maximum allowed policy weight limit. In this
	// case the commitment transaction can't be propagated through the
	// network.
	ErrMaxWeightCost = fmt.Errorf("commitment transaction exceed max " +
		"available cost")

	// ErrMaxHTLCNumber is returned when a proposed HTLC would exceed the
	// maximum number of allowed HTLC's if committed in a state transition
	ErrMaxHTLCNumber = fmt.Errorf("commitment transaction exceed max " +
		"htlc number")

	// ErrMaxPendingAmount is returned when a proposed HTLC would exceed
	// the overall maximum pending value of all HTLCs if committed in a
	// state transition.
	ErrMaxPendingAmount = fmt.Errorf("commitment transaction exceed max" +
		"overall pending htlc value")

	// ErrBelowChanReserve is returned when a proposed HTLC would cause
	// one of the peer's funds to dip below the channel reserve limit.
	ErrBelowChanReserve = fmt.Errorf("commitment transaction dips peer " +
		"below chan reserve")

	// ErrBelowMinHTLC is returned when a proposed HTLC has a value that
	// is below the minimum HTLC value constraint for either us or our
	// peer depending on which flags are set.
	ErrBelowMinHTLC = fmt.Errorf("proposed HTLC value is below minimum " +
		"allowed HTLC value")

	// ErrCannotSyncCommitChains is returned if, upon receiving a ChanSync
	// message, the state machine deems that is unable to properly
	// synchronize states with the remote peer. In this case we should fail
	// the channel, but we won't automatically force close.
	ErrCannotSyncCommitChains = fmt.Errorf("unable to sync commit chains")

	// ErrInvalidLastCommitSecret is returned in the case that the
	// commitment secret sent by the remote party in their
	// ChannelReestablish message doesn't match the last secret we sent.
	ErrInvalidLastCommitSecret = fmt.Errorf("commit secret is incorrect")

	// ErrInvalidLocalUnrevokedCommitPoint is returned in the case that the
	// commitment point sent by the remote party in their
	// ChannelReestablish message doesn't match the last unrevoked commit
	// point they sent us.
	ErrInvalidLocalUnrevokedCommitPoint = fmt.Errorf("unrevoked commit " +
		"point is invalid")

	// ErrCommitSyncLocalDataLoss is returned in the case that we receive a
	// valid commit secret within the ChannelReestablish message from the
	// remote node AND they advertise a RemoteCommitTailHeight higher than
	// our current known height. This means we have lost some critical
	// data, and must fail the channel and MUST NOT force close it. Instead
	// we should wait for the remote to force close it, such that we can
	// attempt to sweep our funds.
	ErrCommitSyncLocalDataLoss = fmt.Errorf("possible local commitment " +
		"state data loss")

	// ErrCommitSyncRemoteDataLoss is returned in the case that we receive
	// a ChannelReestablish message from the remote that advertises a
	// NextLocalCommitHeight that is lower than what they have already
	// ACKed, or a RemoteCommitTailHeight that is lower than our revoked
	// height. In this case we should force close the channel such that
	// both parties can retrieve their funds.
	ErrCommitSyncRemoteDataLoss = fmt.Errorf("possible remote commitment " +
		"state data loss")
)

// channelState is an enum like type which represents the current state of a
// particular channel.
// TODO(roasbeef): actually update state
type channelState uint8

const (
	// channelPending indicates this channel is still going through the
	// funding workflow, and isn't yet open.
	channelPending channelState = iota

	// channelOpen represents an open, active channel capable of
	// sending/receiving HTLCs.
	channelOpen

	// channelClosing represents a channel which is in the process of being
	// closed.
	channelClosing

	// channelClosed represents a channel which has been fully closed. Note
	// that before a channel can be closed, ALL pending HTLCs must be
	// settled/removed.
	channelClosed

	// channelDispute indicates that an un-cooperative closure has been
	// detected within the channel.
	channelDispute

	// channelPendingPayment indicates that there a currently outstanding
	// HTLCs within the channel.
	channelPendingPayment
)

// PaymentHash represents the sha256 of a random value. This hash is used to
// uniquely track incoming/outgoing payments within this channel, as well as
// payments requested by the wallet/daemon.
type PaymentHash [32]byte

// updateType is the exact type of an entry within the shared HTLC log.
type updateType uint8

const (
	// Add is an update type that adds a new HTLC entry into the log.
	// Either side can add a new pending HTLC by adding a new Add entry
	// into their update log.
	Add updateType = iota

	// Fail is an update type which removes a prior HTLC entry from the
	// log. Adding a Fail entry to ones log will modify the _remote_
	// parties update log once a new commitment view has been evaluated
	// which contains the Fail entry.
	Fail

	// MalformedFail is an update type which removes a prior HTLC entry
	// from the log. Adding a MalformedFail entry to ones log will modify
	// the _remote_ parties update log once a new commitment view has been
	// evaluated which contains the MalformedFail entry. The difference
	// from Fail type lie in the different data we have to store.
	MalformedFail

	// Settle is an update type which settles a prior HTLC crediting the
	// balance of the receiving node. Adding a Settle entry to a log will
	// result in the settle entry being removed on the log as well as the
	// original add entry from the remote party's log after the next state
	// transition.
	Settle
)

// String returns a human readable string that uniquely identifies the target
// update type.
func (u updateType) String() string {
	switch u {
	case Add:
		return "Add"
	case Fail:
		return "Fail"
	case MalformedFail:
		return "MalformedFail"
	case Settle:
		return "Settle"
	default:
		return "<unknown type>"
	}
}

// PaymentDescriptor represents a commitment state update which either adds,
// settles, or removes an HTLC. PaymentDescriptors encapsulate all necessary
// metadata w.r.t to an HTLC, and additional data pairing a settle message to
// the original added HTLC.
//
// TODO(roasbeef): LogEntry interface??
//  * need to separate attrs for cancel/add/settle
type PaymentDescriptor struct {
	// RHash is the payment hash for this HTLC. The HTLC can be settled iff
	// the preimage to this hash is presented.
	RHash PaymentHash

	// RPreimage is the preimage that settles the HTLC pointed to within the
	// log by the ParentIndex.
	RPreimage PaymentHash

	// Timeout is the absolute timeout in blocks, after which this HTLC
	// expires.
	Timeout uint32

	// Amount is the HTLC amount in milli-satoshis.
	Amount lnwire.MilliSatoshi

	// LogIndex is the log entry number that his HTLC update has within the
	// log. Depending on if IsIncoming is true, this is either an entry the
	// remote party added, or one that we added locally.
	LogIndex uint64

	// HtlcIndex is the index within the main update log for this HTLC.
	// Entries within the log of type Add will have this field populated,
	// as other entries will point to the entry via this counter.
	//
	// NOTE: This field will only be populate if EntryType is Add.
	HtlcIndex uint64

	// ParentIndex is the HTLC index of the entry that this update settles or
	// times out.
	//
	// NOTE: This field will only be populate if EntryType is Fail or
	// Settle.
	ParentIndex uint64

	// SourceRef points to an Add update in a forwarding package owned by
	// this channel.
	//
	// NOTE: This field will only be populated if EntryType is Fail or
	// Settle.
	SourceRef *channeldb.AddRef

	// DestRef points to a Fail/Settle update in another link's forwarding
	// package.
	//
	// NOTE: This field will only be populated if EntryType is Fail or
	// Settle, and the forwarded Add successfully included in an outgoing
	// link's commitment txn.
	DestRef *channeldb.SettleFailRef

	// OpenCircuitKey references the incoming Chan/HTLC ID of an Add HTLC
	// packet delivered by the switch.
	//
	// NOTE: This field is only populated for payment descriptors in the
	// *local* update log, and if the Add packet was delivered by the
	// switch.
	OpenCircuitKey *channeldb.CircuitKey

	// ClosedCircuitKey references the incoming Chan/HTLC ID of the Add HTLC
	// that opened the circuit.
	//
	// NOTE: This field is only populated for payment descriptors in the
	// *local* update log, and if settle/fails have a committed circuit in
	// the circuit map.
	ClosedCircuitKey *channeldb.CircuitKey

	// localOutputIndex is the output index of this HTLc output in the
	// commitment transaction of the local node.
	//
	// NOTE: If the output is dust from the PoV of the local commitment
	// chain, then this value will be -1.
	localOutputIndex int32

	// remoteOutputIndex is the output index of this HTLC output in the
	// commitment transaction of the remote node.
	//
	// NOTE: If the output is dust from the PoV of the remote commitment
	// chain, then this value will be -1.
	remoteOutputIndex int32

	// sig is the signature for the second-level HTLC transaction that
	// spends the version of this HTLC on the commitment transaction of the
	// local node. This signature is generated by the remote node and
	// stored by the local node in the case that local node needs to
	// broadcast their commitment transaction.
	sig *btcec.Signature

	// addCommitHeight[Remote|Local] encodes the height of the commitment
	// which included this HTLC on either the remote or local commitment
	// chain. This value is used to determine when an HTLC is fully
	// "locked-in".
	addCommitHeightRemote uint64
	addCommitHeightLocal  uint64

	// removeCommitHeight[Remote|Local] encodes the height of the
	// commitment which removed the parent pointer of this
	// PaymentDescriptor either due to a timeout or a settle. Once both
	// these heights are below the tail of both chains, the log entries can
	// safely be removed.
	removeCommitHeightRemote uint64
	removeCommitHeightLocal  uint64

	// OnionBlob is an opaque blob which is used to complete multi-hop
	// routing.
	//
	// NOTE: Populated only on add payment descriptor entry types.
	OnionBlob []byte

	// ShaOnionBlob is a sha of the onion blob.
	//
	// NOTE: Populated only in payment descriptor with MalfromedFail type.
	ShaOnionBlob [sha256.Size]byte

	// FailReason stores the reason why a particular payment was cancelled.
	//
	// NOTE: Populate only in fail payment descriptor entry types.
	FailReason []byte

	// FailCode stores the code why a particular payment was cancelled.
	//
	// NOTE: Populated only in payment descriptor with MalfromedFail type.
	FailCode lnwire.FailCode

	// [our|their|]PkScript are the raw public key scripts that encodes the
	// redemption rules for this particular HTLC. These fields will only be
	// populated iff the EntryType of this PaymentDescriptor is Add.
	// ourPkScript is the ourPkScript from the context of our local
	// commitment chain. theirPkScript is the latest pkScript from the
	// context of the remote commitment chain.
	//
	// NOTE: These values may change within the logs themselves, however,
	// they'll stay consistent within the commitment chain entries
	// themselves.
	ourPkScript        []byte
	ourWitnessScript   []byte
	theirPkScript      []byte
	theirWitnessScript []byte

	// EntryType denotes the exact type of the PaymentDescriptor. In the
	// case of a Timeout, or Settle type, then the Parent field will point
	// into the log to the HTLC being modified.
	EntryType updateType

	// isForwarded denotes if an incoming HTLC has been forwarded to any
	// possible upstream peers in the route.
	isForwarded bool
}

// PayDescsFromRemoteLogUpdates converts a slice of LogUpdates received from the
// remote peer into PaymentDescriptors to inform a link's forwarding decisions.
//
// NOTE: The provided `logUpdates` MUST corresponding exactly to either the Adds
// or SettleFails in this channel's forwarding package at `height`.
func PayDescsFromRemoteLogUpdates(chanID lnwire.ShortChannelID, height uint64,
	logUpdates []channeldb.LogUpdate) []*PaymentDescriptor {

	// Allocate enough space to hold all of the payment descriptors we will
	// reconstruct, and also the list of pointers that will be returned to
	// the caller.
	payDescs := make([]PaymentDescriptor, 0, len(logUpdates))
	payDescPtrs := make([]*PaymentDescriptor, 0, len(logUpdates))

	// Iterate over the log updates we loaded from disk, and reconstruct the
	// payment descriptor corresponding to one of the four types of htlcs we
	// can receive from the remote peer. We only repopulate the information
	// necessary to process the packets and, if necessary, forward them to
	// the switch.
	//
	// For each log update, we include either an AddRef or a SettleFailRef
	// so that they can be ACK'd and garbage collected.
	for i, logUpdate := range logUpdates {
		var pd PaymentDescriptor
		switch wireMsg := logUpdate.UpdateMsg.(type) {

		case *lnwire.UpdateAddHTLC:
			pd = PaymentDescriptor{
				RHash:     wireMsg.PaymentHash,
				Timeout:   wireMsg.Expiry,
				Amount:    wireMsg.Amount,
				EntryType: Add,
				HtlcIndex: wireMsg.ID,
				LogIndex:  logUpdate.LogIndex,
				SourceRef: &channeldb.AddRef{
					Height: height,
					Index:  uint16(i),
				},
			}
			pd.OnionBlob = make([]byte, len(wireMsg.OnionBlob))
			copy(pd.OnionBlob[:], wireMsg.OnionBlob[:])

		case *lnwire.UpdateFulfillHTLC:
			pd = PaymentDescriptor{
				RPreimage:   wireMsg.PaymentPreimage,
				ParentIndex: wireMsg.ID,
				EntryType:   Settle,
				DestRef: &channeldb.SettleFailRef{
					Source: chanID,
					Height: height,
					Index:  uint16(i),
				},
			}

		case *lnwire.UpdateFailHTLC:
			pd = PaymentDescriptor{
				ParentIndex: wireMsg.ID,
				EntryType:   Fail,
				FailReason:  wireMsg.Reason[:],
				DestRef: &channeldb.SettleFailRef{
					Source: chanID,
					Height: height,
					Index:  uint16(i),
				},
			}

		case *lnwire.UpdateFailMalformedHTLC:
			pd = PaymentDescriptor{
				ParentIndex:  wireMsg.ID,
				EntryType:    MalformedFail,
				FailCode:     wireMsg.FailureCode,
				ShaOnionBlob: wireMsg.ShaOnionBlob,
				DestRef: &channeldb.SettleFailRef{
					Source: chanID,
					Height: height,
					Index:  uint16(i),
				},
			}
		}

		payDescs = append(payDescs, pd)
		payDescPtrs = append(payDescPtrs, &payDescs[i])
	}

	return payDescPtrs
}

// commitment represents a commitment to a new state within an active channel.
// New commitments can be initiated by either side. Commitments are ordered
// into a commitment chain, with one existing for both parties. Each side can
// independently extend the other side's commitment chain, up to a certain
// "revocation window", which once reached, disallows new commitments until
// the local nodes receives the revocation for the remote node's chain tail.
type commitment struct {
	// height represents the commitment height of this commitment, or the
	// update number of this commitment.
	height uint64

	// isOurs indicates whether this is the local or remote node's version
	// of the commitment.
	isOurs bool

	// [our|their]MessageIndex are indexes into the HTLC log, up to which
	// this commitment transaction includes. These indexes allow both sides
	// to independently, and concurrent send create new commitments. Each
	// new commitment sent to the remote party includes an index in the
	// shared log which details which of their updates we're including in
	// this new commitment.
	ourMessageIndex   uint64
	theirMessageIndex uint64

	// [our|their]HtlcIndex are the current running counters for the HTLC's
	// offered by either party. This value is incremented each time a party
	// offers a new HTLC. The log update methods that consume HTLC's will
	// reference these counters, rather than the running cumulative message
	// counters.
	ourHtlcIndex   uint64
	theirHtlcIndex uint64

	// txn is the commitment transaction generated by including any HTLC
	// updates whose index are below the two indexes listed above. If this
	// commitment is being added to the remote chain, then this txn is
	// their version of the commitment transactions. If the local commit
	// chain is being modified, the opposite is true.
	txn *wire.MsgTx

	// sig is a signature for the above commitment transaction.
	sig []byte

	// [our|their]Balance represents the settled balances at this point
	// within the commitment chain. This balance is computed by properly
	// evaluating all the add/remove/settle log entries before the listed
	// indexes.
	//
	// NOTE: This is the balance *before* subtracting any commitment fee.
	ourBalance   lnwire.MilliSatoshi
	theirBalance lnwire.MilliSatoshi

	// fee is the amount that will be paid as fees for this commitment
	// transaction. The fee is recorded here so that it can be added back
	// and recalculated for each new update to the channel state.
	fee btcutil.Amount

	// feePerKw is the fee per kw used to calculate this commitment
	// transaction's fee.
	feePerKw SatPerKWeight

	// dustLimit is the limit on the commitment transaction such that no
	// output values should be below this amount.
	dustLimit btcutil.Amount

	// outgoingHTLCs is a slice of all the outgoing HTLC's (from our PoV)
	// on this commitment transaction.
	outgoingHTLCs []PaymentDescriptor

	// incomingHTLCs is a slice of all the incoming HTLC's (from our PoV)
	// on this commitment transaction.
	incomingHTLCs []PaymentDescriptor

	// [outgoing|incoming]HTLCIndex is an index that maps an output index
	// on the commitment transaction to the payment descriptor that
	// represents the HTLC output.
	//
	// NOTE: that these fields are only populated if this commitment state
	// belongs to the local node. These maps are used when validating any
	// HTLC signatures which are part of the local commitment state. We use
	// this map in order to locate the details needed to validate an HTLC
	// signature while iterating of the outputs in the local commitment
	// view.
	outgoingHTLCIndex map[int32]*PaymentDescriptor
	incomingHTLCIndex map[int32]*PaymentDescriptor
}

// locateOutputIndex is a small helper function to locate the output index of a
// particular HTLC within the current commitment transaction. The duplicate map
// massed in is to be retained for each output within the commitment
// transition.  This ensures that we don't assign multiple HTLC's to the same
// index within the commitment transaction.
func locateOutputIndex(p *PaymentDescriptor, tx *wire.MsgTx, ourCommit bool,
	dups map[PaymentHash][]int32) (int32, error) {

	// Checks to see if element (e) exists in slice (s).
	contains := func(s []int32, e int32) bool {
		for _, a := range s {
			if a == e {
				return true
			}
		}
		return false
	}

	// If this their commitment transaction, we'll be trying to locate
	// their pkScripts, otherwise we'll be looking for ours. This is
	// required as the commitment states are asymmetric in order to ascribe
	// blame in the case of a contract breach.
	pkScript := p.theirPkScript
	if ourCommit {
		pkScript = p.ourPkScript
	}

	for i, txOut := range tx.TxOut {
		if bytes.Equal(txOut.PkScript, pkScript) &&
			txOut.Value == int64(p.Amount.ToSatoshis()) {

			// If this payment hash and index has already been
			// found, then we'll continue in order to avoid any
			// duplicate indexes.
			if contains(dups[p.RHash], int32(i)) {
				continue
			}

			idx := int32(i)
			dups[p.RHash] = append(dups[p.RHash], idx)
			return idx, nil
		}
	}

	return 0, fmt.Errorf("unable to find htlc: script=%x, value=%v",
		pkScript, p.Amount)
}

// populateHtlcIndexes modifies the set of HTLC's locked-into the target view
// to have full indexing information populated. This information is required as
// we need to keep track of the indexes of each HTLC in order to properly write
// the current state to disk, and also to locate the PaymentDescriptor
// corresponding to HTLC outputs in the commitment transaction.
func (c *commitment) populateHtlcIndexes() error {
	// First, we'll set up some state to allow us to locate the output
	// index of the all the HTLC's within the commitment transaction. We
	// must keep this index so we can validate the HTLC signatures sent to
	// us.
	dups := make(map[PaymentHash][]int32)
	c.outgoingHTLCIndex = make(map[int32]*PaymentDescriptor)
	c.incomingHTLCIndex = make(map[int32]*PaymentDescriptor)

	// populateIndex is a helper function that populates the necessary
	// indexes within the commitment view for a particular HTLC.
	populateIndex := func(htlc *PaymentDescriptor, incoming bool) error {
		isDust := htlcIsDust(incoming, c.isOurs, c.feePerKw,
			htlc.Amount.ToSatoshis(), c.dustLimit)

		var err error
		switch {

		// If this is our commitment transaction, and this is a dust
		// output then we mark it as such using a -1 index.
		case c.isOurs && isDust:
			htlc.localOutputIndex = -1

		// If this is the commitment transaction of the remote party,
		// and this is a dust output then we mark it as such using a -1
		// index.
		case !c.isOurs && isDust:
			htlc.remoteOutputIndex = -1

		// If this is our commitment transaction, then we'll need to
		// locate the output and the index so we can verify an HTLC
		// signatures.
		case c.isOurs:
			htlc.localOutputIndex, err = locateOutputIndex(
				htlc, c.txn, c.isOurs, dups,
			)
			if err != nil {
				return err
			}

			// As this is our commitment transactions, we need to
			// keep track of the locations of each output on the
			// transaction so we can verify any HTLC signatures
			// sent to us after we construct the HTLC view.
			if incoming {
				c.incomingHTLCIndex[htlc.localOutputIndex] = htlc
			} else {
				c.outgoingHTLCIndex[htlc.localOutputIndex] = htlc
			}

		// Otherwise, this is there remote party's commitment
		// transaction and we only need to populate the remote output
		// index within the HTLC index.
		case !c.isOurs:
			htlc.remoteOutputIndex, err = locateOutputIndex(
				htlc, c.txn, c.isOurs, dups,
			)
			if err != nil {
				return err
			}

		default:
			return fmt.Errorf("invalid commitment configuration")
		}

		return nil
	}

	// Finally, we'll need to locate the index within the commitment
	// transaction of all the HTLC outputs. This index will be required
	// later when we write the commitment state to disk, and also when
	// generating signatures for each of the HTLC transactions.
	for i := 0; i < len(c.outgoingHTLCs); i++ {
		htlc := &c.outgoingHTLCs[i]
		if err := populateIndex(htlc, false); err != nil {
			return err
		}
	}
	for i := 0; i < len(c.incomingHTLCs); i++ {
		htlc := &c.incomingHTLCs[i]
		if err := populateIndex(htlc, true); err != nil {
			return err
		}
	}

	return nil
}

// toDiskCommit converts the target commitment into a format suitable to be
// written to disk after an accepted state transition.
func (c *commitment) toDiskCommit(ourCommit bool) *channeldb.ChannelCommitment {
	numHtlcs := len(c.outgoingHTLCs) + len(c.incomingHTLCs)

	commit := &channeldb.ChannelCommitment{
		CommitHeight:    c.height,
		LocalLogIndex:   c.ourMessageIndex,
		LocalHtlcIndex:  c.ourHtlcIndex,
		RemoteLogIndex:  c.theirMessageIndex,
		RemoteHtlcIndex: c.theirHtlcIndex,
		LocalBalance:    c.ourBalance,
		RemoteBalance:   c.theirBalance,
		CommitFee:       c.fee,
		FeePerKw:        btcutil.Amount(c.feePerKw),
		CommitTx:        c.txn,
		CommitSig:       c.sig,
		Htlcs:           make([]channeldb.HTLC, 0, numHtlcs),
	}

	for _, htlc := range c.outgoingHTLCs {
		outputIndex := htlc.localOutputIndex
		if !ourCommit {
			outputIndex = htlc.remoteOutputIndex
		}

		h := channeldb.HTLC{
			RHash:         htlc.RHash,
			Amt:           htlc.Amount,
			RefundTimeout: htlc.Timeout,
			OutputIndex:   outputIndex,
			HtlcIndex:     htlc.HtlcIndex,
			LogIndex:      htlc.LogIndex,
			Incoming:      false,
		}
		h.OnionBlob = make([]byte, len(htlc.OnionBlob))
		copy(h.OnionBlob[:], htlc.OnionBlob)

		if ourCommit && htlc.sig != nil {
			h.Signature = htlc.sig.Serialize()
		}

		commit.Htlcs = append(commit.Htlcs, h)
	}

	for _, htlc := range c.incomingHTLCs {
		outputIndex := htlc.localOutputIndex
		if !ourCommit {
			outputIndex = htlc.remoteOutputIndex
		}

		h := channeldb.HTLC{
			RHash:         htlc.RHash,
			Amt:           htlc.Amount,
			RefundTimeout: htlc.Timeout,
			OutputIndex:   outputIndex,
			HtlcIndex:     htlc.HtlcIndex,
			LogIndex:      htlc.LogIndex,
			Incoming:      true,
		}
		h.OnionBlob = make([]byte, len(htlc.OnionBlob))
		copy(h.OnionBlob[:], htlc.OnionBlob)

		if ourCommit && htlc.sig != nil {
			h.Signature = htlc.sig.Serialize()
		}

		commit.Htlcs = append(commit.Htlcs, h)
	}

	return commit
}

// diskHtlcToPayDesc converts an HTLC previously written to disk within a
// commitment state to the form required to manipulate in memory within the
// commitment struct and updateLog. This function is used when we need to
// restore commitment state written do disk back into memory once we need to
// restart a channel session.
func (lc *LightningChannel) diskHtlcToPayDesc(feeRate SatPerKWeight,
	commitHeight uint64, htlc *channeldb.HTLC, localCommitKeys,
	remoteCommitKeys *CommitmentKeyRing) (PaymentDescriptor, error) {

	// The proper pkScripts for this PaymentDescriptor must be
	// generated so we can easily locate them within the commitment
	// transaction in the future.
	var (
		ourP2WSH, theirP2WSH                 []byte
		ourWitnessScript, theirWitnessScript []byte
		pd                                   PaymentDescriptor
		err                                  error
	)

	// If the either outputs is dust from the local or remote node's
	// perspective, then we don't need to generate the scripts as we only
	// generate them in order to locate the outputs within the commitment
	// transaction. As we'll mark dust with a special output index in the
	// on-disk state snapshot.
	isDustLocal := htlcIsDust(htlc.Incoming, true, feeRate,
		htlc.Amt.ToSatoshis(), lc.channelState.LocalChanCfg.DustLimit)
	if !isDustLocal && localCommitKeys != nil {
		ourP2WSH, ourWitnessScript, err = genHtlcScript(
			htlc.Incoming, true, htlc.RefundTimeout, htlc.RHash,
			localCommitKeys)
		if err != nil {
			return pd, err
		}
	}
	isDustRemote := htlcIsDust(htlc.Incoming, false, feeRate,
		htlc.Amt.ToSatoshis(), lc.channelState.RemoteChanCfg.DustLimit)
	if !isDustRemote && remoteCommitKeys != nil {
		theirP2WSH, theirWitnessScript, err = genHtlcScript(
			htlc.Incoming, false, htlc.RefundTimeout, htlc.RHash,
			remoteCommitKeys)
		if err != nil {
			return pd, err
		}
	}

	// With the scripts reconstructed (depending on if this is our commit
	// vs theirs or a pending commit for the remote party), we can now
	// re-create the original payment descriptor.
	pd = PaymentDescriptor{
		RHash:              htlc.RHash,
		Timeout:            htlc.RefundTimeout,
		Amount:             htlc.Amt,
		EntryType:          Add,
		HtlcIndex:          htlc.HtlcIndex,
		LogIndex:           htlc.LogIndex,
		OnionBlob:          htlc.OnionBlob,
		ourPkScript:        ourP2WSH,
		ourWitnessScript:   ourWitnessScript,
		theirPkScript:      theirP2WSH,
		theirWitnessScript: theirWitnessScript,
	}

	return pd, nil
}

// extractPayDescs will convert all HTLC's present within a disk commit state
// to a set of incoming and outgoing payment descriptors. Once reconstructed,
// these payment descriptors can be re-inserted into the in-memory updateLog
// for each side.
func (lc *LightningChannel) extractPayDescs(commitHeight uint64,
	feeRate SatPerKWeight, htlcs []channeldb.HTLC, localCommitKeys,
	remoteCommitKeys *CommitmentKeyRing) ([]PaymentDescriptor, []PaymentDescriptor, error) {

	var (
		incomingHtlcs []PaymentDescriptor
		outgoingHtlcs []PaymentDescriptor
	)

	// For each included HTLC within this commitment state, we'll convert
	// the disk format into our in memory PaymentDescriptor format,
	// partitioning based on if we offered or received the HTLC.
	for _, htlc := range htlcs {
		// TODO(roasbeef): set isForwarded to false for all? need to
		// persist state w.r.t to if forwarded or not, or can
		// inadvertently trigger replays

		payDesc, err := lc.diskHtlcToPayDesc(
			feeRate, commitHeight, &htlc,
			localCommitKeys, remoteCommitKeys,
		)
		if err != nil {
			return incomingHtlcs, outgoingHtlcs, err
		}

		if htlc.Incoming {
			incomingHtlcs = append(incomingHtlcs, payDesc)
		} else {
			outgoingHtlcs = append(outgoingHtlcs, payDesc)
		}
	}

	return incomingHtlcs, outgoingHtlcs, nil
}

// diskCommitToMemCommit converts the on-disk commitment format to our
// in-memory commitment format which is needed in order to properly resume
// channel operations after a restart.
func (lc *LightningChannel) diskCommitToMemCommit(isLocal bool,
	diskCommit *channeldb.ChannelCommitment, localCommitPoint,
	remoteCommitPoint *btcec.PublicKey) (*commitment, error) {

	// First, we'll need to re-derive the commitment key ring for each
	// party used within this particular state. If this is a pending commit
	// (we extended but weren't able to complete the commitment dance
	// before shutdown), then the localCommitPoint won't be set as we
	// haven't yet received a responding commitment from the remote party.
	var localCommitKeys, remoteCommitKeys *CommitmentKeyRing
	if localCommitPoint != nil {
		localCommitKeys = deriveCommitmentKeys(localCommitPoint, true,
			lc.localChanCfg, lc.remoteChanCfg)
	}
	if remoteCommitPoint != nil {
		remoteCommitKeys = deriveCommitmentKeys(remoteCommitPoint, false,
			lc.localChanCfg, lc.remoteChanCfg)
	}

	// With the key rings re-created, we'll now convert all the on-disk
	// HTLC"s into PaymentDescriptor's so we can re-insert them into our
	// update log.
	incomingHtlcs, outgoingHtlcs, err := lc.extractPayDescs(
		diskCommit.CommitHeight, SatPerKWeight(diskCommit.FeePerKw),
		diskCommit.Htlcs, localCommitKeys, remoteCommitKeys,
	)
	if err != nil {
		return nil, err
	}

	// With the necessary items generated, we'll now re-construct the
	// commitment state as it was originally present in memory.
	commit := &commitment{
		height:            diskCommit.CommitHeight,
		isOurs:            isLocal,
		ourBalance:        diskCommit.LocalBalance,
		theirBalance:      diskCommit.RemoteBalance,
		ourMessageIndex:   diskCommit.LocalLogIndex,
		ourHtlcIndex:      diskCommit.LocalHtlcIndex,
		theirMessageIndex: diskCommit.RemoteLogIndex,
		theirHtlcIndex:    diskCommit.RemoteHtlcIndex,
		txn:               diskCommit.CommitTx,
		sig:               diskCommit.CommitSig,
		fee:               diskCommit.CommitFee,
		feePerKw:          SatPerKWeight(diskCommit.FeePerKw),
		incomingHTLCs:     incomingHtlcs,
		outgoingHTLCs:     outgoingHtlcs,
	}
	if isLocal {
		commit.dustLimit = lc.channelState.LocalChanCfg.DustLimit
	} else {
		commit.dustLimit = lc.channelState.RemoteChanCfg.DustLimit
	}

	// Finally, we'll re-populate the HTLC index for this state so we can
	// properly locate each HTLC within the commitment transaction.
	if err := commit.populateHtlcIndexes(); err != nil {
		return nil, err
	}

	return commit, nil
}

// CommitmentKeyRing holds all derived keys needed to construct commitment and
// HTLC transactions. The keys are derived differently depending whether the
// commitment transaction is ours or the remote peer's. Private keys associated
// with each key may belong to the commitment owner or the "other party" which
// is referred to in the field comments, regardless of which is local and which
// is remote.
type CommitmentKeyRing struct {
	// commitPoint is the "per commitment point" used to derive the tweak
	// for each base point.
	CommitPoint *btcec.PublicKey

	// LocalCommitKeyTweak is the tweak used to derive the local public key
	// from the local payment base point or the local private key from the
	// base point secret. This may be included in a SignDescriptor to
	// generate signatures for the local payment key.
	LocalCommitKeyTweak []byte

	// TODO(roasbeef): need delay tweak as well?

	// LocalHtlcKeyTweak is the teak used to derive the local HTLC key from
	// the local HTLC base point. This value is needed in order to
	// derive the final key used within the HTLC scripts in the commitment
	// transaction.
	LocalHtlcKeyTweak []byte

	// LocalHtlcKey is the key that will be used in the "to self" clause of
	// any HTLC scripts within the commitment transaction for this key ring
	// set.
	LocalHtlcKey *btcec.PublicKey

	// RemoteHtlcKey is the key that will be used in clauses within the
	// HTLC script that send money to the remote party.
	RemoteHtlcKey *btcec.PublicKey

	// DelayKey is the commitment transaction owner's key which is included
	// in HTLC success and timeout transaction scripts.
	DelayKey *btcec.PublicKey

	// NoDelayKey is the other party's payment key in the commitment tx.
	// This is the key used to generate the unencumbered output within the
	// commitment transaction.
	NoDelayKey *btcec.PublicKey

	// RevocationKey is the key that can be used by the other party to
	// redeem outputs from a revoked commitment transaction if it were to
	// be published.
	RevocationKey *btcec.PublicKey
}

// deriveCommitmentKey generates a new commitment key set using the base points
// and commitment point. The keys are derived differently depending whether the
// commitment transaction is ours or the remote peer's.
func deriveCommitmentKeys(commitPoint *btcec.PublicKey, isOurCommit bool,
	localChanCfg, remoteChanCfg *channeldb.ChannelConfig) *CommitmentKeyRing {

	// First, we'll derive all the keys that don't depend on the context of
	// whose commitment transaction this is.
	keyRing := &CommitmentKeyRing{
		CommitPoint: commitPoint,

		LocalCommitKeyTweak: SingleTweakBytes(
			commitPoint, localChanCfg.PaymentBasePoint.PubKey,
		),
		LocalHtlcKeyTweak: SingleTweakBytes(
			commitPoint, localChanCfg.HtlcBasePoint.PubKey,
		),
		LocalHtlcKey: TweakPubKey(
			localChanCfg.HtlcBasePoint.PubKey, commitPoint,
		),
		RemoteHtlcKey: TweakPubKey(
			remoteChanCfg.HtlcBasePoint.PubKey, commitPoint,
		),
	}

	// We'll now compute the delay, no delay, and revocation key based on
	// the current commitment point. All keys are tweaked each state in
	// order to ensure the keys from each state are unlinkable. To create
	// the revocation key, we take the opposite party's revocation base
	// point and combine that with the current commitment point.
	var (
		delayBasePoint      *btcec.PublicKey
		noDelayBasePoint    *btcec.PublicKey
		revocationBasePoint *btcec.PublicKey
	)
	if isOurCommit {
		delayBasePoint = localChanCfg.DelayBasePoint.PubKey
		noDelayBasePoint = remoteChanCfg.PaymentBasePoint.PubKey
		revocationBasePoint = remoteChanCfg.RevocationBasePoint.PubKey
	} else {
		delayBasePoint = remoteChanCfg.DelayBasePoint.PubKey
		noDelayBasePoint = localChanCfg.PaymentBasePoint.PubKey
		revocationBasePoint = localChanCfg.RevocationBasePoint.PubKey
	}

	// With the base points assigned, we can now derive the actual keys
	// using the base point, and the current commitment tweak.
	keyRing.DelayKey = TweakPubKey(delayBasePoint, commitPoint)
	keyRing.NoDelayKey = TweakPubKey(noDelayBasePoint, commitPoint)
	keyRing.RevocationKey = DeriveRevocationPubkey(
		revocationBasePoint, commitPoint,
	)

	return keyRing
}

// commitmentChain represents a chain of unrevoked commitments. The tail of the
// chain is the latest fully signed, yet unrevoked commitment. Two chains are
// tracked, one for the local node, and another for the remote node. New
// commitments we create locally extend the remote node's chain, and vice
// versa. Commitment chains are allowed to grow to a bounded length, after
// which the tail needs to be "dropped" before new commitments can be received.
// The tail is "dropped" when the owner of the chain sends a revocation for the
// previous tail.
type commitmentChain struct {
	// commitments is a linked list of commitments to new states. New
	// commitments are added to the end of the chain with increase height.
	// Once a commitment transaction is revoked, the tail is incremented,
	// freeing up the revocation window for new commitments.
	commitments *list.List

	// startingHeight is the starting height of this commitment chain on a
	// session basis.
	startingHeight uint64
}

// newCommitmentChain creates a new commitment chain.
func newCommitmentChain() *commitmentChain {
	return &commitmentChain{
		commitments: list.New(),
	}
}

// addCommitment extends the commitment chain by a single commitment. This
// added commitment represents a state update proposed by either party. Once
// the commitment prior to this commitment is revoked, the commitment becomes
// the new defacto state within the channel.
func (s *commitmentChain) addCommitment(c *commitment) {
	s.commitments.PushBack(c)
}

// advanceTail reduces the length of the commitment chain by one. The tail of
// the chain should be advanced once a revocation for the lowest unrevoked
// commitment in the chain is received.
func (s *commitmentChain) advanceTail() {
	s.commitments.Remove(s.commitments.Front())
}

// tip returns the latest commitment added to the chain.
func (s *commitmentChain) tip() *commitment {
	return s.commitments.Back().Value.(*commitment)
}

// tail returns the lowest unrevoked commitment transaction in the chain.
func (s *commitmentChain) tail() *commitment {
	return s.commitments.Front().Value.(*commitment)
}

// hasUnackedCommitment returns true if the commitment chain has more than one
// entry. The tail of the commitment chain has been ACKed by revoking all prior
// commitments, but any subsequent commitments have not yet been ACKed.
func (s *commitmentChain) hasUnackedCommitment() bool {
	return s.commitments.Front() != s.commitments.Back()
}

// updateLog is an append-only log that stores updates to a node's commitment
// chain. This structure can be seen as the "mempool" within Lightning where
// changes are stored before they're committed to the chain. Once an entry has
// been committed in both the local and remote commitment chain, then it can be
// removed from this log.
//
// TODO(roasbeef): create lightning package, move commitment and update to
// package?
//  * also move state machine, separate from lnwallet package
//  * possible embed updateLog within commitmentChain.
type updateLog struct {
	// logIndex is a monotonically increasing integer that tracks the total
	// number of update entries ever applied to the log. When sending new
	// commitment states, we include all updates up to this index.
	logIndex uint64

	// htlcCounter is a monotonically increasing integer that tracks the
	// total number of offered HTLC's by the owner of this update log. We
	// use a distinct index for this purpose, as update's that remove
	// entries from the log will be indexed using this counter.
	htlcCounter uint64

	// List is the updatelog itself, we embed this value so updateLog has
	// access to all the method of a list.List.
	*list.List

	// updateIndex is an index that maps a particular entries index to the
	// list element within the list.List above.
	updateIndex map[uint64]*list.Element

	// offerIndex is an index that maps the counter for offered HTLC's to
	// their list element within the main list.List.
	htlcIndex map[uint64]*list.Element

	// modifiedHtlcs is a set that keeps track of all the current modified
	// htlcs. A modified HTLC is one that's present in the log, and has as
	// a pending fail or settle that's attempting to consume it.
	modifiedHtlcs map[uint64]struct{}
}

// newUpdateLog creates a new updateLog instance.
func newUpdateLog(logIndex, htlcCounter uint64) *updateLog {
	return &updateLog{
		List:          list.New(),
		updateIndex:   make(map[uint64]*list.Element),
		htlcIndex:     make(map[uint64]*list.Element),
		logIndex:      logIndex,
		htlcCounter:   htlcCounter,
		modifiedHtlcs: make(map[uint64]struct{}),
	}
}

// restoreHtlc will "restore" a prior HTLC to the updateLog. We say restore as
// this method is intended to be used when re-covering a prior commitment
// state. This function differs from appendHtlc in that it won't increment
// either of log's counters. If the HTLC is already present, then it is
// ignored.
func (u *updateLog) restoreHtlc(pd *PaymentDescriptor) {
	if _, ok := u.htlcIndex[pd.HtlcIndex]; ok {
		return
	}

	u.htlcIndex[pd.HtlcIndex] = u.PushBack(pd)
}

// appendUpdate appends a new update to the tip of the updateLog. The entry is
// also added to index accordingly.
func (u *updateLog) appendUpdate(pd *PaymentDescriptor) {
	u.updateIndex[u.logIndex] = u.PushBack(pd)
	u.logIndex++
}

// appendHtlc appends a new HTLC offer to the tip of the update log. The entry
// is also added to the offer index accordingly.
func (u *updateLog) appendHtlc(pd *PaymentDescriptor) {
	u.htlcIndex[u.htlcCounter] = u.PushBack(pd)
	u.htlcCounter++

	u.logIndex++
}

// lookupHtlc attempts to look up an offered HTLC according to its offer
// index. If the entry isn't found, then a nil pointer is returned.
func (u *updateLog) lookupHtlc(i uint64) *PaymentDescriptor {
	htlc, ok := u.htlcIndex[i]
	if !ok {
		return nil
	}

	return htlc.Value.(*PaymentDescriptor)
}

// remove attempts to remove an entry from the update log. If the entry is
// found, then the entry will be removed from the update log and index.
func (u *updateLog) removeUpdate(i uint64) {
	entry := u.updateIndex[i]
	u.Remove(entry)
	delete(u.updateIndex, i)
}

// removeHtlc attempts to remove an HTLC offer form the update log. If the
// entry is found, then the entry will be removed from both the main log and
// the offer index.
func (u *updateLog) removeHtlc(i uint64) {
	entry := u.htlcIndex[i]
	u.Remove(entry)
	delete(u.htlcIndex, i)

	delete(u.modifiedHtlcs, i)
}

// htlcHasModification returns true if the HTLC identified by the passed index
// has a pending modification within the log.
func (u *updateLog) htlcHasModification(i uint64) bool {
	_, o := u.modifiedHtlcs[i]
	return o
}

// markHtlcModified marks an HTLC as modified based on its HTLC index. After a
// call to this method, htlcHasModification will return true until the HTLC is
// removed.
func (u *updateLog) markHtlcModified(i uint64) {
	u.modifiedHtlcs[i] = struct{}{}
}

// compactLogs performs garbage collection within the log removing HTLCs which
// have been removed from the point-of-view of the tail of both chains. The
// entries which timeout/settle HTLCs are also removed.
func compactLogs(ourLog, theirLog *updateLog,
	localChainTail, remoteChainTail uint64) {

	compactLog := func(logA, logB *updateLog) {
		var nextA *list.Element
		for e := logA.Front(); e != nil; e = nextA {
			// Assign next iteration element at top of loop because
			// we may remove the current element from the list,
			// which can change the iterated sequence.
			nextA = e.Next()

			htlc := e.Value.(*PaymentDescriptor)
			if htlc.EntryType == Add {
				continue
			}

			// If the HTLC hasn't yet been removed from either
			// chain, the skip it.
			if htlc.removeCommitHeightRemote == 0 ||
				htlc.removeCommitHeightLocal == 0 {
				continue
			}

			// Otherwise if the height of the tail of both chains
			// is at least the height in which the HTLC was
			// removed, then evict the settle/timeout entry along
			// with the original add entry.
			if remoteChainTail >= htlc.removeCommitHeightRemote &&
				localChainTail >= htlc.removeCommitHeightLocal {

				logA.removeUpdate(htlc.LogIndex)
				logB.removeHtlc(htlc.ParentIndex)
			}

		}
	}

	compactLog(ourLog, theirLog)
	compactLog(theirLog, ourLog)
}

// LightningChannel implements the state machine which corresponds to the
// current commitment protocol wire spec. The state machine implemented allows
// for asynchronous fully desynchronized, batched+pipelined updates to
// commitment transactions allowing for a high degree of non-blocking
// bi-directional payment throughput.
//
// In order to allow updates to be fully non-blocking, either side is able to
// create multiple new commitment states up to a pre-determined window size.
// This window size is encoded within InitialRevocationWindow. Before the start
// of a session, both side should send out revocation messages with nil
// preimages in order to populate their revocation window for the remote party.
//
// The state machine has for main methods:
//  * .SignNextCommitment()
//    * Called one one wishes to sign the next commitment, either initiating a
//      new state update, or responding to a received commitment.
//  * .ReceiveNewCommitment()
//    * Called upon receipt of a new commitment from the remote party. If the
//      new commitment is valid, then a revocation should immediately be
//      generated and sent.
//  * .RevokeCurrentCommitment()
//    * Revokes the current commitment. Should be called directly after
//      receiving a new commitment.
//  * .ReceiveRevocation()
//   * Processes a revocation from the remote party. If successful creates a
//     new defacto broadcastable state.
//
// See the individual comments within the above methods for further details.
type LightningChannel struct {
	shutdown int32 // To be used atomically.

	// Signer is the main signer instances that will be responsible for
	// signing any HTLC and commitment transaction generated by the state
	// machine.
	Signer Signer

	// signDesc is the primary sign descriptor that is capable of signing
	// the commitment transaction that spends the multi-sig output.
	signDesc *SignDescriptor

	channelEvents chainntnfs.ChainNotifier

	status channelState

	// ChanPoint is the funding outpoint of this channel.
	ChanPoint *wire.OutPoint

	// sigPool is a pool of workers that are capable of signing and
	// validating signatures in parallel. This is utilized as an
	// optimization to void serially signing or validating the HTLC
	// signatures, of which there may be hundreds.
	sigPool *sigPool

	// pCache is the global preimage cache shared across all other
	// LightningChannel instance. We'll use this cache either when we force
	// close, or we detect that the remote party has force closed. If the
	// preimage for an incoming HTLC is found in the cache, then we'll try
	// to claim it on chain.
	pCache PreimageCache

	// Capacity is the total capacity of this channel.
	Capacity btcutil.Amount

	// stateHintObfuscator is a 48-bit state hint that's used to obfuscate
	// the current state number on the commitment transactions.
	stateHintObfuscator [StateHintSize]byte

	// currentHeight is the current height of our local commitment chain.
	// This is also the same as the number of updates to the channel we've
	// accepted.
	currentHeight uint64

	// remoteCommitChain is the remote node's commitment chain. Any new
	// commitments we initiate are added to the tip of this chain.
	remoteCommitChain *commitmentChain

	// localCommitChain is our local commitment chain. Any new commitments
	// received are added to the tip of this chain. The tail (or lowest
	// height) in this chain is our current accepted state, which we are
	// able to broadcast safely.
	localCommitChain *commitmentChain

	channelState *channeldb.OpenChannel

	localChanCfg *channeldb.ChannelConfig

	remoteChanCfg *channeldb.ChannelConfig

	// [local|remote]Log is a (mostly) append-only log storing all the HTLC
	// updates to this channel. The log is walked backwards as HTLC updates
	// are applied in order to re-construct a commitment transaction from a
	// commitment. The log is compacted once a revocation is received.
	localUpdateLog  *updateLog
	remoteUpdateLog *updateLog

	// pendingFeeUpdate is set to the fee-per-kw we last sent (if we are
	// channel initiator) or received (if non-initiator) in an update fee
	// message, which haven't yet been included in a commitment.  It will
	// be nil if no fee update is un-committed.
	pendingFeeUpdate *SatPerKWeight

	// pendingAckFeeUpdate is set to the last committed fee update which is
	// not yet ACKed. This value will be nil if a fee update hasn't been
	// initiated.
	pendingAckFeeUpdate *SatPerKWeight

	// LocalFundingKey is the public key under control by the wallet that
	// was used for the 2-of-2 funding output which created this channel.
	LocalFundingKey *btcec.PublicKey

	// RemoteFundingKey is the public key for the remote channel counter
	// party  which used for the 2-of-2 funding output which created this
	// channel.
	RemoteFundingKey *btcec.PublicKey

	sync.RWMutex

	cowg sync.WaitGroup
	wg   sync.WaitGroup

	quit chan struct{}
}

// NewLightningChannel creates a new, active payment channel given an
// implementation of the chain notifier, channel database, and the current
// settled channel state. Throughout state transitions, then channel will
// automatically persist pertinent state to the database in an efficient
// manner.
func NewLightningChannel(signer Signer, pCache PreimageCache,
	state *channeldb.OpenChannel) (*LightningChannel, error) {

	localCommit := state.LocalCommitment
	remoteCommit := state.RemoteCommitment

	// First, initialize the update logs with their current counter values
	// from the local and remote commitments.
	localUpdateLog := newUpdateLog(
		remoteCommit.LocalLogIndex, remoteCommit.LocalHtlcIndex,
	)
	remoteUpdateLog := newUpdateLog(
		localCommit.RemoteLogIndex, localCommit.RemoteHtlcIndex,
	)

	lc := &LightningChannel{
		// TODO(roasbeef): tune num sig workers?
		sigPool:           newSigPool(runtime.NumCPU(), signer),
		Signer:            signer,
		pCache:            pCache,
		currentHeight:     localCommit.CommitHeight,
		remoteCommitChain: newCommitmentChain(),
		localCommitChain:  newCommitmentChain(),
		channelState:      state,
		localChanCfg:      &state.LocalChanCfg,
		remoteChanCfg:     &state.RemoteChanCfg,
		localUpdateLog:    localUpdateLog,
		remoteUpdateLog:   remoteUpdateLog,
		ChanPoint:         &state.FundingOutpoint,
		Capacity:          state.Capacity,
		LocalFundingKey:   state.LocalChanCfg.MultiSigKey.PubKey,
		RemoteFundingKey:  state.RemoteChanCfg.MultiSigKey.PubKey,
		quit:              make(chan struct{}),
	}

	// With the main channel struct reconstructed, we'll now restore the
	// commitment state in memory and also the update logs themselves.
	err := lc.restoreCommitState(&localCommit, &remoteCommit)
	if err != nil {
		return nil, err
	}

	// Create the sign descriptor which we'll be using very frequently to
	// request a signature for the 2-of-2 multi-sig from the signer in
	// order to complete channel state transitions.
	err = lc.createSignDesc()
	if err != nil {
		return nil, err
	}

	lc.createStateHintObfuscator()

	// Finally, we'll kick of the signature job pool to handle any upcoming
	// commitment state generation and validation.
	if err := lc.sigPool.Start(); err != nil {
		return nil, err
	}

	return lc, nil
}

// createSignDesc derives the SignDescriptor for commitment transactions from
// other fields on the LightningChannel.
func (lc *LightningChannel) createSignDesc() error {
	localKey := lc.localChanCfg.MultiSigKey.PubKey.SerializeCompressed()
	remoteKey := lc.remoteChanCfg.MultiSigKey.PubKey.SerializeCompressed()

	multiSigScript, err := GenMultiSigScript(localKey, remoteKey)
	if err != nil {
		return err
	}

	fundingPkScript, err := WitnessScriptHash(multiSigScript)
	if err != nil {
		return err
	}
	lc.signDesc = &SignDescriptor{
		KeyDesc:       lc.localChanCfg.MultiSigKey,
		WitnessScript: multiSigScript,
		Output: &wire.TxOut{
			PkScript: fundingPkScript,
			Value:    int64(lc.channelState.Capacity),
		},
		HashType:   txscript.SigHashAll,
		InputIndex: 0,
	}

	return nil
}

// createStateHintObfuscator derives and assigns the state hint obfuscator for
// the channel, which is used to encode the commitment height in the sequence
// number of commitment transaction inputs.
func (lc *LightningChannel) createStateHintObfuscator() {
	state := lc.channelState
	if state.IsInitiator {
		lc.stateHintObfuscator = DeriveStateHintObfuscator(
			state.LocalChanCfg.PaymentBasePoint.PubKey,
			state.RemoteChanCfg.PaymentBasePoint.PubKey,
		)
	} else {
		lc.stateHintObfuscator = DeriveStateHintObfuscator(
			state.RemoteChanCfg.PaymentBasePoint.PubKey,
			state.LocalChanCfg.PaymentBasePoint.PubKey,
		)
	}
}

// Stop gracefully shuts down any active goroutines spawned by the
// LightningChannel during regular duties.
func (lc *LightningChannel) Stop() {
	if !atomic.CompareAndSwapInt32(&lc.shutdown, 0, 1) {
		return
	}

	lc.sigPool.Stop()

	close(lc.quit)
}

// WaitForClose blocks until the channel's close observer has terminated.
func (lc *LightningChannel) WaitForClose() {
	lc.cowg.Wait()
}

// ResetState resets the state of the channel back to the default state. This
// ensures that any active goroutines which need to act based on on-chain
// events do so properly.
func (lc *LightningChannel) ResetState() {
	lc.Lock()
	lc.status = channelOpen
	lc.Unlock()
}

// logUpdateToPayDesc converts a LogUpdate into a matching PaymentDescriptor
// entry that can be re-inserted into the update log. This method is used when
// we extended a state to the remote party, but the connection was obstructed
// before we could finish the commitment dance. In this case, we need to
// re-insert the original entries back into the update log so we can resume as
// if nothing happened.
func (lc *LightningChannel) logUpdateToPayDesc(logUpdate *channeldb.LogUpdate,
	remoteUpdateLog *updateLog, commitHeight uint64,
	feeRate SatPerKWeight, remoteCommitKeys *CommitmentKeyRing,
	remoteDustLimit btcutil.Amount) (*PaymentDescriptor, error) {

	// Depending on the type of update message we'll map that to a distinct
	// PaymentDescriptor instance.
	var pd *PaymentDescriptor

	switch wireMsg := logUpdate.UpdateMsg.(type) {

	// For offered HTLC's, we'll map that to a PaymentDescriptor with the
	// type Add, ensuring we restore the necessary fields. From the PoV of
	// the commitment chain, this HTLC was included in the remote chain,
	// but not the local chain.
	case *lnwire.UpdateAddHTLC:
		// First, we'll map all the relevant fields in the
		// UpdateAddHTLC message to their corresponding fields in the
		// PaymentDescriptor struct. We also set addCommitHeightRemote
		// as we've included this HTLC in our local commitment chain
		// for the remote party.
		pd = &PaymentDescriptor{
			RHash:                 wireMsg.PaymentHash,
			Timeout:               wireMsg.Expiry,
			Amount:                wireMsg.Amount,
			EntryType:             Add,
			HtlcIndex:             wireMsg.ID,
			LogIndex:              logUpdate.LogIndex,
			addCommitHeightRemote: commitHeight,
		}
		pd.OnionBlob = make([]byte, len(wireMsg.OnionBlob))
		copy(pd.OnionBlob[:], wireMsg.OnionBlob[:])

		isDustRemote := htlcIsDust(false, false, feeRate,
			wireMsg.Amount.ToSatoshis(), remoteDustLimit)
		if !isDustRemote {
			theirP2WSH, theirWitnessScript, err := genHtlcScript(
				false, false, wireMsg.Expiry, wireMsg.PaymentHash,
				remoteCommitKeys,
			)
			if err != nil {
				return nil, err
			}

			pd.theirPkScript = theirP2WSH
			pd.theirWitnessScript = theirWitnessScript
		}

	// For HTLC's we're offered we'll fetch the original offered HTLC
	// from the remote party's update log so we can retrieve the same
	// PaymentDescriptor that SettleHTLC would produce.
	case *lnwire.UpdateFulfillHTLC:
		ogHTLC := remoteUpdateLog.lookupHtlc(wireMsg.ID)

		pd = &PaymentDescriptor{
			Amount:                   ogHTLC.Amount,
			RPreimage:                wireMsg.PaymentPreimage,
			LogIndex:                 logUpdate.LogIndex,
			ParentIndex:              ogHTLC.HtlcIndex,
			EntryType:                Settle,
			removeCommitHeightRemote: commitHeight,
		}

	// If we sent a failure for a prior incoming HTLC, then we'll consult
	// the update log of the remote party so we can retrieve the
	// information of the original HTLC we're failing. We also set the
	// removal height for the remote commitment.
	case *lnwire.UpdateFailHTLC:
		ogHTLC := remoteUpdateLog.lookupHtlc(wireMsg.ID)

		pd = &PaymentDescriptor{
			Amount:                   ogHTLC.Amount,
			RHash:                    ogHTLC.RHash,
			ParentIndex:              ogHTLC.HtlcIndex,
			LogIndex:                 logUpdate.LogIndex,
			EntryType:                Fail,
			FailReason:               wireMsg.Reason[:],
			removeCommitHeightRemote: commitHeight,
		}

	// HTLC fails due to malformed onion blobs are treated the exact same
	// way as regular HTLC fails.
	case *lnwire.UpdateFailMalformedHTLC:
		ogHTLC := remoteUpdateLog.lookupHtlc(wireMsg.ID)
		// TODO(roasbeef): err if nil?

		pd = &PaymentDescriptor{
			Amount:                   ogHTLC.Amount,
			RHash:                    ogHTLC.RHash,
			ParentIndex:              ogHTLC.HtlcIndex,
			LogIndex:                 logUpdate.LogIndex,
			EntryType:                MalformedFail,
			FailCode:                 wireMsg.FailureCode,
			ShaOnionBlob:             wireMsg.ShaOnionBlob,
			removeCommitHeightRemote: commitHeight,
		}
	}

	return pd, nil
}

// restoreCommitState will restore the local commitment chain and updateLog
// state to a consistent in-memory representation of the passed disk commitment.
// This method is to be used upon reconnection to our channel counter party.
// Once the connection has been established, we'll prepare our in memory state
// to re-sync states with the remote party, and also verify/extend new proposed
// commitment states.
func (lc *LightningChannel) restoreCommitState(
	localCommitState, remoteCommitState *channeldb.ChannelCommitment) error {

	// In order to reconstruct the pkScripts on each of the pending HTLC
	// outputs (if any) we'll need to regenerate the current revocation for
	// this current un-revoked state as well as retrieve the current
	// revocation for the remote party.
	ourRevPreImage, err := lc.channelState.RevocationProducer.AtIndex(
		lc.currentHeight,
	)
	if err != nil {
		return err
	}
	localCommitPoint := ComputeCommitmentPoint(ourRevPreImage[:])
	remoteCommitPoint := lc.channelState.RemoteCurrentRevocation

	// With the revocation state reconstructed, we can now convert the disk
	// commitment into our in-memory commitment format, inserting it into
	// the local commitment chain.
	localCommit, err := lc.diskCommitToMemCommit(
		true, localCommitState, localCommitPoint,
		remoteCommitPoint,
	)
	if err != nil {
		return err
	}
	lc.localCommitChain.addCommitment(localCommit)

	walletLog.Debugf("ChannelPoint(%v), starting local commitment: %v",
		lc.channelState.FundingOutpoint, newLogClosure(func() string {
			return spew.Sdump(lc.localCommitChain.tail())
		}),
	)

	// We'll also do the same for the remote commitment chain.
	remoteCommit, err := lc.diskCommitToMemCommit(
		false, remoteCommitState, localCommitPoint,
		remoteCommitPoint,
	)
	if err != nil {
		return err
	}
	lc.remoteCommitChain.addCommitment(remoteCommit)

	walletLog.Debugf("ChannelPoint(%v), starting remote commitment: %v",
		lc.channelState.FundingOutpoint, newLogClosure(func() string {
			return spew.Sdump(lc.remoteCommitChain.tail())
		}),
	)

	var (
		pendingRemoteCommit     *commitment
		pendingRemoteCommitDiff *channeldb.CommitDiff
		pendingRemoteKeyChain   *CommitmentKeyRing
	)

	// Next, we'll check to see if we have an un-acked commitment state we
	// extended to the remote party but which was never ACK'd.
	pendingRemoteCommitDiff, err = lc.channelState.RemoteCommitChainTip()
	if err != nil && err != channeldb.ErrNoPendingCommit {
		return err
	}

	if pendingRemoteCommitDiff != nil {
		// If we have a pending remote commitment, then we'll also
		// reconstruct the original commitment for that state,
		// inserting it into the remote party's commitment chain. We
		// don't pass our commit point as we don't have the
		// corresponding state for the local commitment chain.
		pendingCommitPoint := lc.channelState.RemoteNextRevocation
		pendingRemoteCommit, err = lc.diskCommitToMemCommit(
			false, &pendingRemoteCommitDiff.Commitment,
			nil, pendingCommitPoint,
		)
		if err != nil {
			return err
		}
		lc.remoteCommitChain.addCommitment(pendingRemoteCommit)

		walletLog.Debugf("ChannelPoint(%v), pending remote "+
			"commitment: %v", lc.channelState.FundingOutpoint,
			newLogClosure(func() string {
				return spew.Sdump(lc.remoteCommitChain.tip())
			}),
		)

		// We'll also re-create the set of commitment keys needed to
		// fully re-derive the state.
		pendingRemoteKeyChain = deriveCommitmentKeys(
			pendingCommitPoint, false, lc.localChanCfg,
			lc.remoteChanCfg,
		)
	}

	// Finally, with the commitment states restored, we'll now restore the
	// state logs based on the current local+remote commit, and any pending
	// remote commit that exists.
	err = lc.restoreStateLogs(localCommit, remoteCommit, pendingRemoteCommit,
		pendingRemoteCommitDiff, pendingRemoteKeyChain,
	)
	if err != nil {
		return err
	}

	return nil
}

// restoreStateLogs runs through the current locked-in HTLCs from the point of
// view of the channel and insert corresponding log entries (both local and
// remote) for each HTLC read from disk. This method is required to sync the
// in-memory state of the state machine with that read from persistent storage.
func (lc *LightningChannel) restoreStateLogs(
	localCommitment, remoteCommitment, pendingRemoteCommit *commitment,
	pendingRemoteCommitDiff *channeldb.CommitDiff,
	pendingRemoteKeys *CommitmentKeyRing) error {

	// We make a map of incoming HTLCs to the height of the remote
	// commitment they were first added, and outgoing HTLCs to the height
	// of the local commit they were first added. This will be used when we
	// restore the update logs below.
	incomingRemoteAddHeights := make(map[uint64]uint64)
	outgoingLocalAddHeights := make(map[uint64]uint64)

	// We start by setting the height of the incoming HTLCs on the pending
	// remote commitment. We set these heights first since if there are
	// duplicates, these will be overwritten by the lower height of the
	// remoteCommitment below.
	if pendingRemoteCommit != nil {
		for _, r := range pendingRemoteCommit.incomingHTLCs {
			incomingRemoteAddHeights[r.HtlcIndex] =
				pendingRemoteCommit.height
		}
	}

	// Now set the remote commit height of all incoming HTLCs found on the
	// remote commitment.
	for _, r := range remoteCommitment.incomingHTLCs {
		incomingRemoteAddHeights[r.HtlcIndex] = remoteCommitment.height
	}

	// And finally we can do the same for the outgoing HTLCs.
	for _, l := range localCommitment.outgoingHTLCs {
		outgoingLocalAddHeights[l.HtlcIndex] = localCommitment.height
	}

	// For each incoming HTLC within the local commitment, we add it to the
	// remote update log. Since HTLCs are added first to the receiver's
	// commitment, we don't have to restore outgoing HTLCs, as they will be
	// restored from the remote commitment below.
	for i := range localCommitment.incomingHTLCs {
		htlc := localCommitment.incomingHTLCs[i]

		// We'll need to set the add height of the HTLC. Since it is on
		// this local commit, we can use its height as local add
		// height. As remote add height we consult the incoming HTLC
		// map we created earlier. Note that if this HTLC is not in
		// incomingRemoteAddHeights, the remote add height will be set
		// to zero, which indicates that it is not added yet.
		htlc.addCommitHeightLocal = localCommitment.height
		htlc.addCommitHeightRemote = incomingRemoteAddHeights[htlc.HtlcIndex]

		// Restore the htlc back to the remote log.
		lc.remoteUpdateLog.restoreHtlc(&htlc)
	}

	// Similarly, we'll do the same for the outgoing HTLCs within the
	// remote commitment, adding them to the local update log.
	for i := range remoteCommitment.outgoingHTLCs {
		htlc := remoteCommitment.outgoingHTLCs[i]

		// As for the incoming HTLCs, we'll use the current remote
		// commit height as remote add height, and consult the map
		// created above for the local add height.
		htlc.addCommitHeightRemote = remoteCommitment.height
		htlc.addCommitHeightLocal = outgoingLocalAddHeights[htlc.HtlcIndex]

		// Restore the htlc back to the local log.
		lc.localUpdateLog.restoreHtlc(&htlc)
	}

	// If we didn't have a dangling (un-acked) commit for the remote party,
	// then we can exit here.
	if pendingRemoteCommit == nil {
		return nil
	}

	pendingCommit := pendingRemoteCommitDiff.Commitment
	pendingHeight := pendingCommit.CommitHeight

	// If we did have a dangling commit, then we'll examine which updates
	// we included in that state and re-insert them into our update log.
	for _, logUpdate := range pendingRemoteCommitDiff.LogUpdates {
		// If the log update is a fee update, then it doesn't need an
		// entry within the updateLog, so we'll just apply it and move
		// on.
		if feeUpdate, ok := logUpdate.UpdateMsg.(*lnwire.UpdateFee); ok {
			newFeeRate := SatPerKWeight(feeUpdate.FeePerKw)
			lc.pendingAckFeeUpdate = &newFeeRate
			continue
		}

		payDesc, err := lc.logUpdateToPayDesc(
			&logUpdate, lc.remoteUpdateLog, pendingHeight,
			SatPerKWeight(pendingCommit.FeePerKw), pendingRemoteKeys,
			lc.channelState.RemoteChanCfg.DustLimit,
		)
		if err != nil {
			return err
		}

		if payDesc.EntryType == Add {
			// The HtlcIndex of the added HTLC _must_ be equal to
			// the log's htlcCounter at this point. If it is not we
			// panic to catch this.
			// TODO(halseth): remove when cause of htlc entry bug
			// is found.
			if payDesc.HtlcIndex != lc.localUpdateLog.htlcCounter {
				panic(fmt.Sprintf("htlc index mismatch: "+
					"%v vs %v", payDesc.HtlcIndex,
					lc.localUpdateLog.htlcCounter))
			}

			lc.localUpdateLog.appendHtlc(payDesc)
		} else {
			lc.localUpdateLog.appendUpdate(payDesc)

			lc.remoteUpdateLog.markHtlcModified(payDesc.ParentIndex)
		}
	}

	return nil
}

// HtlcRetribution contains all the items necessary to seep a revoked HTLC
// transaction from a revoked commitment transaction broadcast by the remote
// party.
type HtlcRetribution struct {
	// SignDesc is a design descriptor capable of generating the necessary
	// signatures to satisfy the revocation clause of the HTLC's public key
	// script.
	SignDesc SignDescriptor

	// OutPoint is the target outpoint of this HTLC pointing to the
	// breached commitment transaction.
	OutPoint wire.OutPoint

	// SecondLevelWitnessScript is the witness script that will be created
	// if the second level HTLC transaction for this output is
	// broadcast/confirmed. We provide this as if the remote party attempts
	// to go to the second level to claim the HTLC then we'll need to
	// update the SignDesc above accordingly to sweep properly.
	SecondLevelWitnessScript []byte

	// IsIncoming is a boolean flag that indicates whether or not this
	// HTLC was accepted from the counterparty. A false value indicates that
	// this HTLC was offered by us. This flag is used determine the exact
	// witness type should be used to sweep the output.
	IsIncoming bool
}

// BreachRetribution contains all the data necessary to bring a channel
// counterparty to justice claiming ALL lingering funds within the channel in
// the scenario that they broadcast a revoked commitment transaction. A
// BreachRetribution is created by the closeObserver if it detects an
// uncooperative close of the channel which uses a revoked commitment
// transaction. The BreachRetribution is then sent over the ContractBreach
// channel in order to allow the subscriber of the channel to dispatch justice.
type BreachRetribution struct {
	// BreachTransaction is the transaction which breached the channel
	// contract by spending from the funding multi-sig with a revoked
	// commitment transaction.
	BreachTransaction *wire.MsgTx

	// BreachHeight records the block height confirming the breach
	// transaction, used as a height hint when registering for
	// confirmations.
	BreachHeight uint32

	// ChainHash is the chain that the contract beach was identified
	// within. This is also the resident chain of the contract (the chain
	// the contract was created on).
	ChainHash chainhash.Hash

	// RevokedStateNum is the revoked state number which was broadcast.
	RevokedStateNum uint64

	// PendingHTLCs is a slice of the HTLCs which were pending at this
	// point within the channel's history transcript.
	PendingHTLCs []channeldb.HTLC

	// LocalOutputSignDesc is a SignDescriptor which is capable of
	// generating the signature necessary to sweep the output within the
	// BreachTransaction that pays directly us.
	//
	// NOTE: A nil value indicates that the local output is considered dust
	// according to the remote party's dust limit.
	LocalOutputSignDesc *SignDescriptor

	// LocalOutpoint is the outpoint of the output paying to us (the local
	// party) within the breach transaction.
	LocalOutpoint wire.OutPoint

	// RemoteOutputSignDesc is a SignDescriptor which is capable of
	// generating the signature required to claim the funds as described
	// within the revocation clause of the remote party's commitment
	// output.
	//
	// NOTE: A nil value indicates that the local output is considered dust
	// according to the remote party's dust limit.
	RemoteOutputSignDesc *SignDescriptor

	// RemoteOutpoint is the outpoint of the output paying to the remote
	// party within the breach transaction.
	RemoteOutpoint wire.OutPoint

	// HtlcRetributions is a slice of HTLC retributions for each output
	// active HTLC output within the breached commitment transaction.
	HtlcRetributions []HtlcRetribution
}

// NewBreachRetribution creates a new fully populated BreachRetribution for the
// passed channel, at a particular revoked state number, and one which targets
// the passed commitment transaction.
func NewBreachRetribution(chanState *channeldb.OpenChannel, stateNum uint64,
	broadcastCommitment *wire.MsgTx,
	breachHeight uint32) (*BreachRetribution, error) {

	commitHash := broadcastCommitment.TxHash()

	// Query the on-disk revocation log for the snapshot which was recorded
	// at this particular state num.
	revokedSnapshot, err := chanState.FindPreviousState(stateNum)
	if err != nil {
		return nil, err
	}

	// With the state number broadcast known, we can now derive/restore the
	// proper revocation preimage necessary to sweep the remote party's
	// output.
	revocationPreimage, err := chanState.RevocationStore.LookUp(stateNum)
	if err != nil {
		return nil, err
	}
	commitmentSecret, commitmentPoint := btcec.PrivKeyFromBytes(
		btcec.S256(), revocationPreimage[:],
	)

	// With the commitment point generated, we can now generate the four
	// keys we'll need to reconstruct the commitment state,
	keyRing := deriveCommitmentKeys(commitmentPoint, false,
		&chanState.LocalChanCfg, &chanState.RemoteChanCfg)

	// Next, reconstruct the scripts as they were present at this state
	// number so we can have the proper witness script to sign and include
	// within the final witness.
	remoteDelay := uint32(chanState.RemoteChanCfg.CsvDelay)
	remotePkScript, err := CommitScriptToSelf(
		remoteDelay, keyRing.DelayKey, keyRing.RevocationKey,
	)
	if err != nil {
		return nil, err
	}
	remoteWitnessHash, err := WitnessScriptHash(remotePkScript)
	if err != nil {
		return nil, err
	}
	localPkScript, err := CommitScriptUnencumbered(keyRing.NoDelayKey)
	if err != nil {
		return nil, err
	}

	// In order to fully populate the breach retribution struct, we'll need
	// to find the exact index of the local+remote commitment outputs.
	localOutpoint := wire.OutPoint{
		Hash: commitHash,
	}
	remoteOutpoint := wire.OutPoint{
		Hash: commitHash,
	}
	for i, txOut := range broadcastCommitment.TxOut {
		switch {
		case bytes.Equal(txOut.PkScript, localPkScript):
			localOutpoint.Index = uint32(i)
		case bytes.Equal(txOut.PkScript, remoteWitnessHash):
			remoteOutpoint.Index = uint32(i)
		}
	}

	// Conditionally instantiate a sign descriptor for each of the
	// commitment outputs. If either is considered dust using the remote
	// party's dust limit, the respective sign descriptor will be nil.
	var (
		localSignDesc  *SignDescriptor
		remoteSignDesc *SignDescriptor
	)

	// Compute the local and remote balances in satoshis.
	localAmt := revokedSnapshot.LocalBalance.ToSatoshis()
	remoteAmt := revokedSnapshot.RemoteBalance.ToSatoshis()

	// If the local balance exceeds the remote party's dust limit,
	// instantiate the local sign descriptor.
	if localAmt >= chanState.RemoteChanCfg.DustLimit {
		localSignDesc = &SignDescriptor{
			SingleTweak:   keyRing.LocalCommitKeyTweak,
			KeyDesc:       chanState.LocalChanCfg.PaymentBasePoint,
			WitnessScript: localPkScript,
			Output: &wire.TxOut{
				PkScript: localPkScript,
				Value:    int64(localAmt),
			},
			HashType: txscript.SigHashAll,
		}
	}

	// Similarly, if the remote balance exceeds the remote party's dust
	// limit, assemble the remote sign descriptor.
	if remoteAmt >= chanState.RemoteChanCfg.DustLimit {
		remoteSignDesc = &SignDescriptor{
			KeyDesc:       chanState.LocalChanCfg.RevocationBasePoint,
			DoubleTweak:   commitmentSecret,
			WitnessScript: remotePkScript,
			Output: &wire.TxOut{
				PkScript: remoteWitnessHash,
				Value:    int64(remoteAmt),
			},
			HashType: txscript.SigHashAll,
		}
	}

	// With the commitment outputs located, we'll now generate all the
	// retribution structs for each of the HTLC transactions active on the
	// remote commitment transaction.
	htlcRetributions := make([]HtlcRetribution, 0, len(revokedSnapshot.Htlcs))
	for _, htlc := range revokedSnapshot.Htlcs {
		var (
			htlcWitnessScript []byte
			err               error
		)

		// If the HTLC is dust, then we'll skip it as it doesn't have
		// an output on the commitment transaction.
		if htlcIsDust(
			htlc.Incoming, false,
			SatPerKWeight(revokedSnapshot.FeePerKw),
			htlc.Amt.ToSatoshis(), chanState.RemoteChanCfg.DustLimit,
		) {
			continue
		}

		// We'll generate the original second level witness script now,
		// as we'll need it if we're revoking an HTLC output on the
		// remote commitment transaction, and *they* go to the second
		// level.
		secondLevelWitnessScript, err := secondLevelHtlcScript(
			keyRing.RevocationKey, keyRing.DelayKey, remoteDelay,
		)
		if err != nil {
			return nil, err
		}

		// If this is an incoming HTLC, then this means that they were
		// the sender of the HTLC (relative to us). So we'll
		// re-generate the sender HTLC script.
		if htlc.Incoming {
			htlcWitnessScript, err = senderHTLCScript(
				keyRing.RemoteHtlcKey, keyRing.LocalHtlcKey,
				keyRing.RevocationKey, htlc.RHash[:],
			)
			if err != nil {
				return nil, err
			}

		} else {
			// Otherwise, is this was an outgoing HTLC that we
			// sent, then from the PoV of the remote commitment
			// state, they're the receiver of this HTLC.
			htlcWitnessScript, err = receiverHTLCScript(
				htlc.RefundTimeout, keyRing.LocalHtlcKey,
				keyRing.RemoteHtlcKey, keyRing.RevocationKey,
				htlc.RHash[:],
			)
			if err != nil {
				return nil, err
			}
		}

		htlcPkScript, err := WitnessScriptHash(htlcWitnessScript)
		if err != nil {
			return nil, err
		}

		htlcRetributions = append(htlcRetributions, HtlcRetribution{
			SignDesc: SignDescriptor{
				KeyDesc:       chanState.LocalChanCfg.RevocationBasePoint,
				DoubleTweak:   commitmentSecret,
				WitnessScript: htlcWitnessScript,
				Output: &wire.TxOut{
					PkScript: htlcPkScript,
					Value:    int64(htlc.Amt.ToSatoshis()),
				},
				HashType: txscript.SigHashAll,
			},
			OutPoint: wire.OutPoint{
				Hash:  commitHash,
				Index: uint32(htlc.OutputIndex),
			},
			SecondLevelWitnessScript: secondLevelWitnessScript,
			IsIncoming:               htlc.Incoming,
		})
	}

	// Finally, with all the necessary data constructed, we can create the
	// BreachRetribution struct which houses all the data necessary to
	// swiftly bring justice to the cheating remote party.
	return &BreachRetribution{
		ChainHash:            chanState.ChainHash,
		BreachTransaction:    broadcastCommitment,
		BreachHeight:         breachHeight,
		RevokedStateNum:      stateNum,
		PendingHTLCs:         revokedSnapshot.Htlcs,
		LocalOutpoint:        localOutpoint,
		LocalOutputSignDesc:  localSignDesc,
		RemoteOutpoint:       remoteOutpoint,
		RemoteOutputSignDesc: remoteSignDesc,
		HtlcRetributions:     htlcRetributions,
	}, nil
}

// htlcTimeoutFee returns the fee in satoshis required for an HTLC timeout
// transaction based on the current fee rate.
func htlcTimeoutFee(feePerKw SatPerKWeight) btcutil.Amount {
	return feePerKw.FeeForWeight(HtlcTimeoutWeight)
}

// htlcSuccessFee returns the fee in satoshis required for an HTLC success
// transaction based on the current fee rate.
func htlcSuccessFee(feePerKw SatPerKWeight) btcutil.Amount {
	return feePerKw.FeeForWeight(HtlcSuccessWeight)
}

// htlcIsDust determines if an HTLC output is dust or not depending on two
// bits: if the HTLC is incoming and if the HTLC will be placed on our
// commitment transaction, or theirs. These two pieces of information are
// require as we currently used second-level HTLC transactions as off-chain
// covenants. Depending on the two bits, we'll either be using a timeout or
// success transaction which have different weights.
func htlcIsDust(incoming, ourCommit bool, feePerKw SatPerKWeight,
	htlcAmt, dustLimit btcutil.Amount) bool {

	// First we'll determine the fee required for this HTLC based on if this is
	// an incoming HTLC or not, and also on whose commitment transaction it
	// will be placed on.
	var htlcFee btcutil.Amount
	switch {

	// If this is an incoming HTLC on our commitment transaction, then the
	// second-level transaction will be a success transaction.
	case incoming && ourCommit:
		htlcFee = htlcSuccessFee(feePerKw)

	// If this is an incoming HTLC on their commitment transaction, then
	// we'll be using a second-level timeout transaction as they've added
	// this HTLC.
	case incoming && !ourCommit:
		htlcFee = htlcTimeoutFee(feePerKw)

	// If this is an outgoing HTLC on our commitment transaction, then
	// we'll be using a timeout transaction as we're the sender of the
	// HTLC.
	case !incoming && ourCommit:
		htlcFee = htlcTimeoutFee(feePerKw)

	// If this is an outgoing HTLC on their commitment transaction, then
	// we'll be using an HTLC success transaction as they're the receiver
	// of this HTLC.
	case !incoming && !ourCommit:
		htlcFee = htlcSuccessFee(feePerKw)
	}

	return (htlcAmt - htlcFee) < dustLimit
}

// htlcView represents the "active" HTLCs at a particular point within the
// history of the HTLC update log.
type htlcView struct {
	ourUpdates   []*PaymentDescriptor
	theirUpdates []*PaymentDescriptor
}

// fetchHTLCView returns all the candidate HTLC updates which should be
// considered for inclusion within a commitment based on the passed HTLC log
// indexes.
func (lc *LightningChannel) fetchHTLCView(theirLogIndex, ourLogIndex uint64) *htlcView {
	var ourHTLCs []*PaymentDescriptor
	for e := lc.localUpdateLog.Front(); e != nil; e = e.Next() {
		htlc := e.Value.(*PaymentDescriptor)

		// This HTLC is active from this point-of-view iff the log
		// index of the state update is below the specified index in
		// our update log.
		if htlc.LogIndex < ourLogIndex {
			ourHTLCs = append(ourHTLCs, htlc)
		}
	}

	var theirHTLCs []*PaymentDescriptor
	for e := lc.remoteUpdateLog.Front(); e != nil; e = e.Next() {
		htlc := e.Value.(*PaymentDescriptor)

		// If this is an incoming HTLC, then it is only active from
		// this point-of-view if the index of the HTLC addition in
		// their log is below the specified view index.
		if htlc.LogIndex < theirLogIndex {
			theirHTLCs = append(theirHTLCs, htlc)
		}
	}

	return &htlcView{
		ourUpdates:   ourHTLCs,
		theirUpdates: theirHTLCs,
	}
}

// fetchCommitmentView returns a populated commitment which expresses the state
// of the channel from the point of view of a local or remote chain, evaluating
// the HTLC log up to the passed indexes. This function is used to construct
// both local and remote commitment transactions in order to sign or verify new
// commitment updates. A fully populated commitment is returned which reflects
// the proper balances for both sides at this point in the commitment chain.
func (lc *LightningChannel) fetchCommitmentView(remoteChain bool,
	ourLogIndex, ourHtlcIndex, theirLogIndex, theirHtlcIndex uint64,
	keyRing *CommitmentKeyRing) (*commitment, error) {

	commitChain := lc.localCommitChain
	if remoteChain {
		commitChain = lc.remoteCommitChain
	}

	nextHeight := commitChain.tip().height + 1

	// Run through all the HTLCs that will be covered by this transaction
	// in order to update their commitment addition height, and to adjust
	// the balances on the commitment transaction accordingly.
	htlcView := lc.fetchHTLCView(theirLogIndex, ourLogIndex)
	ourBalance, theirBalance, _, filteredHTLCView, feePerKw :=
		lc.computeView(htlcView, remoteChain, true)

	// Determine how many current HTLCs are over the dust limit, and should
	// be counted for the purpose of fee calculation.
	var dustLimit btcutil.Amount
	if remoteChain {
		dustLimit = lc.remoteChanCfg.DustLimit
	} else {
		dustLimit = lc.localChanCfg.DustLimit
	}

	c := &commitment{
		ourBalance:        ourBalance,
		theirBalance:      theirBalance,
		ourMessageIndex:   ourLogIndex,
		ourHtlcIndex:      ourHtlcIndex,
		theirMessageIndex: theirLogIndex,
		theirHtlcIndex:    theirHtlcIndex,
		height:            nextHeight,
		feePerKw:          feePerKw,
		dustLimit:         dustLimit,
		isOurs:            !remoteChain,
	}

	// Actually generate unsigned commitment transaction for this view.
	if err := lc.createCommitmentTx(c, filteredHTLCView, keyRing); err != nil {
		return nil, err
	}

	// In order to ensure _none_ of the HTLC's associated with this new
	// commitment are mutated, we'll manually copy over each HTLC to its
	// respective slice.
	c.outgoingHTLCs = make([]PaymentDescriptor, len(filteredHTLCView.ourUpdates))
	for i, htlc := range filteredHTLCView.ourUpdates {
		c.outgoingHTLCs[i] = *htlc
	}
	c.incomingHTLCs = make([]PaymentDescriptor, len(filteredHTLCView.theirUpdates))
	for i, htlc := range filteredHTLCView.theirUpdates {
		c.incomingHTLCs[i] = *htlc
	}

	// Finally, we'll populate all the HTLC indexes so we can track the
	// locations of each HTLC in the commitment state.
	if err := c.populateHtlcIndexes(); err != nil {
		return nil, err
	}

	return c, nil
}

func (lc *LightningChannel) fundingTxIn() wire.TxIn {
	return *wire.NewTxIn(&lc.channelState.FundingOutpoint, nil, nil)
}

// createCommitmentTx generates the unsigned commitment transaction for a
// commitment view and assigns to txn field.
func (lc *LightningChannel) createCommitmentTx(c *commitment,
	filteredHTLCView *htlcView, keyRing *CommitmentKeyRing) error {

	ourBalance := c.ourBalance
	theirBalance := c.theirBalance

	numHTLCs := int64(0)
	for _, htlc := range filteredHTLCView.ourUpdates {
		if htlcIsDust(false, c.isOurs, c.feePerKw,
			htlc.Amount.ToSatoshis(), c.dustLimit) {

			continue
		}

		numHTLCs++
	}
	for _, htlc := range filteredHTLCView.theirUpdates {
		if htlcIsDust(true, c.isOurs, c.feePerKw,
			htlc.Amount.ToSatoshis(), c.dustLimit) {

			continue
		}

		numHTLCs++
	}

	// Next, we'll calculate the fee for the commitment transaction based
	// on its total weight. Once we have the total weight, we'll multiply
	// by the current fee-per-kw, then divide by 1000 to get the proper
	// fee.
	totalCommitWeight := CommitWeight + (HtlcWeight * numHTLCs)

	// With the weight known, we can now calculate the commitment fee,
	// ensuring that we account for any dust outputs trimmed above.
	commitFee := c.feePerKw.FeeForWeight(totalCommitWeight)
	commitFeeMSat := lnwire.NewMSatFromSatoshis(commitFee)

	// Currently, within the protocol, the initiator always pays the fees.
	// So we'll subtract the fee amount from the balance of the current
	// initiator. If the initiator is unable to pay the fee fully, then
	// their entire output is consumed.
	switch {
	case lc.channelState.IsInitiator && commitFee > ourBalance.ToSatoshis():
		ourBalance = 0

	case lc.channelState.IsInitiator:
		ourBalance -= commitFeeMSat

	case !lc.channelState.IsInitiator && commitFee > theirBalance.ToSatoshis():
		theirBalance = 0

	case !lc.channelState.IsInitiator:
		theirBalance -= commitFeeMSat
	}

	var (
		delay                      uint32
		delayBalance, p2wkhBalance btcutil.Amount
	)
	if c.isOurs {
		delay = uint32(lc.localChanCfg.CsvDelay)
		delayBalance = ourBalance.ToSatoshis()
		p2wkhBalance = theirBalance.ToSatoshis()
	} else {
		delay = uint32(lc.remoteChanCfg.CsvDelay)
		delayBalance = theirBalance.ToSatoshis()
		p2wkhBalance = ourBalance.ToSatoshis()
	}

	// Generate a new commitment transaction with all the latest
	// unsettled/un-timed out HTLCs.
	commitTx, err := CreateCommitTx(lc.fundingTxIn(), keyRing, delay,
		delayBalance, p2wkhBalance, c.dustLimit)
	if err != nil {
		return err
	}

	// We'll now add all the HTLC outputs to the commitment transaction.
	// Each output includes an off-chain 2-of-2 covenant clause, so we'll
	// need the objective local/remote keys for this particular commitment
	// as well.
	for _, htlc := range filteredHTLCView.ourUpdates {
		if htlcIsDust(false, c.isOurs, c.feePerKw,
			htlc.Amount.ToSatoshis(), c.dustLimit) {
			continue
		}

		err := lc.addHTLC(commitTx, c.isOurs, false, htlc, keyRing)
		if err != nil {
			return err
		}
	}
	for _, htlc := range filteredHTLCView.theirUpdates {
		if htlcIsDust(true, c.isOurs, c.feePerKw,
			htlc.Amount.ToSatoshis(), c.dustLimit) {
			continue
		}

		err := lc.addHTLC(commitTx, c.isOurs, true, htlc, keyRing)
		if err != nil {
			return err
		}
	}

	// Set the state hint of the commitment transaction to facilitate
	// quickly recovering the necessary penalty state in the case of an
	// uncooperative broadcast.
	err = SetStateNumHint(commitTx, c.height, lc.stateHintObfuscator)
	if err != nil {
		return err
	}

	// Sort the transactions according to the agreed upon canonical
	// ordering. This lets us skip sending the entire transaction over,
	// instead we'll just send signatures.
	txsort.InPlaceSort(commitTx)

	// Next, we'll ensure that we don't accidentally create a commitment
	// transaction which would be invalid by consensus.
	uTx := btcutil.NewTx(commitTx)
	if err := blockchain.CheckTransactionSanity(uTx); err != nil {
		return err
	}

	// Finally, we'll assert that were not attempting to draw more out of
	// the channel that was originally placed within it.
	var totalOut btcutil.Amount
	for _, txOut := range commitTx.TxOut {
		totalOut += btcutil.Amount(txOut.Value)
	}
	if totalOut > lc.channelState.Capacity {
		return fmt.Errorf("height=%v, for ChannelPoint(%v) attempts "+
			"to consume %v while channel capacity is %v",
			c.height, lc.channelState.FundingOutpoint,
			totalOut, lc.channelState.Capacity)
	}

	c.txn = commitTx
	c.fee = commitFee
	c.ourBalance = ourBalance
	c.theirBalance = theirBalance
	return nil
}

// evaluateHTLCView processes all update entries in both HTLC update logs,
// producing a final view which is the result of properly applying all adds,
// settles, and timeouts found in both logs. The resulting view returned
// reflects the current state of HTLCs within the remote or local commitment
// chain.
//
// If mutateState is set to true, then the add height of all added HTLCs
// will be set to nextHeight, and the remove height of all removed HTLCs
// will be set to nextHeight. This should therefore only be set to true
// once for each height, and only in concert with signing a new commitment.
// TODO(halseth): return htlcs to mutate instead of mutating inside
// method.
func (lc *LightningChannel) evaluateHTLCView(view *htlcView, ourBalance,
	theirBalance *lnwire.MilliSatoshi, nextHeight uint64,
	remoteChain, mutateState bool) *htlcView {

	newView := &htlcView{}

	// We use two maps, one for the local log and one for the remote log to
	// keep track of which entries we need to skip when creating the final
	// htlc view. We skip an entry whenever we find a settle or a timeout
	// modifying an entry.
	skipUs := make(map[uint64]struct{})
	skipThem := make(map[uint64]struct{})

	// First we run through non-add entries in both logs, populating the
	// skip sets and mutating the current chain state (crediting balances,
	// etc) to reflect the settle/timeout entry encountered.
	for _, entry := range view.ourUpdates {
		if entry.EntryType == Add {
			continue
		}

		// If we're settling an inbound HTLC, and it hasn't been
		// processed yet, then increment our state tracking the total
		// number of satoshis we've received within the channel.
		if mutateState && entry.EntryType == Settle && !remoteChain &&
			entry.removeCommitHeightLocal == 0 {
			lc.channelState.TotalMSatReceived += entry.Amount
		}

		addEntry := lc.remoteUpdateLog.lookupHtlc(entry.ParentIndex)

		// We check if the parent entry is not found at this point. We
		// have seen this happening a few times and panic with some
		// addtitional info to figure out why.
		// TODO(halseth): remove when bug is fixed.
		if addEntry == nil {
			panic(fmt.Sprintf("unable to find parent entry %d "+
				"in remote update log: %v\nUpdatelog: %v",
				entry.ParentIndex, newLogClosure(func() string {
					return spew.Sdump(entry)
				}), newLogClosure(func() string {
					return spew.Sdump(lc.remoteUpdateLog)
				}),
			))
		}

		skipThem[addEntry.HtlcIndex] = struct{}{}
		processRemoveEntry(entry, ourBalance, theirBalance,
			nextHeight, remoteChain, true, mutateState)
	}
	for _, entry := range view.theirUpdates {
		if entry.EntryType == Add {
			continue
		}

		// If the remote party is settling one of our outbound HTLC's,
		// and it hasn't been processed, yet, the increment our state
		// tracking the total number of satoshis we've sent within the
		// channel.
		if mutateState && entry.EntryType == Settle && !remoteChain &&
			entry.removeCommitHeightLocal == 0 {
			lc.channelState.TotalMSatSent += entry.Amount
		}

		addEntry := lc.localUpdateLog.lookupHtlc(entry.ParentIndex)

		// We check if the parent entry is not found at this point. We
		// have seen this happening a few times and panic with some
		// addtitional info to figure out why.
		// TODO(halseth): remove when bug is fixed.
		if addEntry == nil {
			panic(fmt.Sprintf("unable to find parent entry %d "+
				"in local update log: %v\nUpdatelog: %v",
				entry.ParentIndex, newLogClosure(func() string {
					return spew.Sdump(entry)
				}), newLogClosure(func() string {
					return spew.Sdump(lc.localUpdateLog)
				}),
			))
		}

		skipUs[addEntry.HtlcIndex] = struct{}{}
		processRemoveEntry(entry, ourBalance, theirBalance,
			nextHeight, remoteChain, false, mutateState)
	}

	// Next we take a second pass through all the log entries, skipping any
	// settled HTLCs, and debiting the chain state balance due to any newly
	// added HTLCs.
	for _, entry := range view.ourUpdates {
		isAdd := entry.EntryType == Add
		if _, ok := skipUs[entry.HtlcIndex]; !isAdd || ok {
			continue
		}

		processAddEntry(entry, ourBalance, theirBalance, nextHeight,
			remoteChain, false, mutateState)
		newView.ourUpdates = append(newView.ourUpdates, entry)
	}
	for _, entry := range view.theirUpdates {
		isAdd := entry.EntryType == Add
		if _, ok := skipThem[entry.HtlcIndex]; !isAdd || ok {
			continue
		}

		processAddEntry(entry, ourBalance, theirBalance, nextHeight,
			remoteChain, true, mutateState)
		newView.theirUpdates = append(newView.theirUpdates, entry)
	}

	return newView
}

// processAddEntry evaluates the effect of an add entry within the HTLC log.
// If the HTLC hasn't yet been committed in either chain, then the height it
// was committed is updated. Keeping track of this inclusion height allows us to
// later compact the log once the change is fully committed in both chains.
func processAddEntry(htlc *PaymentDescriptor, ourBalance, theirBalance *lnwire.MilliSatoshi,
	nextHeight uint64, remoteChain bool, isIncoming, mutateState bool) {

	// If we're evaluating this entry for the remote chain (to create/view
	// a new commitment), then we'll may be updating the height this entry
	// was added to the chain. Otherwise, we may be updating the entry's
	// height w.r.t the local chain.
	var addHeight *uint64
	if remoteChain {
		addHeight = &htlc.addCommitHeightRemote
	} else {
		addHeight = &htlc.addCommitHeightLocal
	}

	if *addHeight != 0 {
		return
	}

	if isIncoming {
		// If this is a new incoming (un-committed) HTLC, then we need
		// to update their balance accordingly by subtracting the
		// amount of the HTLC that are funds pending.
		*theirBalance -= htlc.Amount
	} else {
		// Similarly, we need to debit our balance if this is an out
		// going HTLC to reflect the pending balance.
		*ourBalance -= htlc.Amount
	}

	if mutateState {
		*addHeight = nextHeight
	}
}

// processRemoveEntry processes a log entry which settles or times out a
// previously added HTLC. If the removal entry has already been processed, it
// is skipped.
func processRemoveEntry(htlc *PaymentDescriptor, ourBalance,
	theirBalance *lnwire.MilliSatoshi, nextHeight uint64,
	remoteChain bool, isIncoming, mutateState bool) {

	var removeHeight *uint64
	if remoteChain {
		removeHeight = &htlc.removeCommitHeightRemote
	} else {
		removeHeight = &htlc.removeCommitHeightLocal
	}

	// Ignore any removal entries which have already been processed.
	if *removeHeight != 0 {
		return
	}

	switch {
	// If an incoming HTLC is being settled, then this means that we've
	// received the preimage either from another subsystem, or the
	// upstream peer in the route. Therefore, we increase our balance by
	// the HTLC amount.
	case isIncoming && htlc.EntryType == Settle:
		*ourBalance += htlc.Amount

	// Otherwise, this HTLC is being failed out, therefore the value of the
	// HTLC should return to the remote party.
	case isIncoming && (htlc.EntryType == Fail || htlc.EntryType == MalformedFail):
		*theirBalance += htlc.Amount

	// If an outgoing HTLC is being settled, then this means that the
	// downstream party resented the preimage or learned of it via a
	// downstream peer. In either case, we credit their settled value with
	// the value of the HTLC.
	case !isIncoming && htlc.EntryType == Settle:
		*theirBalance += htlc.Amount

	// Otherwise, one of our outgoing HTLC's has timed out, so the value of
	// the HTLC should be returned to our settled balance.
	case !isIncoming && (htlc.EntryType == Fail || htlc.EntryType == MalformedFail):
		*ourBalance += htlc.Amount
	}

	if mutateState {
		*removeHeight = nextHeight
	}
}

// generateRemoteHtlcSigJobs generates a series of HTLC signature jobs for the
// sig pool, along with a channel that if closed, will cancel any jobs after
// they have been submitted to the sigPool. This method is to be used when
// generating a new commitment for the remote party. The jobs generated by the
// signature can be submitted to the sigPool to generate all the signatures
// asynchronously and in parallel.
func genRemoteHtlcSigJobs(keyRing *CommitmentKeyRing,
	localChanCfg, remoteChanCfg *channeldb.ChannelConfig,
	remoteCommitView *commitment) ([]signJob, chan struct{}, error) {

	txHash := remoteCommitView.txn.TxHash()
	dustLimit := remoteChanCfg.DustLimit
	feePerKw := remoteCommitView.feePerKw

	// With the keys generated, we'll make a slice with enough capacity to
	// hold potentially all the HTLCs. The actual slice may be a bit
	// smaller (than its total capacity) and some HTLCs may be dust.
	numSigs := (len(remoteCommitView.incomingHTLCs) +
		len(remoteCommitView.outgoingHTLCs))
	sigBatch := make([]signJob, 0, numSigs)

	var err error
	cancelChan := make(chan struct{})

	// For each outgoing and incoming HTLC, if the HTLC isn't considered a
	// dust output after taking into account second-level HTLC fees, then a
	// sigJob will be generated and appended to the current batch.
	for _, htlc := range remoteCommitView.incomingHTLCs {
		if htlcIsDust(true, false, feePerKw, htlc.Amount.ToSatoshis(),
			dustLimit) {
			continue
		}

		// If the HTLC isn't dust, then we'll create an empty sign job
		// to add to the batch momentarily.
		sigJob := signJob{}
		sigJob.cancel = cancelChan
		sigJob.resp = make(chan signJobResp, 1)

		// As this is an incoming HTLC and we're sinning the commitment
		// transaction of the remote node, we'll need to generate an
		// HTLC timeout transaction for them. The output of the timeout
		// transaction needs to account for fees, so we'll compute the
		// required fee and output now.
		htlcFee := htlcTimeoutFee(feePerKw)
		outputAmt := htlc.Amount.ToSatoshis() - htlcFee

		// With the fee calculate, we can properly create the HTLC
		// timeout transaction using the HTLC amount minus the fee.
		op := wire.OutPoint{
			Hash:  txHash,
			Index: uint32(htlc.remoteOutputIndex),
		}
		sigJob.tx, err = createHtlcTimeoutTx(
			op, outputAmt, htlc.Timeout,
			uint32(remoteChanCfg.CsvDelay),
			keyRing.RevocationKey, keyRing.DelayKey,
		)
		if err != nil {
			return nil, nil, err
		}

		// Finally, we'll generate a sign descriptor to generate a
		// signature to give to the remote party for this commitment
		// transaction. Note we use the raw HTLC amount.
		sigJob.signDesc = SignDescriptor{
			KeyDesc:       localChanCfg.HtlcBasePoint,
			SingleTweak:   keyRing.LocalHtlcKeyTweak,
			WitnessScript: htlc.theirWitnessScript,
			Output: &wire.TxOut{
				Value: int64(htlc.Amount.ToSatoshis()),
			},
			HashType:   txscript.SigHashAll,
			SigHashes:  txscript.NewTxSigHashes(sigJob.tx),
			InputIndex: 0,
		}
		sigJob.outputIndex = htlc.remoteOutputIndex

		sigBatch = append(sigBatch, sigJob)
	}
	for _, htlc := range remoteCommitView.outgoingHTLCs {
		if htlcIsDust(false, false, feePerKw, htlc.Amount.ToSatoshis(),
			dustLimit) {
			continue
		}

		sigJob := signJob{}
		sigJob.cancel = cancelChan
		sigJob.resp = make(chan signJobResp, 1)

		// As this is an outgoing HTLC and we're signing the commitment
		// transaction of the remote node, we'll need to generate an
		// HTLC success transaction for them. The output of the timeout
		// transaction needs to account for fees, so we'll compute the
		// required fee and output now.
		htlcFee := htlcSuccessFee(feePerKw)
		outputAmt := htlc.Amount.ToSatoshis() - htlcFee

		// With the proper output amount calculated, we can now
		// generate the success transaction using the remote party's
		// CSV delay.
		op := wire.OutPoint{
			Hash:  txHash,
			Index: uint32(htlc.remoteOutputIndex),
		}
		sigJob.tx, err = createHtlcSuccessTx(
			op, outputAmt, uint32(remoteChanCfg.CsvDelay),
			keyRing.RevocationKey, keyRing.DelayKey,
		)
		if err != nil {
			return nil, nil, err
		}

		// Finally, we'll generate a sign descriptor to generate a
		// signature to give to the remote party for this commitment
		// transaction. Note we use the raw HTLC amount.
		sigJob.signDesc = SignDescriptor{
			KeyDesc:       localChanCfg.HtlcBasePoint,
			SingleTweak:   keyRing.LocalHtlcKeyTweak,
			WitnessScript: htlc.theirWitnessScript,
			Output: &wire.TxOut{
				Value: int64(htlc.Amount.ToSatoshis()),
			},
			HashType:   txscript.SigHashAll,
			SigHashes:  txscript.NewTxSigHashes(sigJob.tx),
			InputIndex: 0,
		}
		sigJob.outputIndex = htlc.remoteOutputIndex

		sigBatch = append(sigBatch, sigJob)
	}

	return sigBatch, cancelChan, nil
}

// createCommitDiff will create a commit diff given a new pending commitment
// for the remote party and the necessary signatures for the remote party to
// validate this new state. This function is called right before sending the
// new commitment to the remote party. The commit diff returned contains all
// information necessary for retransmission.
func (lc *LightningChannel) createCommitDiff(
	newCommit *commitment, commitSig lnwire.Sig,
	htlcSigs []lnwire.Sig) (*channeldb.CommitDiff, error) {

	// First, we need to convert the funding outpoint into the ID that's
	// used on the wire to identify this channel. We'll use this shortly
	// when recording the exact CommitSig message that we'll be sending
	// out.
	chanID := lnwire.NewChanIDFromOutPoint(&lc.channelState.FundingOutpoint)

	// If we have a fee update that we're waiting on an ACK of, then we'll
	// create an entry so this is properly retransmitted. Note that we can
	// only send an UpdateFee message if we're the initiator of the
	// channel.
	var logUpdates []channeldb.LogUpdate
	if lc.channelState.IsInitiator && lc.pendingFeeUpdate != nil {
		logUpdates = append(logUpdates, channeldb.LogUpdate{
			UpdateMsg: &lnwire.UpdateFee{
				ChanID:   chanID,
				FeePerKw: uint32(*lc.pendingFeeUpdate),
			},
		})
	}

	var (
		ackAddRefs        []channeldb.AddRef
		settleFailRefs    []channeldb.SettleFailRef
		openCircuitKeys   []channeldb.CircuitKey
		closedCircuitKeys []channeldb.CircuitKey
	)

	// We'll now run through our local update log to locate the items which
	// were only just committed within this pending state. This will be the
	// set of items we need to retransmit if we reconnect and find that
	// they didn't process this new state fully.
	for e := lc.localUpdateLog.Front(); e != nil; e = e.Next() {
		pd := e.Value.(*PaymentDescriptor)

		// If this entry wasn't committed at the exact height of this
		// remote commitment, then we'll skip it as it was already
		// lingering in the log.
		if pd.addCommitHeightRemote != newCommit.height &&
			pd.removeCommitHeightRemote != newCommit.height {

			continue
		}

		// Knowing that this update is a part of this new commitment,
		// we'll create a log update and not its index in the log so
		// we can later restore it properly if a restart occurs.
		logUpdate := channeldb.LogUpdate{
			LogIndex: pd.LogIndex,
		}

		// We'll map the type of the PaymentDescriptor to one of the
		// four messages that it corresponds to. With this set of
		// messages obtained, we can simply read from disk and re-send
		// them in the case of a needed channel sync.
		switch pd.EntryType {
		case Add:
			htlc := &lnwire.UpdateAddHTLC{
				ChanID:      chanID,
				ID:          pd.HtlcIndex,
				Amount:      pd.Amount,
				Expiry:      pd.Timeout,
				PaymentHash: pd.RHash,
			}
			copy(htlc.OnionBlob[:], pd.OnionBlob)
			logUpdate.UpdateMsg = htlc

			// Gather any references for circuits opened by this Add
			// HTLC.
			if pd.OpenCircuitKey != nil {
				openCircuitKeys = append(openCircuitKeys,
					*pd.OpenCircuitKey)
			}

			logUpdates = append(logUpdates, logUpdate)

			// Short circuit here since an add should not have any
			// of the references gathered in the case of settles,
			// fails or malformed fails.
			continue

		case Settle:
			logUpdate.UpdateMsg = &lnwire.UpdateFulfillHTLC{
				ChanID:          chanID,
				ID:              pd.ParentIndex,
				PaymentPreimage: pd.RPreimage,
			}

		case Fail:
			logUpdate.UpdateMsg = &lnwire.UpdateFailHTLC{
				ChanID: chanID,
				ID:     pd.ParentIndex,
				Reason: pd.FailReason,
			}

		case MalformedFail:
			logUpdate.UpdateMsg = &lnwire.UpdateFailMalformedHTLC{
				ChanID:       chanID,
				ID:           pd.ParentIndex,
				ShaOnionBlob: pd.ShaOnionBlob,
				FailureCode:  pd.FailCode,
			}
		}

		// Gather the fwd pkg references from any settle or fail
		// packets, if they exist.
		if pd.SourceRef != nil {
			ackAddRefs = append(ackAddRefs, *pd.SourceRef)
		}
		if pd.DestRef != nil {
			settleFailRefs = append(settleFailRefs, *pd.DestRef)
		}
		if pd.ClosedCircuitKey != nil {
			closedCircuitKeys = append(closedCircuitKeys,
				*pd.ClosedCircuitKey)
		}

		logUpdates = append(logUpdates, logUpdate)
	}

	// With the set of log updates mapped into wire messages, we'll now
	// convert the in-memory commit into a format suitable for writing to
	// disk.
	diskCommit := newCommit.toDiskCommit(false)

	return &channeldb.CommitDiff{
		Commitment: *diskCommit,
		CommitSig: &lnwire.CommitSig{
			ChanID: lnwire.NewChanIDFromOutPoint(
				&lc.channelState.FundingOutpoint,
			),
			CommitSig: commitSig,
			HtlcSigs:  htlcSigs,
		},
		LogUpdates:        logUpdates,
		OpenedCircuitKeys: openCircuitKeys,
		ClosedCircuitKeys: closedCircuitKeys,
		AddAcks:           ackAddRefs,
		SettleFailAcks:    settleFailRefs,
	}, nil
}

// SignNextCommitment signs a new commitment which includes any previous
// unsettled HTLCs, any new HTLCs, and any modifications to prior HTLCs
// committed in previous commitment updates. Signing a new commitment
// decrements the available revocation window by 1. After a successful method
// call, the remote party's commitment chain is extended by a new commitment
// which includes all updates to the HTLC log prior to this method invocation.
// The first return parameter is the signature for the commitment transaction
// itself, while the second parameter is a slice of all HTLC signatures (if
// any). The HTLC signatures are sorted according to the BIP 69 order of the
// HTLC's on the commitment transaction.
func (lc *LightningChannel) SignNextCommitment() (lnwire.Sig, []lnwire.Sig, error) {
	lc.Lock()
	defer lc.Unlock()

	var (
		sig      lnwire.Sig
		htlcSigs []lnwire.Sig
	)

	// If we're awaiting for an ACK to a commitment signature, or if we
	// don't yet have the initial next revocation point of the remote
	// party, then we're unable to create new states. Each time we create a
	// new state, we consume a prior revocation point.
	commitPoint := lc.channelState.RemoteNextRevocation
	if lc.remoteCommitChain.hasUnackedCommitment() || commitPoint == nil {

		return sig, htlcSigs, ErrNoWindow
	}

	// Determine the last update on the remote log that has been locked in.
	remoteACKedIndex := lc.localCommitChain.tail().theirMessageIndex
	remoteHtlcIndex := lc.localCommitChain.tail().theirHtlcIndex

	// Before we extend this new commitment to the remote commitment chain,
	// ensure that we aren't violating any of the constraints the remote
	// party set up when we initially set up the channel. If we are, then
	// we'll abort this state transition.
	err := lc.validateCommitmentSanity(remoteACKedIndex,
		lc.localUpdateLog.logIndex, true, nil)
	if err != nil {
		return sig, htlcSigs, err
	}

	// Grab the next commitment point for the remote party. This will be
	// used within fetchCommitmentView to derive all the keys necessary to
	// construct the commitment state.
	keyRing := deriveCommitmentKeys(commitPoint, false, lc.localChanCfg,
		lc.remoteChanCfg)

	// Create a new commitment view which will calculate the evaluated
	// state of the remote node's new commitment including our latest added
	// HTLCs. The view includes the latest balances for both sides on the
	// remote node's chain, and also update the addition height of any new
	// HTLC log entries. When we creating a new remote view, we include
	// _all_ of our changes (pending or committed) but only the remote
	// node's changes up to the last change we've ACK'd.
	newCommitView, err := lc.fetchCommitmentView(
		true, lc.localUpdateLog.logIndex, lc.localUpdateLog.htlcCounter,
		remoteACKedIndex, remoteHtlcIndex, keyRing,
	)
	if err != nil {
		return sig, htlcSigs, err
	}

	walletLog.Tracef("ChannelPoint(%v): extending remote chain to height %v, "+
		"local_log=%v, remote_log=%v",
		lc.channelState.FundingOutpoint, newCommitView.height,
		lc.localUpdateLog.logIndex, remoteACKedIndex)

	walletLog.Tracef("ChannelPoint(%v): remote chain: our_balance=%v, "+
		"their_balance=%v, commit_tx: %v",
		lc.channelState.FundingOutpoint, newCommitView.ourBalance,
		newCommitView.theirBalance,
		newLogClosure(func() string {
			return spew.Sdump(newCommitView.txn)
		}),
	)

	// With the commitment view constructed, if there are any HTLC's, we'll
	// need to generate signatures of each of them for the remote party's
	// commitment state. We do so in two phases: first we generate and
	// submit the set of signature jobs to the worker pool.
	sigBatch, cancelChan, err := genRemoteHtlcSigJobs(keyRing,
		lc.localChanCfg, lc.remoteChanCfg, newCommitView,
	)
	if err != nil {
		return sig, htlcSigs, err
	}
	lc.sigPool.SubmitSignBatch(sigBatch)

	// While the jobs are being carried out, we'll Sign their version of
	// the new commitment transaction while we're waiting for the rest of
	// the HTLC signatures to be processed.
	lc.signDesc.SigHashes = txscript.NewTxSigHashes(newCommitView.txn)
	rawSig, err := lc.Signer.SignOutputRaw(newCommitView.txn, lc.signDesc)
	if err != nil {
		close(cancelChan)
		return sig, htlcSigs, err
	}
	sig, err = lnwire.NewSigFromRawSignature(rawSig)
	if err != nil {
		close(cancelChan)
		return sig, htlcSigs, err
	}

	// We'll need to send over the signatures to the remote party in the
	// order as they appear on the commitment transaction after BIP 69
	// sorting.
	sort.Slice(sigBatch, func(i, j int) bool {
		return sigBatch[i].outputIndex < sigBatch[j].outputIndex
	})

	// With the jobs sorted, we'll now iterate through all the responses to
	// gather each of the signatures in order.
	htlcSigs = make([]lnwire.Sig, 0, len(sigBatch))
	for _, htlcSigJob := range sigBatch {
		select {
		case jobResp := <-htlcSigJob.resp:
			// If an error occurred, then we'll cancel any other
			// active jobs.
			if jobResp.err != nil {
				close(cancelChan)
				return sig, htlcSigs, err
			}

			htlcSigs = append(htlcSigs, jobResp.sig)
		case <-lc.quit:
			return sig, htlcSigs, fmt.Errorf("channel shutting down")
		}
	}

	// As we're about to proposer a new commitment state for the remote
	// party, we'll write this pending state to disk before we exit, so we
	// can retransmit it if necessary.
	commitDiff, err := lc.createCommitDiff(newCommitView, sig, htlcSigs)
	if err != nil {
		return sig, htlcSigs, err
	}
	if lc.channelState.AppendRemoteCommitChain(commitDiff); err != nil {
		return sig, htlcSigs, err
	}

	// TODO(roasbeef): check that one eclair bug
	//  * need to retransmit on first state still?
	//  * after initial reconnect

	// Extend the remote commitment chain by one with the addition of our
	// latest commitment update.
	lc.remoteCommitChain.addCommitment(newCommitView)

	// If we are the channel initiator then we would have signed any sent
	// fee update at this point, so mark this update as pending ACK, and
	// set pendingFeeUpdate to nil. We can do this since we know we won't
	// sign any new commitment before receiving a RevokeAndAck, because of
	// the revocation window of 1.
	if lc.channelState.IsInitiator {
		lc.pendingAckFeeUpdate = lc.pendingFeeUpdate
		lc.pendingFeeUpdate = nil
	}

	return sig, htlcSigs, nil
}

// ProcessChanSyncMsg processes a ChannelReestablish message sent by the remote
// connection upon re establishment of our connection with them. This method
// will return a single message if we are currently out of sync, otherwise a
// nil lnwire.Message will be returned. If it is decided that our level of
// de-synchronization is irreconcilable, then an error indicating the issue
// will be returned. In this case that an error is returned, the channel should
// be force closed, as we cannot continue updates.
//
// One of two message sets will be returned:
//
//  * CommitSig+Updates: if we have a pending remote commit which they claim to
//    have not received
//  * RevokeAndAck: if we sent a revocation message that they claim to have
//    not received
//
// If we detect a scenario where we need to send a CommitSig+Updates, this
// method also returns two sets channeldb.CircuitKeys identifying the circuits
// that were opened and closed, respectively, as a result of signing the
// previous commitment txn. This allows the link to clear its mailbox of those
// circuits in case they are still in memory, and ensure the switch's circuit
// map has been updated by deleting the closed circuits.
func (lc *LightningChannel) ProcessChanSyncMsg(
	msg *lnwire.ChannelReestablish) ([]lnwire.Message, []channeldb.CircuitKey,
	[]channeldb.CircuitKey, error) {

	// Now we'll examine the state we have, vs what was contained in the
	// chain sync message. If we're de-synchronized, then we'll send a
	// batch of messages which when applied will kick start the chain
	// resync.
	var (
		updates        []lnwire.Message
		openedCircuits []channeldb.CircuitKey
		closedCircuits []channeldb.CircuitKey
	)

	// If the remote party included the optional fields, then we'll verify
	// their correctness first, as it will influence our decisions below.
	hasRecoveryOptions := msg.LocalUnrevokedCommitPoint != nil
	if hasRecoveryOptions && msg.RemoteCommitTailHeight != 0 {
		// We'll check that they've really sent a valid commit
		// secret from our shachain for our prior height, but only if
		// this isn't the first state.
		heightSecret, err := lc.channelState.RevocationProducer.AtIndex(
			msg.RemoteCommitTailHeight - 1,
		)
		if err != nil {
			return nil, nil, nil, err
		}
		commitSecretCorrect := bytes.Equal(
			heightSecret[:], msg.LastRemoteCommitSecret[:],
		)

		// If the commit secret they sent is incorrect then we'll fail
		// the channel as the remote node has an inconsistent state.
		if !commitSecretCorrect {
			// In this case, we'll return an error to indicate the
			// remote node sent us the wrong values. This will let
			// the caller act accordingly.
			walletLog.Errorf("ChannelPoint(%v), sync failed: "+
				"remote provided invalid commit secret!",
				lc.channelState.FundingOutpoint)
			return nil, nil, nil, ErrInvalidLastCommitSecret
		}
	}

	// Take note of our current commit chain heights before we begin adding
	// more to them.
	var (
		localTailHeight  = lc.localCommitChain.tail().height
		remoteTailHeight = lc.remoteCommitChain.tail().height
		remoteTipHeight  = lc.remoteCommitChain.tip().height
	)

	// We'll now check that their view of our local chain is up-to-date.
	// This means checking that what their view of our local chain tail
	// height is what they believe. Note that the tail and tip height will
	// always be the same for the local chain at this stage, as we won't
	// store any received commitment to disk before it is ACKed.
	switch {

	// If their reported height for our local chain tail is ahead of our
	// view, then we're behind!
	case msg.RemoteCommitTailHeight > localTailHeight:
		walletLog.Errorf("ChannelPoint(%v), sync failed with local "+
			"data loss: remote believes our tail height is %v, "+
			"while we have %v!", lc.channelState.FundingOutpoint,
			msg.RemoteCommitTailHeight, localTailHeight)

		// We must check that we had recovery options to ensure the
		// commitment secret matched up, and the remote is just not
		// lying about its height.
		if !hasRecoveryOptions {
			// At this point we the remote is either lying about
			// its height, or we are actually behind but the remote
			// doesn't support data loss protection. In either case
			// it is not safe for us to keep using the channel, so
			// we mark it borked and fail the channel.
			if err := lc.channelState.MarkBorked(); err != nil {
				return nil, nil, nil, err
			}

			walletLog.Errorf("ChannelPoint(%v), sync failed: "+
				"local data loss, but no recovery option.",
				lc.channelState.FundingOutpoint)
			return nil, nil, nil, ErrCannotSyncCommitChains
		}

		// In this case, we've likely lost data and shouldn't proceed
		// with channel updates. So we'll store the commit point we
		// were given in the database, such that we can attempt to
		// recover the funds if the remote force closes the channel.
		err := lc.channelState.MarkDataLoss(
			msg.LocalUnrevokedCommitPoint,
		)
		if err != nil {
			return nil, nil, nil, err
		}
		return nil, nil, nil, ErrCommitSyncLocalDataLoss

	// If the height of our commitment chain reported by the remote party
	// is behind our view of the chain, then they probably lost some state,
	// and we'll force close the channel.
	case msg.RemoteCommitTailHeight+1 < localTailHeight:
		walletLog.Errorf("ChannelPoint(%v), sync failed: remote "+
			"believes our tail height is %v, while we have %v!",
			lc.channelState.FundingOutpoint,
			msg.RemoteCommitTailHeight, localTailHeight)

		if err := lc.channelState.MarkBorked(); err != nil {
			return nil, nil, nil, err
		}
		return nil, nil, nil, ErrCommitSyncRemoteDataLoss

	// Their view of our commit chain is consistent with our view.
	case msg.RemoteCommitTailHeight == localTailHeight:
		// In sync, don't have to do anything.

	// We owe them a revocation if the tail of our current commitment chain
	// is one greater than what they _think_ our commitment tail is. In
	// this case we'll re-send the last revocation message that we sent.
	// This will be the revocation message for our prior chain tail.
	case msg.RemoteCommitTailHeight+1 == localTailHeight:
		walletLog.Debugf("ChannelPoint(%v), sync: remote believes "+
			"our tail height is %v, while we have %v, we owe "+
			"them a revocation", lc.channelState.FundingOutpoint,
			msg.RemoteCommitTailHeight, localTailHeight)

		revocationMsg, err := lc.generateRevocation(
			localTailHeight - 1,
		)
		if err != nil {
			return nil, nil, nil, err
		}
		updates = append(updates, revocationMsg)

		// Next, as a precaution, we'll check a special edge case. If
		// they initiated a state transition, we sent the revocation,
		// but died before the signature was sent. We re-transmit our
		// revocation, but also initiate a state transition to re-sync
		// them.
		if !lc.FullySynced() {
			commitSig, htlcSigs, err := lc.SignNextCommitment()
			switch {

			// If we signed this state, then we'll accumulate
			// another update to send over.
			case err == nil:
				updates = append(updates, &lnwire.CommitSig{
					ChanID: lnwire.NewChanIDFromOutPoint(
						&lc.channelState.FundingOutpoint,
					),
					CommitSig: commitSig,
					HtlcSigs:  htlcSigs,
				})

			// If we get a failure due to not knowing their next
			// point, then this is fine as they'll either send
			// FundingLocked, or revoke their next state to allow
			// us to continue forwards.
			case err == ErrNoWindow:

			// Otherwise, this is an error and we'll treat it as
			// such.
			default:
				return nil, nil, nil, err
			}
		}

	// There should be no other possible states.
	default:
		walletLog.Errorf("ChannelPoint(%v), sync failed: remote "+
			"believes our tail height is %v, while we have %v!",
			lc.channelState.FundingOutpoint,
			msg.RemoteCommitTailHeight, localTailHeight)

		if err := lc.channelState.MarkBorked(); err != nil {
			return nil, nil, nil, err
		}
		return nil, nil, nil, ErrCannotSyncCommitChains
	}

	// Now check if our view of the remote chain is consistent with what
	// they tell us.
	switch {

	// The remote's view of what their next commit height is 2+ states
	// ahead of us, we most likely lost data, or the remote is trying to
	// trick us. Since we have no way of verifying whether they are lying
	// or not, we will fail the channel, but should not force close it
	// automatically.
	case msg.NextLocalCommitHeight > remoteTipHeight+1:
		walletLog.Errorf("ChannelPoint(%v), sync failed: remote's "+
			"next commit height is %v, while we believe it is %v!",
			lc.channelState.FundingOutpoint,
			msg.NextLocalCommitHeight, remoteTipHeight)

		if err := lc.channelState.MarkBorked(); err != nil {
			return nil, nil, nil, err
		}
		return nil, nil, nil, ErrCannotSyncCommitChains

	// They are waiting for a state they have already ACKed.
	case msg.NextLocalCommitHeight <= remoteTailHeight:
		walletLog.Errorf("ChannelPoint(%v), sync failed: remote's "+
			"next commit height is %v, while we believe it is %v!",
			lc.channelState.FundingOutpoint,
			msg.NextLocalCommitHeight, remoteTipHeight)

		// They previously ACKed our current tail, and now they are
		// waiting for it. They probably lost state.
		if err := lc.channelState.MarkBorked(); err != nil {
			return nil, nil, nil, err
		}
		return nil, nil, nil, ErrCommitSyncRemoteDataLoss

	// They have received our latest commitment, life is good.
	case msg.NextLocalCommitHeight == remoteTipHeight+1:

	// We owe them a commitment if the tip of their chain (from our Pov) is
	// equal to what they think their next commit height should be. We'll
<<<<<<< HEAD
	// re-send all the updates neccessary to recreate this state, along
=======
	// re-send all the updates necessary to recreate this state, along
>>>>>>> b07499f2
	// with the commit sig.
	case msg.NextLocalCommitHeight == remoteTipHeight:
		walletLog.Debugf("ChannelPoint(%v), sync: remote's next "+
			"commit height is %v, while we believe it is %v, we "+
			"owe them a commitment", lc.channelState.FundingOutpoint,
			msg.NextLocalCommitHeight, remoteTipHeight)

		// Grab the current remote chain tip from the database.  This
		// commit diff contains all the information required to re-sync
		// our states.
		commitDiff, err := lc.channelState.RemoteCommitChainTip()
		if err != nil {
			return nil, nil, nil, err
		}

		// Next, we'll need to send over any updates we sent as part of
		// this new proposed commitment state.
		for _, logUpdate := range commitDiff.LogUpdates {
			updates = append(updates, logUpdate.UpdateMsg)
		}

		// With the batch of updates accumulated, we'll now re-send the
		// original CommitSig message required to re-sync their remote
		// commitment chain with our local version of their chain.
		updates = append(updates, commitDiff.CommitSig)

		openedCircuits = commitDiff.OpenedCircuitKeys
		closedCircuits = commitDiff.ClosedCircuitKeys

	// There should be no other possible states as long as the commit chain
	// can have at most two elements. If that's the case, something is
	// wrong.
	default:
		walletLog.Errorf("ChannelPoint(%v), sync failed: remote's "+
			"next commit height is %v, while we believe it is %v!",
			lc.channelState.FundingOutpoint,
			msg.NextLocalCommitHeight, remoteTipHeight)

		if err := lc.channelState.MarkBorked(); err != nil {
			return nil, nil, nil, err
		}
		return nil, nil, nil, ErrCannotSyncCommitChains
	}

	// If we didn't have recovery options, then the final check cannot be
	// performed, and we'll return early.
	if !hasRecoveryOptions {
		return updates, openedCircuits, closedCircuits, nil
	}

	// At this point we have determined that either the commit heights are
	// in sync, or that we are in a state we can recover from. As a final
	// check, we ensure that the commitment point sent to us by the remote
	// is valid.
	var commitPoint *btcec.PublicKey
	switch {
	case msg.NextLocalCommitHeight == remoteTailHeight+2:
		commitPoint = lc.channelState.RemoteNextRevocation

	case msg.NextLocalCommitHeight == remoteTailHeight+1:
		commitPoint = lc.channelState.RemoteCurrentRevocation
	}
	if commitPoint != nil &&
		!commitPoint.IsEqual(msg.LocalUnrevokedCommitPoint) {

		walletLog.Errorf("ChannelPoint(%v), sync failed: remote "+
			"sent invalid commit point for height %v!",
			lc.channelState.FundingOutpoint,
			msg.NextLocalCommitHeight)

		if err := lc.channelState.MarkBorked(); err != nil {
			return nil, nil, nil, err
		}
		// TODO(halseth): force close?
		return nil, nil, nil, ErrInvalidLocalUnrevokedCommitPoint
	}

	return updates, openedCircuits, closedCircuits, nil
}

// ChanSyncMsg returns the ChannelReestablish message that should be sent upon
// reconnection with the remote peer that we're maintaining this channel with.
// The information contained within this message is necessary to re-sync our
// commitment chains in the case of a last or only partially processed message.
// When the remote party receiver this message one of three things may happen:
//
//   1. We're fully synced and no messages need to be sent.
//   2. We didn't get the last CommitSig message they sent, to they'll re-send
//      it.
//   3. We didn't get the last RevokeAndAck message they sent, so they'll
//      re-send it.
func ChanSyncMsg(c *channeldb.OpenChannel) (*lnwire.ChannelReestablish, error) {
	c.Lock()
	defer c.Unlock()

	// The remote commitment height that we'll send in the
	// ChannelReestablish message is our current commitment height plus
	// one. If the receiver thinks that our commitment height is actually
	// *equal* to this value, then they'll re-send the last commitment that
	// they sent but we never fully processed.
	localHeight := c.LocalCommitment.CommitHeight
	nextLocalCommitHeight := localHeight + 1

	// The second value we'll send is the height of the remote commitment
	// from our PoV. If the receiver thinks that their height is actually
	// *one plus* this value, then they'll re-send their last revocation.
	remoteChainTipHeight := c.RemoteCommitment.CommitHeight

	// If this channel has undergone a commitment update, then in order to
	// prove to the remote party our knowledge of their prior commitment
	// state, we'll also send over the last commitment secret that the
	// remote party sent.
	var lastCommitSecret [32]byte
	if remoteChainTipHeight != 0 {
		remoteSecret, err := c.RevocationStore.LookUp(
			remoteChainTipHeight - 1,
		)
		if err != nil {
			return nil, err
		}
		lastCommitSecret = [32]byte(*remoteSecret)
	}

	// Additionally, we'll send over the current unrevoked commitment on
	// our local commitment transaction.
	currentCommitSecret, err := c.RevocationProducer.AtIndex(
		localHeight,
	)
	if err != nil {
		return nil, err
	}

	return &lnwire.ChannelReestablish{
		ChanID: lnwire.NewChanIDFromOutPoint(
			&c.FundingOutpoint,
		),
		NextLocalCommitHeight:  nextLocalCommitHeight,
		RemoteCommitTailHeight: remoteChainTipHeight,
		LastRemoteCommitSecret: lastCommitSecret,
		LocalUnrevokedCommitPoint: ComputeCommitmentPoint(
			currentCommitSecret[:],
		),
	}, nil
}

// computeView takes the given htlcView, and calculates the balances, filtered
// view (settling unsettled HTLCs), commitment weight and feePerKw, after
// applying the HTLCs to the latest commitment. The returned balances are the
// balances *before* subtracting the commitment fee from the initiator's
// balance.
//
// If the updateState boolean is set true, the add and remove heights of the
// HTLCs will be set to the next commitment height.
func (lc *LightningChannel) computeView(view *htlcView, remoteChain bool,
	updateState bool) (lnwire.MilliSatoshi, lnwire.MilliSatoshi, int64,
	*htlcView, SatPerKWeight) {

	commitChain := lc.localCommitChain
	dustLimit := lc.localChanCfg.DustLimit
	if remoteChain {
		commitChain = lc.remoteCommitChain
		dustLimit = lc.remoteChanCfg.DustLimit
	}

	// Since the fetched htlc view will include all updates added after the
	// last committed state, we start with the balances reflecting that
	// state.
	ourBalance := commitChain.tip().ourBalance
	theirBalance := commitChain.tip().theirBalance

	// Add the fee from the previous commitment state back to the
	// initiator's balance, so that the fee can be recalculated and
	// re-applied in case fee estimation parameters have changed or the
	// number of outstanding HTLCs has changed.
	if lc.channelState.IsInitiator {
		ourBalance += lnwire.NewMSatFromSatoshis(
			commitChain.tip().fee)
	} else if !lc.channelState.IsInitiator {
		theirBalance += lnwire.NewMSatFromSatoshis(
			commitChain.tip().fee)
	}
	nextHeight := commitChain.tip().height + 1

	// We evaluate the view at this stage, meaning settled and failed HTLCs
	// will remove their corresponding added HTLCs.  The resulting filtered
	// view will only have Add entries left, making it easy to compare the
	// channel constraints to the final commitment state.
	filteredHTLCView := lc.evaluateHTLCView(view, &ourBalance,
		&theirBalance, nextHeight, remoteChain, updateState)

	// Initiate feePerKw to the last committed fee for this chain as we'll
	// need this to determine which HTLCs are dust, and also the final fee
	// rate.
	feePerKw := commitChain.tip().feePerKw

	// Check if any fee updates have taken place since that last
	// commitment.
	if lc.channelState.IsInitiator {
		switch {
		// We've sent an update_fee message since our last commitment,
		// and now are now creating a commitment that reflects the new
		// fee update.
		case remoteChain && lc.pendingFeeUpdate != nil:
			feePerKw = *lc.pendingFeeUpdate

		// We've created a new commitment for the remote chain that
		// includes a fee update, and have not received a commitment
		// after the fee update has been ACKed.
		case !remoteChain && lc.pendingAckFeeUpdate != nil:
			feePerKw = *lc.pendingAckFeeUpdate
		}
	} else {
		switch {
		// We've received a fee update since the last local commitment,
		// so we'll include the fee update in the current view.
		case !remoteChain && lc.pendingFeeUpdate != nil:
			feePerKw = *lc.pendingFeeUpdate

		// Earlier we received a commitment that signed an earlier fee
		// update, and now we must ACK that update.
		case remoteChain && lc.pendingAckFeeUpdate != nil:
			feePerKw = *lc.pendingAckFeeUpdate
		}
	}

	// Now go through all HTLCs at this stage, to calculate the total
	// weight, needed to calculate the transaction fee.
	var totalHtlcWeight int64
	for _, htlc := range filteredHTLCView.ourUpdates {
		if htlcIsDust(remoteChain, !remoteChain, feePerKw,
			htlc.Amount.ToSatoshis(), dustLimit) {
			continue
		}

		totalHtlcWeight += HtlcWeight
	}
	for _, htlc := range filteredHTLCView.theirUpdates {
		if htlcIsDust(!remoteChain, !remoteChain, feePerKw,
			htlc.Amount.ToSatoshis(), dustLimit) {
			continue
		}

		totalHtlcWeight += HtlcWeight
	}

	totalCommitWeight := CommitWeight + totalHtlcWeight
	return ourBalance, theirBalance, totalCommitWeight, filteredHTLCView, feePerKw
}

// validateCommitmentSanity is used to validate the current state of the
// commitment transaction in terms of the ChannelConstraints that we and our
// remote peer agreed upon during the funding workflow. The predictAdded
// parameter should be set to a valid PaymentDescriptor if we are validating
// in the state when adding a new HTLC, or nil otherwise.
func (lc *LightningChannel) validateCommitmentSanity(theirLogCounter,
	ourLogCounter uint64, remoteChain bool,
	predictAdded *PaymentDescriptor) error {

	// Fetch all updates not committed.
	view := lc.fetchHTLCView(theirLogCounter, ourLogCounter)

	// If we are checking if we can add a new HTLC, we add this to the
	// update log, in order to validate the sanity of the commitment
	// resulting from _actually adding_ this HTLC to the state.
	if predictAdded != nil {
		// If we are adding an HTLC, this will be an Add to the local
		// update log.
		view.ourUpdates = append(view.ourUpdates, predictAdded)
	}

	commitChain := lc.localCommitChain
	if remoteChain {
		commitChain = lc.remoteCommitChain
	}
	ourInitialBalance := commitChain.tip().ourBalance
	theirInitialBalance := commitChain.tip().theirBalance

	ourBalance, theirBalance, commitWeight, filteredView, feePerKw := lc.computeView(
		view, remoteChain, false,
	)

	// Calculate the commitment fee, and subtract it from the initiator's
	// balance.
	commitFee := feePerKw.FeeForWeight(commitWeight)
	commitFeeMsat := lnwire.NewMSatFromSatoshis(commitFee)
	if lc.channelState.IsInitiator {
		ourBalance -= commitFeeMsat
	} else {
		theirBalance -= commitFeeMsat
	}

	// As a quick sanity check, we'll ensure that if we interpret the
	// balances as signed integers, they haven't dipped down below zero. If
	// they have, then this indicates that a party doesn't have sufficient
	// balance to satisfy the final evaluated HTLC's.
	switch {
	case int64(ourBalance) < 0:
		return ErrBelowChanReserve
	case int64(theirBalance) < 0:
		return ErrBelowChanReserve
	}

	// If the added HTLCs will decrease the balance, make sure they won't
	// dip the local and remote balances below the channel reserves.
	if ourBalance < ourInitialBalance &&
		ourBalance < lnwire.NewMSatFromSatoshis(
			lc.localChanCfg.ChanReserve) {
		return ErrBelowChanReserve
	}

	if theirBalance < theirInitialBalance &&
		theirBalance < lnwire.NewMSatFromSatoshis(
			lc.remoteChanCfg.ChanReserve) {
		return ErrBelowChanReserve
	}

	// validateUpdates take a set of updates, and validates them against
	// the passed channel constraints.
	validateUpdates := func(updates []*PaymentDescriptor,
		constraints *channeldb.ChannelConfig) error {

		// We keep track of the number of HTLCs in flight for the
		// commitment, and the amount in flight.
		var numInFlight uint16
		var amtInFlight lnwire.MilliSatoshi

		// Go through all updates, checking that they don't violate the
		// channel constraints.
		for _, entry := range updates {
			if entry.EntryType == Add {
				// An HTLC is being added, this will add to the
				// number and amount in flight.
				amtInFlight += entry.Amount
				numInFlight++

				// Check that the value of the HTLC they added
				// is above our minimum.
				if entry.Amount < constraints.MinHTLC {
					return ErrBelowMinHTLC
				}
			}
		}

		// Now that we know the total value of added HTLCs, we check
		// that this satisfy the MaxPendingAmont contraint.
		if amtInFlight > constraints.MaxPendingAmount {
			return ErrMaxPendingAmount
		}

		// In this step, we verify that the total number of active
		// HTLCs does not exceed the constraint of the maximum number
		// of HTLCs in flight.
		if numInFlight > constraints.MaxAcceptedHtlcs {
			return ErrMaxHTLCNumber
		}

		return nil
	}

	// First check that the remote updates won't violate it's channel
	// constraints.
	err := validateUpdates(
		filteredView.theirUpdates, lc.remoteChanCfg,
	)
	if err != nil {
		return err
	}

	// Secondly check that our updates won't violate our channel
	// constraints.
	err = validateUpdates(
		filteredView.ourUpdates, lc.localChanCfg,
	)
	if err != nil {
		return err
	}

	return nil
}

// genHtlcSigValidationJobs generates a series of signatures verification jobs
// meant to verify all the signatures for HTLC's attached to a newly created
// commitment state. The jobs generated are fully populated, and can be sent
// directly into the pool of workers.
func genHtlcSigValidationJobs(localCommitmentView *commitment,
	keyRing *CommitmentKeyRing, htlcSigs []lnwire.Sig,
	localChanCfg, remoteChanCfg *channeldb.ChannelConfig) ([]verifyJob, error) {

	txHash := localCommitmentView.txn.TxHash()
	feePerKw := localCommitmentView.feePerKw

	// With the required state generated, we'll create a slice with large
	// enough capacity to hold verification jobs for all HTLC's in this
	// view. In the case that we have some dust outputs, then the actual
	// length will be smaller than the total capacity.
	numHtlcs := (len(localCommitmentView.incomingHTLCs) +
		len(localCommitmentView.outgoingHTLCs))
	verifyJobs := make([]verifyJob, 0, numHtlcs)

	// We'll iterate through each output in the commitment transaction,
	// populating the sigHash closure function if it's detected to be an
	// HLTC output. Given the sighash, and the signing key, we'll be able
	// to validate each signature within the worker pool.
	i := 0
	for index := range localCommitmentView.txn.TxOut {
		var (
			htlcIndex uint64
			sigHash   func() ([]byte, error)
			sig       *btcec.Signature
			err       error
		)

		outputIndex := int32(index)
		switch {

		// If this output index is found within the incoming HTLC
		// index, then this means that we need to generate an HTLC
		// success transaction in order to validate the signature.
		case localCommitmentView.incomingHTLCIndex[outputIndex] != nil:
			htlc := localCommitmentView.incomingHTLCIndex[outputIndex]

			htlcIndex = htlc.HtlcIndex

			sigHash = func() ([]byte, error) {
				op := wire.OutPoint{
					Hash:  txHash,
					Index: uint32(htlc.localOutputIndex),
				}

				htlcFee := htlcSuccessFee(feePerKw)
				outputAmt := htlc.Amount.ToSatoshis() - htlcFee

				successTx, err := createHtlcSuccessTx(op,
					outputAmt, uint32(localChanCfg.CsvDelay),
					keyRing.RevocationKey, keyRing.DelayKey)
				if err != nil {
					return nil, err
				}

				hashCache := txscript.NewTxSigHashes(successTx)
				sigHash, err := txscript.CalcWitnessSigHash(
					htlc.ourWitnessScript, hashCache,
					txscript.SigHashAll, successTx, 0,
					int64(htlc.Amount.ToSatoshis()),
				)
				if err != nil {
					return nil, err
				}

				return sigHash, nil
			}

			// Make sure there are more signatures left.
			if i >= len(htlcSigs) {
				return nil, fmt.Errorf("not enough HTLC " +
					"signatures.")
			}

			// With the sighash generated, we'll also store the
			// signature so it can be written to disk if this state
			// is valid.
			sig, err = htlcSigs[i].ToSignature()
			if err != nil {
				return nil, err
			}
			htlc.sig = sig

		// Otherwise, if this is an outgoing HTLC, then we'll need to
		// generate a timeout transaction so we can verify the
		// signature presented.
		case localCommitmentView.outgoingHTLCIndex[outputIndex] != nil:
			htlc := localCommitmentView.outgoingHTLCIndex[outputIndex]

			htlcIndex = htlc.HtlcIndex

			sigHash = func() ([]byte, error) {
				op := wire.OutPoint{
					Hash:  txHash,
					Index: uint32(htlc.localOutputIndex),
				}

				htlcFee := htlcTimeoutFee(feePerKw)
				outputAmt := htlc.Amount.ToSatoshis() - htlcFee

				timeoutTx, err := createHtlcTimeoutTx(op,
					outputAmt, htlc.Timeout,
					uint32(localChanCfg.CsvDelay),
					keyRing.RevocationKey, keyRing.DelayKey,
				)
				if err != nil {
					return nil, err
				}

				hashCache := txscript.NewTxSigHashes(timeoutTx)
				sigHash, err := txscript.CalcWitnessSigHash(
					htlc.ourWitnessScript, hashCache,
					txscript.SigHashAll, timeoutTx, 0,
					int64(htlc.Amount.ToSatoshis()),
				)
				if err != nil {
					return nil, err
				}

				return sigHash, nil
			}

			// Make sure there are more signatures left.
			if i >= len(htlcSigs) {
				return nil, fmt.Errorf("not enough HTLC " +
					"signatures.")
			}

			// With the sighash generated, we'll also store the
			// signature so it can be written to disk if this state
			// is valid.
			sig, err = htlcSigs[i].ToSignature()
			if err != nil {
				return nil, err
			}
			htlc.sig = sig

		default:
			continue
		}

		verifyJobs = append(verifyJobs, verifyJob{
			htlcIndex: htlcIndex,
			pubKey:    keyRing.RemoteHtlcKey,
			sig:       sig,
			sigHash:   sigHash,
		})

		i++
	}

	// If we received a number of HTLC signatures that doesn't match our
	// commitment, we'll return an error now.
	if len(htlcSigs) != i {
		return nil, fmt.Errorf("number of htlc sig mismatch. "+
			"Expected %v sigs, got %v", i, len(htlcSigs))
	}

	return verifyJobs, nil
}

// InvalidCommitSigError is a struct that implements the error interface to
// report a failure to validate a commitment signature for a remote peer.
// We'll use the items in this struct to generate a rich error message for the
// remote peer when we receive an invalid signature from it. Doing so can
// greatly aide in debugging cross implementation issues.
type InvalidCommitSigError struct {
	commitHeight uint64

	commitSig []byte

	sigHash []byte

	commitTx []byte
}

// Error returns a detailed error string including the exact transaction that
// caused an invalid commitment signature.
func (i *InvalidCommitSigError) Error() string {
	return fmt.Sprintf("rejected commitment: commit_height=%v, "+
		"invalid_commit_sig=%x, commit_tx=%x, sig_hash=%x", i.commitHeight,
		i.commitSig[:], i.commitTx, i.sigHash[:])
}

// A compile time flag to ensure that InvalidCommitSigError implements the
// error interface.
var _ error = (*InvalidCommitSigError)(nil)

// InvalidHtlcSigError is a struct that implements the error interface to
// report a failure to validate an htlc signature from a remote peer. We'll use
// the items in this struct to generate a rich error message for the remote
// peer when we receive an invalid signature from it. Doing so can greatly aide
// in debugging across implementation issues.
type InvalidHtlcSigError struct {
	commitHeight uint64

	htlcSig []byte

	htlcIndex uint64

	sigHash []byte

	commitTx []byte
}

// Error returns a detailed error string including the exact transaction that
// caused an invalid htlc signature.
func (i *InvalidHtlcSigError) Error() string {
	return fmt.Sprintf("rejected commitment: commit_height=%v, "+
		"invalid_htlc_sig=%x, commit_tx=%x, sig_hash=%x", i.commitHeight,
		i.htlcSig, i.commitTx, i.sigHash[:])
}

// A compile time flag to ensure that InvalidCommitSigError implements the
// error interface.
var _ error = (*InvalidCommitSigError)(nil)

// ReceiveNewCommitment process a signature for a new commitment state sent by
// the remote party. This method should be called in response to the
// remote party initiating a new change, or when the remote party sends a
// signature fully accepting a new state we've initiated. If we are able to
// successfully validate the signature, then the generated commitment is added
// to our local commitment chain. Once we send a revocation for our prior
// state, then this newly added commitment becomes our current accepted channel
// state.
func (lc *LightningChannel) ReceiveNewCommitment(commitSig lnwire.Sig,
	htlcSigs []lnwire.Sig) error {

	lc.Lock()
	defer lc.Unlock()

	// Determine the last update on the local log that has been locked in.
	localACKedIndex := lc.remoteCommitChain.tail().ourMessageIndex
	localHtlcIndex := lc.remoteCommitChain.tail().ourHtlcIndex

	// Ensure that this new local update from the remote node respects all
	// the constraints we specified during initial channel setup. If not,
	// then we'll abort the channel as they've violated our constraints.
	err := lc.validateCommitmentSanity(lc.remoteUpdateLog.logIndex,
		localACKedIndex, false, nil)
	if err != nil {
		return err
	}

	// We're receiving a new commitment which attempts to extend our local
	// commitment chain height by one, so fetch the proper commitment point
	// as this will be needed to derive the keys required to construct the
	// commitment.
	nextHeight := lc.currentHeight + 1
	commitSecret, err := lc.channelState.RevocationProducer.AtIndex(nextHeight)
	if err != nil {
		return err
	}
	commitPoint := ComputeCommitmentPoint(commitSecret[:])
	keyRing := deriveCommitmentKeys(commitPoint, true, lc.localChanCfg,
		lc.remoteChanCfg)

	// With the current commitment point re-calculated, construct the new
	// commitment view which includes all the entries (pending or committed)
	// we know of in the remote node's HTLC log, but only our local changes
	// up to the last change the remote node has ACK'd.
	localCommitmentView, err := lc.fetchCommitmentView(
		false, localACKedIndex, localHtlcIndex,
		lc.remoteUpdateLog.logIndex, lc.remoteUpdateLog.htlcCounter,
		keyRing,
	)
	if err != nil {
		return err
	}

	walletLog.Tracef("ChannelPoint(%v): extending local chain to height %v, "+
		"local_log=%v, remote_log=%v",
		lc.channelState.FundingOutpoint, localCommitmentView.height,
		localACKedIndex, lc.remoteUpdateLog.logIndex)

	walletLog.Tracef("ChannelPoint(%v): local chain: our_balance=%v, "+
		"their_balance=%v, commit_tx: %v", lc.channelState.FundingOutpoint,
		localCommitmentView.ourBalance, localCommitmentView.theirBalance,
		newLogClosure(func() string {
			return spew.Sdump(localCommitmentView.txn)
		}),
	)

	// Construct the sighash of the commitment transaction corresponding to
	// this newly proposed state update.
	localCommitTx := localCommitmentView.txn
	multiSigScript := lc.signDesc.WitnessScript
	hashCache := txscript.NewTxSigHashes(localCommitTx)
	sigHash, err := txscript.CalcWitnessSigHash(multiSigScript, hashCache,
		txscript.SigHashAll, localCommitTx, 0,
		int64(lc.channelState.Capacity))
	if err != nil {
		// TODO(roasbeef): fetchview has already mutated the HTLCs...
		//  * need to either roll-back, or make pure
		return err
	}

	// As an optimization, we'll generate a series of jobs for the worker
	// pool to verify each of the HTLc signatures presented. Once
	// generated, we'll submit these jobs to the worker pool.
	verifyJobs, err := genHtlcSigValidationJobs(
		localCommitmentView, keyRing, htlcSigs, lc.localChanCfg,
		lc.remoteChanCfg,
	)
	if err != nil {
		return err
	}

	cancelChan := make(chan struct{})
	verifyResps := lc.sigPool.SubmitVerifyBatch(verifyJobs, cancelChan)

	// While the HTLC verification jobs are proceeding asynchronously,
	// we'll ensure that the newly constructed commitment state has a valid
	// signature.
	verifyKey := btcec.PublicKey{
		X:     lc.remoteChanCfg.MultiSigKey.PubKey.X,
		Y:     lc.remoteChanCfg.MultiSigKey.PubKey.Y,
		Curve: btcec.S256(),
	}
	cSig, err := commitSig.ToSignature()
	if err != nil {
		return err
	}
	if !cSig.Verify(sigHash, &verifyKey) {
		close(cancelChan)

		// If we fail to validate their commitment signature, we'll
		// generate a special error to send over the protocol. We'll
		// include the exact signature and commitment we failed to
		// verify against in order to aide debugging.
		var txBytes bytes.Buffer
		localCommitTx.Serialize(&txBytes)
		return &InvalidCommitSigError{
			commitHeight: nextHeight,
			commitSig:    commitSig.ToSignatureBytes(),
			sigHash:      sigHash,
			commitTx:     txBytes.Bytes(),
		}
	}

	// With the primary commitment transaction validated, we'll check each
	// of the HTLC validation jobs.
	for i := 0; i < len(verifyJobs); i++ {
		// In the case that a single signature is invalid, we'll exit
		// early and cancel all the outstanding verification jobs.
		select {
		case htlcErr := <-verifyResps:
			if htlcErr != nil {
				close(cancelChan)

				sig, err := lnwire.NewSigFromSignature(
					htlcErr.sig,
				)
				if err != nil {
					return err
				}
				sigHash, err := htlcErr.sigHash()
				if err != nil {
					return err
				}

				var txBytes bytes.Buffer
				localCommitTx.Serialize(&txBytes)
				return &InvalidHtlcSigError{
					commitHeight: nextHeight,
					htlcSig:      sig.ToSignatureBytes(),
					htlcIndex:    htlcErr.htlcIndex,
					sigHash:      sigHash,
					commitTx:     txBytes.Bytes(),
				}
			}
		case <-lc.quit:
			return fmt.Errorf("channel shutting down")
		}
	}

	// The signature checks out, so we can now add the new commitment to
	// our local commitment chain.
	localCommitmentView.sig = commitSig.ToSignatureBytes()
	lc.localCommitChain.addCommitment(localCommitmentView)

	// If we are not channel initiator, then the commitment just received
	// would've signed any received fee update since last commitment. Mark
	// any such fee update as pending ACK (so we remember to ACK it on our
	// next commitment), and set pendingFeeUpdate to nil. We can do this
	// since we won't receive any new commitment before ACKing.
	if !lc.channelState.IsInitiator {
		lc.pendingAckFeeUpdate = lc.pendingFeeUpdate
		lc.pendingFeeUpdate = nil
	}

	return nil
}

// FullySynced returns a boolean value reflecting if both commitment chains
// (remote+local) are fully in sync. Both commitment chains are fully in sync
// if the tip of each chain includes the latest committed changes from both
// sides.
func (lc *LightningChannel) FullySynced() bool {
	lc.RLock()
	defer lc.RUnlock()

	lastLocalCommit := lc.localCommitChain.tip()
	lastRemoteCommit := lc.remoteCommitChain.tip()

	localUpdatesSynced := (lastLocalCommit.ourMessageIndex ==
		lastRemoteCommit.ourMessageIndex)

	remoteUpdatesSynced := (lastLocalCommit.theirMessageIndex ==
		lastRemoteCommit.theirMessageIndex)

	pendingFeeAck := false

	// If we have received a fee update which we haven't yet ACKed, then
	// we owe a commitment.
	if !lc.channelState.IsInitiator {
		pendingFeeAck = lc.pendingAckFeeUpdate != nil
	}

	// If we have sent a fee update which we haven't yet signed, then
	// we owe a commitment.
	if lc.channelState.IsInitiator {
		pendingFeeAck = lc.pendingFeeUpdate != nil
	}

	return localUpdatesSynced && remoteUpdatesSynced && !pendingFeeAck
}

// RevokeCurrentCommitment revokes the next lowest unrevoked commitment
// transaction in the local commitment chain. As a result the edge of our
// revocation window is extended by one, and the tail of our local commitment
// chain is advanced by a single commitment. This now lowest unrevoked
// commitment becomes our currently accepted state within the channel. This
// method also returns the set of HTLC's currently active within the commitment
// transaction. This return value allows callers to act once an HTLC has been
// locked into our commitment transaction.
func (lc *LightningChannel) RevokeCurrentCommitment() (*lnwire.RevokeAndAck, []channeldb.HTLC, error) {
	lc.Lock()
	defer lc.Unlock()

	revocationMsg, err := lc.generateRevocation(lc.currentHeight)
	if err != nil {
		return nil, nil, err
	}

	walletLog.Tracef("ChannelPoint(%v): revoking height=%v, now at height=%v",
		lc.channelState.FundingOutpoint, lc.localCommitChain.tail().height,
		lc.currentHeight+1)

	// Advance our tail, as we've revoked our previous state.
	lc.localCommitChain.advanceTail()
	lc.currentHeight++

	// Additionally, generate a channel delta for this state transition for
	// persistent storage.
	chainTail := lc.localCommitChain.tail()
	newCommitment := chainTail.toDiskCommit(true)
	err = lc.channelState.UpdateCommitment(newCommitment)
	if err != nil {
		return nil, nil, err
	}

	walletLog.Tracef("ChannelPoint(%v): state transition accepted: "+
		"our_balance=%v, their_balance=%v",
		lc.channelState.FundingOutpoint, chainTail.ourBalance,
		chainTail.theirBalance)

	revocationMsg.ChanID = lnwire.NewChanIDFromOutPoint(
		&lc.channelState.FundingOutpoint,
	)

	return revocationMsg, newCommitment.Htlcs, nil
}

// ReceiveRevocation processes a revocation sent by the remote party for the
// lowest unrevoked commitment within their commitment chain. We receive a
// revocation either during the initial session negotiation wherein revocation
// windows are extended, or in response to a state update that we initiate. If
// successful, then the remote commitment chain is advanced by a single
// commitment, and a log compaction is attempted.
//
// The returned values correspond to:
//   1. The forwarding package corresponding to the remote commitment height
//      that was revoked.
//   2. The PaymentDescriptor of any Add HTLCs that were locked in by this
//      revocation.
//   3. The PaymentDescriptor of any Settle/Fail HTLCs that were locked in by
//      this revocation.
func (lc *LightningChannel) ReceiveRevocation(revMsg *lnwire.RevokeAndAck) (
	*channeldb.FwdPkg, []*PaymentDescriptor, []*PaymentDescriptor, error) {

	lc.Lock()
	defer lc.Unlock()

	// Ensure that the new pre-image can be placed in preimage store.
	store := lc.channelState.RevocationStore
	revocation, err := chainhash.NewHash(revMsg.Revocation[:])
	if err != nil {
		return nil, nil, nil, err
	}
	if err := store.AddNextEntry(revocation); err != nil {
		return nil, nil, nil, err
	}

	// Verify that if we use the commitment point computed based off of the
	// revealed secret to derive a revocation key with our revocation base
	// point, then it matches the current revocation of the remote party.
	currentCommitPoint := lc.channelState.RemoteCurrentRevocation
	derivedCommitPoint := ComputeCommitmentPoint(revMsg.Revocation[:])
	if !derivedCommitPoint.IsEqual(currentCommitPoint) {
		return nil, nil, nil, fmt.Errorf("revocation key mismatch")
	}

	// Now that we've verified that the prior commitment has been properly
	// revoked, we'll advance the revocation state we track for the remote
	// party: the new current revocation is what was previously the next
	// revocation, and the new next revocation is set to the key included
	// in the message.
	lc.channelState.RemoteCurrentRevocation = lc.channelState.RemoteNextRevocation
	lc.channelState.RemoteNextRevocation = revMsg.NextRevocationKey

	walletLog.Tracef("ChannelPoint(%v): remote party accepted state transition, "+
		"revoked height %v, now at %v", lc.channelState.FundingOutpoint,
		lc.remoteCommitChain.tail().height,
		lc.remoteCommitChain.tail().height+1)

	// Add one to the remote tail since this will be height *after* we write
	// the revocation to disk, the local height will remain unchanged.
	remoteChainTail := lc.remoteCommitChain.tail().height + 1
	localChainTail := lc.localCommitChain.tail().height

	source := lc.ShortChanID()
	chanID := lnwire.NewChanIDFromOutPoint(&lc.channelState.FundingOutpoint)

	// Determine the set of htlcs that can be forwarded as a result of
	// having received the revocation. We will simultaneously construct the
	// log updates and payment descriptors, allowing us to persist the log
	// updates to disk and optimistically buffer the forwarding package in
	// memory.
	var (
		addsToForward        []*PaymentDescriptor
		addUpdates           []channeldb.LogUpdate
		settleFailsToForward []*PaymentDescriptor
		settleFailUpdates    []channeldb.LogUpdate
	)

	var addIndex, settleFailIndex uint16
	for e := lc.remoteUpdateLog.Front(); e != nil; e = e.Next() {
		pd := e.Value.(*PaymentDescriptor)

		if pd.isForwarded {
			continue
		}

		// For each type of HTLC, we will only consider forwarding it if
		// both of the remote and local heights are non-zero. If either
		// of these values is zero, it has yet to be committed in both
		// the local and remote chains.
		committedAdd := pd.addCommitHeightRemote > 0 &&
			pd.addCommitHeightLocal > 0
		committedRmv := pd.removeCommitHeightRemote > 0 &&
			pd.removeCommitHeightLocal > 0

		// Using the height of the remote and local commitments,
		// preemptively compute whether or not to forward this HTLC for
		// the case in which this in an Add HTLC, or if this is a
		// Settle, Fail, or MalformedFail.
		shouldFwdAdd := remoteChainTail == pd.addCommitHeightRemote &&
			localChainTail >= pd.addCommitHeightLocal
		shouldFwdRmv := remoteChainTail == pd.removeCommitHeightRemote &&
			localChainTail >= pd.removeCommitHeightLocal

		// We'll only forward any new HTLC additions iff, it's "freshly
		// locked in". Meaning that the HTLC was only *just* considered
		// locked-in at this new state. By doing this we ensure that we
		// don't re-forward any already processed HTLC's after a
		// restart.
		switch {
		case pd.EntryType == Add && committedAdd && shouldFwdAdd:
			// Construct a reference specifying the location that
			// this forwarded Add will be written in the forwarding
			// package constructed at this remote height.
			pd.SourceRef = &channeldb.AddRef{
				Height: remoteChainTail,
				Index:  addIndex,
			}
			addIndex++

			pd.isForwarded = true
			addsToForward = append(addsToForward, pd)

		case pd.EntryType != Add && committedRmv && shouldFwdRmv:
			// Construct a reference specifying the location that
			// this forwarded Settle/Fail will be written in the
			// forwarding package constructed at this remote height.
			pd.DestRef = &channeldb.SettleFailRef{
				Source: source,
				Height: remoteChainTail,
				Index:  settleFailIndex,
			}
			settleFailIndex++

			pd.isForwarded = true
			settleFailsToForward = append(settleFailsToForward, pd)

		default:
			continue
		}

		// If we've reached this point, this HTLC will be added to the
		// forwarding package at the height of the remote commitment.
		// All types of HTLCs will record their assigned log index.
		logUpdate := channeldb.LogUpdate{
			LogIndex: pd.LogIndex,
		}

		// Next, we'll map the type of the PaymentDescriptor to one of
		// the four messages that it corresponds to and separate the
		// updates into Adds and Settle/Fail/MalformedFail such that
		// they can be written in the forwarding package. Adds are
		// aggregated separately from the other types of HTLCs.
		switch pd.EntryType {
		case Add:
			htlc := &lnwire.UpdateAddHTLC{
				ChanID:      chanID,
				ID:          pd.HtlcIndex,
				Amount:      pd.Amount,
				Expiry:      pd.Timeout,
				PaymentHash: pd.RHash,
			}
			copy(htlc.OnionBlob[:], pd.OnionBlob)
			logUpdate.UpdateMsg = htlc
			addUpdates = append(addUpdates, logUpdate)

		case Settle:
			logUpdate.UpdateMsg = &lnwire.UpdateFulfillHTLC{
				ChanID:          chanID,
				ID:              pd.ParentIndex,
				PaymentPreimage: pd.RPreimage,
			}
			settleFailUpdates = append(settleFailUpdates, logUpdate)

		case Fail:
			logUpdate.UpdateMsg = &lnwire.UpdateFailHTLC{
				ChanID: chanID,
				ID:     pd.ParentIndex,
				Reason: pd.FailReason,
			}
			settleFailUpdates = append(settleFailUpdates, logUpdate)

		case MalformedFail:
			logUpdate.UpdateMsg = &lnwire.UpdateFailMalformedHTLC{
				ChanID:       chanID,
				ID:           pd.ParentIndex,
				ShaOnionBlob: pd.ShaOnionBlob,
				FailureCode:  pd.FailCode,
			}
			settleFailUpdates = append(settleFailUpdates, logUpdate)
		}
	}

	// Now that we have gathered the set of HTLCs to forward, separated by
	// type, construct a forwarding package using the height that the remote
	// commitment chain will be extended after persisting the revocation.
	fwdPkg := channeldb.NewFwdPkg(
		source, remoteChainTail, addUpdates, settleFailUpdates,
	)

	// At this point, the revocation has been accepted, and we've rotated
	// the current revocation key+hash for the remote party. Therefore we
	// sync now to ensure the revocation producer state is consistent with
	// the current commitment height and also to advance the on-disk
	// commitment chain.
	err = lc.channelState.AdvanceCommitChainTail(fwdPkg)
	if err != nil {
		return nil, nil, nil, err
	}

	// Since they revoked the current lowest height in their commitment
	// chain, we can advance their chain by a single commitment.
	lc.remoteCommitChain.advanceTail()

	// As we've just completed a new state transition, attempt to see if we
	// can remove any entries from the update log which have been removed
	// from the PoV of both commitment chains.
	compactLogs(lc.localUpdateLog, lc.remoteUpdateLog,
		localChainTail, remoteChainTail)

	return fwdPkg, addsToForward, settleFailsToForward, nil
}

// LoadFwdPkgs loads any pending log updates from disk and returns the payment
// descriptors to be processed by the link.
func (lc *LightningChannel) LoadFwdPkgs() ([]*channeldb.FwdPkg, error) {
	return lc.channelState.LoadFwdPkgs()
}

// AckAddHtlcs sets a bit in the FwdFilter of a forwarding package belonging to
// this channel, that corresponds to the given AddRef. This method also succeeds
// if no forwarding package is found.
func (lc *LightningChannel) AckAddHtlcs(addRef channeldb.AddRef) error {
	return lc.channelState.AckAddHtlcs(addRef)
}

// AckSettleFails sets a bit in the SettleFailFilter of a forwarding package
// belonging to this channel, that corresponds to the given SettleFailRef. This
// method also succeeds if no forwarding package is found.
func (lc *LightningChannel) AckSettleFails(
	settleFailRefs ...channeldb.SettleFailRef) error {

	return lc.channelState.AckSettleFails(settleFailRefs...)
}

// SetFwdFilter writes the forwarding decision for a given remote commitment
// height.
func (lc *LightningChannel) SetFwdFilter(height uint64,
	fwdFilter *channeldb.PkgFilter) error {

	return lc.channelState.SetFwdFilter(height, fwdFilter)
}

// RemoveFwdPkg permanently deletes the forwarding package at the given height.
func (lc *LightningChannel) RemoveFwdPkg(height uint64) error {
	return lc.channelState.RemoveFwdPkg(height)
}

// NextRevocationKey returns the commitment point for the _next_ commitment
// height. The pubkey returned by this function is required by the remote party
// along with their revocation base to extend our commitment chain with a
// new commitment.
func (lc *LightningChannel) NextRevocationKey() (*btcec.PublicKey, error) {
	lc.RLock()
	defer lc.RUnlock()

	nextHeight := lc.currentHeight + 1
	revocation, err := lc.channelState.RevocationProducer.AtIndex(nextHeight)
	if err != nil {
		return nil, err
	}

	return ComputeCommitmentPoint(revocation[:]), nil
}

// InitNextRevocation inserts the passed commitment point as the _next_
// revocation to be used when creating a new commitment state for the remote
// party. This function MUST be called before the channel can accept or propose
// any new states.
func (lc *LightningChannel) InitNextRevocation(revKey *btcec.PublicKey) error {
	lc.Lock()
	defer lc.Unlock()

	return lc.channelState.InsertNextRevocation(revKey)
}

// AddHTLC adds an HTLC to the state machine's local update log. This method
// should be called when preparing to send an outgoing HTLC.
//
// The additional openKey argument corresponds to the incoming CircuitKey of the
// committed circuit for this HTLC. This value should never be nil.
//
// NOTE: It is okay for sourceRef to be nil when unit testing the wallet.
func (lc *LightningChannel) AddHTLC(htlc *lnwire.UpdateAddHTLC,
	openKey *channeldb.CircuitKey) (uint64, error) {

	lc.Lock()
	defer lc.Unlock()

	pd := &PaymentDescriptor{
		EntryType:      Add,
		RHash:          PaymentHash(htlc.PaymentHash),
		Timeout:        htlc.Expiry,
		Amount:         htlc.Amount,
		LogIndex:       lc.localUpdateLog.logIndex,
		HtlcIndex:      lc.localUpdateLog.htlcCounter,
		OnionBlob:      htlc.OnionBlob[:],
		OpenCircuitKey: openKey,
	}

	// Make sure adding this HTLC won't violate any of the constraints we
	// must keep on our commitment transaction.
	remoteACKedIndex := lc.localCommitChain.tail().theirMessageIndex
	err := lc.validateCommitmentSanity(
		remoteACKedIndex, lc.localUpdateLog.logIndex, true, pd,
	)
	if err != nil {
		return 0, err
	}

	lc.localUpdateLog.appendHtlc(pd)

	return pd.HtlcIndex, nil
}

// ReceiveHTLC adds an HTLC to the state machine's remote update log. This
// method should be called in response to receiving a new HTLC from the remote
// party.
func (lc *LightningChannel) ReceiveHTLC(htlc *lnwire.UpdateAddHTLC) (uint64, error) {
	lc.Lock()
	defer lc.Unlock()

	if htlc.ID != lc.remoteUpdateLog.htlcCounter {
		return 0, fmt.Errorf("ID %d on HTLC add does not match expected next "+
			"ID %d", htlc.ID, lc.remoteUpdateLog.htlcCounter)
	}

	pd := &PaymentDescriptor{
		EntryType: Add,
		RHash:     PaymentHash(htlc.PaymentHash),
		Timeout:   htlc.Expiry,
		Amount:    htlc.Amount,
		LogIndex:  lc.remoteUpdateLog.logIndex,
		HtlcIndex: lc.remoteUpdateLog.htlcCounter,
		OnionBlob: htlc.OnionBlob[:],
	}

	lc.remoteUpdateLog.appendHtlc(pd)

	return pd.HtlcIndex, nil
}

// SettleHTLC attempts to settle an existing outstanding received HTLC. The
// remote log index of the HTLC settled is returned in order to facilitate
// creating the corresponding wire message. In the case the supplied preimage
// is invalid, an error is returned.
//
// The additional arguments correspond to:
//  * sourceRef: specifies the location of the Add HTLC within a forwarding
//      package that this HTLC is settling. Every Settle fails exactly one Add,
//      so this should never be empty in practice.
//
//  * destRef: specifies the location of the Settle HTLC within another
//      channel's forwarding package. This value can be nil if the corresponding
//      Add HTLC was never locked into an outgoing commitment txn, or this
//      HTLC does not originate as a response from the peer on the outgoing
//      link, e.g. on-chain resolutions.
//
//  * closeKey: identifies the circuit that should be deleted after this Settle
//      HTLC is included in a commitment txn. This value should only be nil if
//      the HTLC was settled locally before committing a circuit to the circuit
//      map.
//
// NOTE: It is okay for sourceRef, destRef, and closeKey to be nil when unit
// testing the wallet.
func (lc *LightningChannel) SettleHTLC(preimage [32]byte,
	htlcIndex uint64, sourceRef *channeldb.AddRef,
	destRef *channeldb.SettleFailRef, closeKey *channeldb.CircuitKey) error {

	lc.Lock()
	defer lc.Unlock()

	htlc := lc.remoteUpdateLog.lookupHtlc(htlcIndex)
	if htlc == nil {
		return ErrUnknownHtlcIndex{lc.ShortChanID(), htlcIndex}
	}

	// Now that we know the HTLC exists, before checking to see if the
	// preimage matches, we'll ensure that we haven't already attempted to
	// modify the HTLC.
	if lc.remoteUpdateLog.htlcHasModification(htlcIndex) {
		return ErrHtlcIndexAlreadySettled(htlcIndex)
	}

	if htlc.RHash != sha256.Sum256(preimage[:]) {
		return ErrInvalidSettlePreimage{preimage[:], htlc.RHash[:]}
	}

	pd := &PaymentDescriptor{
		Amount:           htlc.Amount,
		RPreimage:        preimage,
		LogIndex:         lc.localUpdateLog.logIndex,
		ParentIndex:      htlcIndex,
		EntryType:        Settle,
		SourceRef:        sourceRef,
		DestRef:          destRef,
		ClosedCircuitKey: closeKey,
	}

	lc.localUpdateLog.appendUpdate(pd)

	// With the settle added to our local log, we'll now mark the HTLC as
	// modified to prevent ourselves from accidentally attempting a
	// duplicate settle.
	lc.remoteUpdateLog.markHtlcModified(htlcIndex)

	return nil
}

// ReceiveHTLCSettle attempts to settle an existing outgoing HTLC indexed by an
// index into the local log. If the specified index doesn't exist within the
// log, and error is returned. Similarly if the preimage is invalid w.r.t to
// the referenced of then a distinct error is returned.
func (lc *LightningChannel) ReceiveHTLCSettle(preimage [32]byte, htlcIndex uint64) error {
	lc.Lock()
	defer lc.Unlock()

	htlc := lc.localUpdateLog.lookupHtlc(htlcIndex)
	if htlc == nil {
		return ErrUnknownHtlcIndex{lc.ShortChanID(), htlcIndex}
	}

	// Now that we know the HTLC exists, before checking to see if the
	// preimage matches, we'll ensure that they haven't already attempted
	// to modify the HTLC.
	if lc.localUpdateLog.htlcHasModification(htlcIndex) {
		return ErrHtlcIndexAlreadySettled(htlcIndex)
	}

	if htlc.RHash != sha256.Sum256(preimage[:]) {
		return ErrInvalidSettlePreimage{preimage[:], htlc.RHash[:]}
	}

	pd := &PaymentDescriptor{
		Amount:      htlc.Amount,
		RPreimage:   preimage,
		ParentIndex: htlc.HtlcIndex,
		RHash:       htlc.RHash,
		LogIndex:    lc.remoteUpdateLog.logIndex,
		EntryType:   Settle,
	}

	lc.remoteUpdateLog.appendUpdate(pd)

	// With the settle added to the remote log, we'll now mark the HTLC as
	// modified to prevent the remote party from accidentally attempting a
	// duplicate settle.
	lc.localUpdateLog.markHtlcModified(htlcIndex)

	return nil
}

// FailHTLC attempts to fail a targeted HTLC by its payment hash, inserting an
// entry which will remove the target log entry within the next commitment
// update. This method is intended to be called in order to cancel in
// _incoming_ HTLC.
//
// The additional arguments correspond to:
//  * sourceRef: specifies the location of the Add HTLC within a forwarding
//      package that this HTLC is failing. Every Fail fails exactly one Add, so
//      this should never be empty in practice.
//
//  * destRef: specifies the location of the Fail HTLC within another channel's
//      forwarding package. This value can be nil if the corresponding Add HTLC
//      was never locked into an outgoing commitment txn, or this HTLC does not
//      originate as a response from the peer on the outgoing link, e.g.
//      on-chain resolutions.
//
//  * closeKey: identifies the circuit that should be deleted after this Fail
//      HTLC is included in a commitment txn. This value should only be nil if
//      the HTLC was failed locally before committing a circuit to the circuit
//      map.
//
// NOTE: It is okay for sourceRef, destRef, and closeKey to be nil when unit
// testing the wallet.
func (lc *LightningChannel) FailHTLC(htlcIndex uint64, reason []byte,
	sourceRef *channeldb.AddRef, destRef *channeldb.SettleFailRef,
	closeKey *channeldb.CircuitKey) error {

	lc.Lock()
	defer lc.Unlock()

	htlc := lc.remoteUpdateLog.lookupHtlc(htlcIndex)
	if htlc == nil {
		return ErrUnknownHtlcIndex{lc.ShortChanID(), htlcIndex}
	}

	// Now that we know the HTLC exists, we'll ensure that we haven't
	// already attempted to fail the HTLC.
	if lc.remoteUpdateLog.htlcHasModification(htlcIndex) {
		return ErrHtlcIndexAlreadyFailed(htlcIndex)
	}

	pd := &PaymentDescriptor{
		Amount:           htlc.Amount,
		RHash:            htlc.RHash,
		ParentIndex:      htlcIndex,
		LogIndex:         lc.localUpdateLog.logIndex,
		EntryType:        Fail,
		FailReason:       reason,
		SourceRef:        sourceRef,
		DestRef:          destRef,
		ClosedCircuitKey: closeKey,
	}

	lc.localUpdateLog.appendUpdate(pd)

	// With the fail added to the remote log, we'll now mark the HTLC as
	// modified to prevent ourselves from accidentally attempting a
	// duplicate fail.
	lc.remoteUpdateLog.markHtlcModified(htlcIndex)

	return nil
}

// MalformedFailHTLC attempts to fail a targeted HTLC by its payment hash,
// inserting an entry which will remove the target log entry within the next
// commitment update. This method is intended to be called in order to cancel
// in _incoming_ HTLC.
//
// The additional sourceRef specifies the location of the Add HTLC within a
// forwarding package that this HTLC is failing. This value should never be
// empty.
//
// NOTE: It is okay for sourceRef to be nil when unit testing the wallet.
func (lc *LightningChannel) MalformedFailHTLC(htlcIndex uint64,
	failCode lnwire.FailCode, shaOnionBlob [sha256.Size]byte,
	sourceRef *channeldb.AddRef) error {

	lc.Lock()
	defer lc.Unlock()

	htlc := lc.remoteUpdateLog.lookupHtlc(htlcIndex)
	if htlc == nil {
		return ErrUnknownHtlcIndex{lc.ShortChanID(), htlcIndex}
	}

	// Now that we know the HTLC exists, we'll ensure that we haven't
	// already attempted to fail the HTLC.
	if lc.remoteUpdateLog.htlcHasModification(htlcIndex) {
		return ErrHtlcIndexAlreadyFailed(htlcIndex)
	}

	pd := &PaymentDescriptor{
		Amount:       htlc.Amount,
		RHash:        htlc.RHash,
		ParentIndex:  htlcIndex,
		LogIndex:     lc.localUpdateLog.logIndex,
		EntryType:    MalformedFail,
		FailCode:     failCode,
		ShaOnionBlob: shaOnionBlob,
		SourceRef:    sourceRef,
	}

	lc.localUpdateLog.appendUpdate(pd)

	// With the fail added to the remote log, we'll now mark the HTLC as
	// modified to prevent ourselves from accidentally attempting a
	// duplicate fail.
	lc.remoteUpdateLog.markHtlcModified(htlcIndex)

	return nil
}

// ReceiveFailHTLC attempts to cancel a targeted HTLC by its log index,
// inserting an entry which will remove the target log entry within the next
// commitment update. This method should be called in response to the upstream
// party cancelling an outgoing HTLC. The value of the failed HTLC is returned
// along with an error indicating success.
func (lc *LightningChannel) ReceiveFailHTLC(htlcIndex uint64, reason []byte,
) error {

	lc.Lock()
	defer lc.Unlock()

	htlc := lc.localUpdateLog.lookupHtlc(htlcIndex)
	if htlc == nil {
		return ErrUnknownHtlcIndex{lc.ShortChanID(), htlcIndex}
	}

	// Now that we know the HTLC exists, we'll ensure that they haven't
	// already attempted to fail the HTLC.
	if lc.localUpdateLog.htlcHasModification(htlcIndex) {
		return ErrHtlcIndexAlreadyFailed(htlcIndex)
	}

	pd := &PaymentDescriptor{
		Amount:      htlc.Amount,
		RHash:       htlc.RHash,
		ParentIndex: htlc.HtlcIndex,
		LogIndex:    lc.remoteUpdateLog.logIndex,
		EntryType:   Fail,
		FailReason:  reason,
	}

	lc.remoteUpdateLog.appendUpdate(pd)

	// With the fail added to the remote log, we'll now mark the HTLC as
	// modified to prevent ourselves from accidentally attempting a
	// duplicate fail.
	lc.localUpdateLog.markHtlcModified(htlcIndex)

	return nil
}

// ChannelPoint returns the outpoint of the original funding transaction which
// created this active channel. This outpoint is used throughout various
// subsystems to uniquely identify an open channel.
func (lc *LightningChannel) ChannelPoint() *wire.OutPoint {
	return &lc.channelState.FundingOutpoint
}

// ShortChanID returns the short channel ID for the channel. The short channel
// ID encodes the exact location in the main chain that the original
// funding output can be found.
func (lc *LightningChannel) ShortChanID() lnwire.ShortChannelID {
	return lc.channelState.ShortChanID()
}

// genHtlcScript generates the proper P2WSH public key scripts for the HTLC
// output modified by two-bits denoting if this is an incoming HTLC, and if the
// HTLC is being applied to their commitment transaction or ours.
func genHtlcScript(isIncoming, ourCommit bool, timeout uint32, rHash [32]byte,
	keyRing *CommitmentKeyRing) ([]byte, []byte, error) {

	var (
		witnessScript []byte
		err           error
	)

	// Generate the proper redeem scripts for the HTLC output modified by
	// two-bits denoting if this is an incoming HTLC, and if the HTLC is
	// being applied to their commitment transaction or ours.
	switch {
	// The HTLC is paying to us, and being applied to our commitment
	// transaction. So we need to use the receiver's version of HTLC the
	// script.
	case isIncoming && ourCommit:
		witnessScript, err = receiverHTLCScript(timeout,
			keyRing.RemoteHtlcKey, keyRing.LocalHtlcKey,
			keyRing.RevocationKey, rHash[:])

	// We're being paid via an HTLC by the remote party, and the HTLC is
	// being added to their commitment transaction, so we use the sender's
	// version of the HTLC script.
	case isIncoming && !ourCommit:
		witnessScript, err = senderHTLCScript(keyRing.RemoteHtlcKey,
			keyRing.LocalHtlcKey, keyRing.RevocationKey, rHash[:])

	// We're sending an HTLC which is being added to our commitment
	// transaction. Therefore, we need to use the sender's version of the
	// HTLC script.
	case !isIncoming && ourCommit:
		witnessScript, err = senderHTLCScript(keyRing.LocalHtlcKey,
			keyRing.RemoteHtlcKey, keyRing.RevocationKey, rHash[:])

	// Finally, we're paying the remote party via an HTLC, which is being
	// added to their commitment transaction. Therefore, we use the
	// receiver's version of the HTLC script.
	case !isIncoming && !ourCommit:
		witnessScript, err = receiverHTLCScript(timeout, keyRing.LocalHtlcKey,
			keyRing.RemoteHtlcKey, keyRing.RevocationKey, rHash[:])
	}
	if err != nil {
		return nil, nil, err
	}

	// Now that we have the redeem scripts, create the P2WSH public key
	// script for the output itself.
	htlcP2WSH, err := WitnessScriptHash(witnessScript)
	if err != nil {
		return nil, nil, err
	}

	return htlcP2WSH, witnessScript, nil
}

// addHTLC adds a new HTLC to the passed commitment transaction. One of four
// full scripts will be generated for the HTLC output depending on if the HTLC
// is incoming and if it's being applied to our commitment transaction or that
// of the remote node's. Additionally, in order to be able to efficiently
// locate the added HTLC on the commitment transaction from the
// PaymentDescriptor that generated it, the generated script is stored within
// the descriptor itself.
func (lc *LightningChannel) addHTLC(commitTx *wire.MsgTx, ourCommit bool,
	isIncoming bool, paymentDesc *PaymentDescriptor,
	keyRing *CommitmentKeyRing) error {

	timeout := paymentDesc.Timeout
	rHash := paymentDesc.RHash

	p2wsh, witnessScript, err := genHtlcScript(isIncoming, ourCommit,
		timeout, rHash, keyRing)
	if err != nil {
		return err
	}

	// Add the new HTLC outputs to the respective commitment transactions.
	amountPending := int64(paymentDesc.Amount.ToSatoshis())
	commitTx.AddTxOut(wire.NewTxOut(amountPending, p2wsh))

	// Store the pkScript of this particular PaymentDescriptor so we can
	// quickly locate it within the commitment transaction later.
	if ourCommit {
		paymentDesc.ourPkScript = p2wsh
		paymentDesc.ourWitnessScript = witnessScript
	} else {
		paymentDesc.theirPkScript = p2wsh
		paymentDesc.theirWitnessScript = witnessScript
	}

	return nil
}

// getSignedCommitTx function take the latest commitment transaction and
// populate it with witness data.
func (lc *LightningChannel) getSignedCommitTx() (*wire.MsgTx, error) {
	// Fetch the current commitment transaction, along with their signature
	// for the transaction.
	localCommit := lc.channelState.LocalCommitment
	commitTx := localCommit.CommitTx
	theirSig := append(localCommit.CommitSig, byte(txscript.SigHashAll))

	// With this, we then generate the full witness so the caller can
	// broadcast a fully signed transaction.
	lc.signDesc.SigHashes = txscript.NewTxSigHashes(commitTx)
	ourSigRaw, err := lc.Signer.SignOutputRaw(commitTx, lc.signDesc)
	if err != nil {
		return nil, err
	}

	ourSig := append(ourSigRaw, byte(txscript.SigHashAll))

	// With the final signature generated, create the witness stack
	// required to spend from the multi-sig output.
	ourKey := lc.localChanCfg.MultiSigKey.PubKey.SerializeCompressed()
	theirKey := lc.remoteChanCfg.MultiSigKey.PubKey.SerializeCompressed()

	commitTx.TxIn[0].Witness = SpendMultiSig(
		lc.signDesc.WitnessScript, ourKey,
		ourSig, theirKey, theirSig,
	)

	return commitTx, nil
}

// CommitOutputResolution carries the necessary information required to allow
// us to sweep our direct commitment output in the case that either party goes
// to chain.
type CommitOutputResolution struct {
	// SelfOutPoint is the full outpoint that points to out pay-to-self
	// output within the closing commitment transaction.
	SelfOutPoint wire.OutPoint

	// SelfOutputSignDesc is a fully populated sign descriptor capable of
	// generating a valid signature to sweep the output paying to us.
	SelfOutputSignDesc SignDescriptor

	// MaturityDelay is the relative time-lock, in blocks for all outputs
	// that pay to the local party within the broadcast commitment
	// transaction. This value will be non-zero iff, this output was on our
	// commitment transaction.
	MaturityDelay uint32
}

// UnilateralCloseSummary describes the details of a detected unilateral
// channel closure. This includes the information about with which
// transactions, and block the channel was unilaterally closed, as well as
// summarization details concerning the _state_ of the channel at the point of
// channel closure. Additionally, if we had a commitment output above dust on
// the remote party's commitment transaction, the necessary a SignDescriptor
// with the material necessary to seep the output are returned. Finally, if we
// had any outgoing HTLC's within the commitment transaction, then an
// OutgoingHtlcResolution for each output will included.
type UnilateralCloseSummary struct {
	// SpendDetail is a struct that describes how and when the funding
	// output was spent.
	*chainntnfs.SpendDetail

	// ChannelCloseSummary is a struct describing the final state of the
	// channel and in which state is was closed.
	channeldb.ChannelCloseSummary

	// CommitResolution contains all the data required to sweep the output
	// to ourselves. If this is our commitment transaction, then we'll need
	// to wait a time delay before we can sweep the output.
	//
	// NOTE: If our commitment delivery output is below the dust limit,
	// then this will be nil.
	CommitResolution *CommitOutputResolution

	// HtlcResolutions contains a fully populated HtlcResolutions struct
	// which contains all the data required to sweep any outgoing HTLC's,
	// and also any incoming HTLC's that we know the pre-image to.
	HtlcResolutions *HtlcResolutions

	// RemoteCommit is the exact commitment state that the remote party
	// broadcast.
	RemoteCommit channeldb.ChannelCommitment
}

// NewUnilateralCloseSummary creates a new summary that provides the caller
// with all the information required to claim all funds on chain in the event
// that the remote party broadcasts their commitment. The commitPoint argument
// should be set to the per_commitment_point corresponding to the spending
// commitment.
//
// NOTE: The remoteCommit argument should be set to the stored commitment for
// this particular state. If we don't have the commitment stored (should only
// happen in case we have lost state) it should be set to an empty struct, in
// which case we will attempt to sweep the non-HTLC output using the passed
// commitPoint.
func NewUnilateralCloseSummary(chanState *channeldb.OpenChannel, signer Signer,
	pCache PreimageCache, commitSpend *chainntnfs.SpendDetail,
	remoteCommit channeldb.ChannelCommitment,
	commitPoint *btcec.PublicKey) (*UnilateralCloseSummary, error) {

	// First, we'll generate the commitment point and the revocation point
	// so we can re-construct the HTLC state and also our payment key.
	keyRing := deriveCommitmentKeys(
		commitPoint, false, &chanState.LocalChanCfg,
		&chanState.RemoteChanCfg,
	)

	// Next, we'll obtain HTLC resolutions for all the outgoing HTLC's we
	// had on their commitment transaction.
	htlcResolutions, err := extractHtlcResolutions(
		SatPerKWeight(remoteCommit.FeePerKw), false, signer, remoteCommit.Htlcs,
		keyRing, &chanState.LocalChanCfg, &chanState.RemoteChanCfg,
		*commitSpend.SpenderTxHash, pCache,
	)
	if err != nil {
		return nil, fmt.Errorf("unable to create htlc resolutions: %v", err)
	}

	commitTxBroadcast := commitSpend.SpendingTx

	// Before we can generate the proper sign descriptor, we'll need to
	// locate the output index of our non-delayed output on the commitment
	// transaction.
	selfP2WKH, err := CommitScriptUnencumbered(keyRing.NoDelayKey)
	if err != nil {
		return nil, fmt.Errorf("unable to create self commit script: %v", err)
	}

	var (
		selfPoint    *wire.OutPoint
		localBalance int64
	)

	for outputIndex, txOut := range commitTxBroadcast.TxOut {
		if bytes.Equal(txOut.PkScript, selfP2WKH) {
			selfPoint = &wire.OutPoint{
				Hash:  *commitSpend.SpenderTxHash,
				Index: uint32(outputIndex),
			}
			localBalance = txOut.Value
			break
		}
	}

	// With the HTLC's taken care of, we'll generate the sign descriptor
	// necessary to sweep our commitment output, but only if we had a
	// non-trimmed balance.
	var commitResolution *CommitOutputResolution
	if selfPoint != nil {
		localPayBase := chanState.LocalChanCfg.PaymentBasePoint
		commitResolution = &CommitOutputResolution{
			SelfOutPoint: *selfPoint,
			SelfOutputSignDesc: SignDescriptor{
				KeyDesc:       localPayBase,
				SingleTweak:   keyRing.LocalCommitKeyTweak,
				WitnessScript: selfP2WKH,
				Output: &wire.TxOut{
					Value:    localBalance,
					PkScript: selfP2WKH,
				},
				HashType: txscript.SigHashAll,
			},
			MaturityDelay: 0,
		}
	}

	closeSummary := channeldb.ChannelCloseSummary{
		ChanPoint:               chanState.FundingOutpoint,
		ChainHash:               chanState.ChainHash,
		ClosingTXID:             *commitSpend.SpenderTxHash,
		CloseHeight:             uint32(commitSpend.SpendingHeight),
		RemotePub:               chanState.IdentityPub,
		Capacity:                chanState.Capacity,
		SettledBalance:          btcutil.Amount(localBalance),
		CloseType:               channeldb.RemoteForceClose,
		IsPending:               true,
		RemoteCurrentRevocation: chanState.RemoteCurrentRevocation,
		RemoteNextRevocation:    chanState.RemoteNextRevocation,
<<<<<<< HEAD
		LocalChanConfig:         chanState.LocalChanCfg,
=======
		ShortChanID:             chanState.ShortChanID(),
		LocalChanConfig:         chanState.LocalChanCfg,
	}

	// Attempt to add a channel sync message to the close summary.
	chanSync, err := ChanSyncMsg(chanState)
	if err != nil {
		walletLog.Errorf("ChannelPoint(%v): unable to create channel sync "+
			"message: %v", chanState.FundingOutpoint, err)
	} else {
		closeSummary.LastChanSyncMsg = chanSync
>>>>>>> b07499f2
	}

	return &UnilateralCloseSummary{
		SpendDetail:         commitSpend,
		ChannelCloseSummary: closeSummary,
		CommitResolution:    commitResolution,
		HtlcResolutions:     htlcResolutions,
		RemoteCommit:        remoteCommit,
	}, nil
}

// IncomingHtlcResolution houses the information required to sweep any incoming
// HTLC's that we know the preimage to. We'll need to sweep an HTLC manually
// using this struct if we need to go on-chain for any reason, or if we detect
// that the remote party broadcasts their commitment transaction.
type IncomingHtlcResolution struct {
	// Preimage is the preimage that will be used to satisfy the contract
	// of the HTLC.
	//
	// NOTE: This field will only be populated if we know the preimage at
	// the time a unilateral or force close occurs.
	Preimage [32]byte

	// SignedSuccessTx is the fully signed HTLC success transaction. This
	// transaction (if non-nil) can be broadcast immediately. After a csv
	// delay (included below), then the output created by this transactions
	// can be swept on-chain.
	//
	// NOTE: If this field is nil, then this indicates that we don't need
	// to go to the second level to claim this HTLC. Instead, it can be
	// claimed directly from the outpoint listed below.
	SignedSuccessTx *wire.MsgTx

	// CsvDelay is the relative time lock (expressed in blocks) that must
	// pass after the SignedSuccessTx is confirmed in the chain before the
	// output can be swept.
	//
	// NOTE: If SignedSuccessTx is nil, then this field isn't needed.
	CsvDelay uint32

	// ClaimOutpoint is the final outpoint that needs to be spent in order
	// to fully sweep the HTLC. The SignDescriptor below should be used to
	// spend this outpoint. In the case of a second-level HTLC (non-nil
	// SignedTimeoutTx), then we'll be spending a new transaction.
	// Otherwise, it'll be an output in the commitment transaction.
	ClaimOutpoint wire.OutPoint

	// SweepSignDesc is a sign descriptor that has been populated with the
	// necessary items required to spend the sole output of the above
	// transaction.
	SweepSignDesc SignDescriptor
}

// OutgoingHtlcResolution houses the information necessary to sweep any
// outgoing HTLC's after their contract has expired. This struct will be needed
// in one of two cases: the local party force closes the commitment transaction
// or the remote party unilaterally closes with their version of the commitment
// transaction.
type OutgoingHtlcResolution struct {
	// Expiry the absolute timeout of the HTLC. This value is expressed in
	// block height, meaning after this height the HLTC can be swept.
	Expiry uint32

	// SignedTimeoutTx is the fully signed HTLC timeout transaction. This
	// must be broadcast immediately after timeout has passed. Once this
	// has been confirmed, the HTLC output will transition into the
	// delay+claim state.
	//
	// NOTE: If this field is nil, then this indicates that we don't need
	// to go to the second level to claim this HTLC. Instead, it can be
	// claimed directly from the outpoint listed below.
	SignedTimeoutTx *wire.MsgTx

	// CsvDelay is the relative time lock (expressed in blocks) that must
	// pass after the SignedTimeoutTx is confirmed in the chain before the
	// output can be swept.
	//
	// NOTE: If SignedTimeoutTx is nil, then this field isn't needed.
	CsvDelay uint32

	// ClaimOutpoint is the final outpoint that needs to be spent in order
	// to fully sweep the HTLC. The SignDescriptor below should be used to
	// spend this outpoint. In the case of a second-level HTLC (non-nil
	// SignedTimeoutTx), then we'll be spending a new transaction.
	// Otherwise, it'll be an output in the commitment transaction.
	ClaimOutpoint wire.OutPoint

	// SweepSignDesc is a sign descriptor that has been populated with the
	// necessary items required to spend the sole output of the above
	// transaction.
	SweepSignDesc SignDescriptor
}

// HtlcResolutions contains the items necessary to sweep HTLC's on chain
// directly from a commitment transaction. We'll use this in case either party
// goes broadcasts a commitment transaction with live HTLC's.
type HtlcResolutions struct {
	// IncomingHTLCs contains a set of structs that can be used to sweep
	// all the incoming HTL'C that we know the preimage to.
	IncomingHTLCs []IncomingHtlcResolution

	// OutgoingHTLCs contains a set of structs that contains all the info
	// needed to sweep an outgoing HTLC we've sent to the remote party
	// after an absolute delay has expired.
	OutgoingHTLCs []OutgoingHtlcResolution
}

// newOutgoingHtlcResolution generates a new HTLC resolution capable of
// allowing the caller to sweep an outgoing HTLC present on either their, or
// the remote party's commitment transaction.
func newOutgoingHtlcResolution(signer Signer, localChanCfg *channeldb.ChannelConfig,
	commitHash chainhash.Hash, htlc *channeldb.HTLC, keyRing *CommitmentKeyRing,
	feePerKw SatPerKWeight, dustLimit btcutil.Amount, csvDelay uint32, localCommit bool,
) (*OutgoingHtlcResolution, error) {

	op := wire.OutPoint{
		Hash:  commitHash,
		Index: uint32(htlc.OutputIndex),
	}

	// If we're spending this HTLC output from the remote node's
	// commitment, then we won't need to go to the second level as our
	// outputs don't have a CSV delay.
	if !localCommit {
		// First, we'll re-generate the script used to send the HTLC to
		// the remote party within their commitment transaction.
		htlcReceiverScript, err := receiverHTLCScript(htlc.RefundTimeout,
			keyRing.LocalHtlcKey, keyRing.RemoteHtlcKey,
			keyRing.RevocationKey, htlc.RHash[:],
		)
		if err != nil {
			return nil, err
		}
		htlcScriptHash, err := WitnessScriptHash(htlcReceiverScript)
		if err != nil {
			return nil, err
		}

		// With the script generated, we can completely populated the
		// SignDescriptor needed to sweep the output.
		return &OutgoingHtlcResolution{
			Expiry:        htlc.RefundTimeout,
			ClaimOutpoint: op,
			SweepSignDesc: SignDescriptor{
				KeyDesc:       localChanCfg.HtlcBasePoint,
				SingleTweak:   keyRing.LocalHtlcKeyTweak,
				WitnessScript: htlcReceiverScript,
				Output: &wire.TxOut{
					PkScript: htlcScriptHash,
					Value:    int64(htlc.Amt.ToSatoshis()),
				},
				HashType: txscript.SigHashAll,
			},
		}, nil
	}

	// Otherwise, we'll need to craft a second level HTLC transaction, as
	// well as a sign desc to sweep after the CSV delay.

	// In order to properly reconstruct the HTLC transaction, we'll need to
	// re-calculate the fee required at this state, so we can add the
	// correct output value amount to the transaction.
	htlcFee := htlcTimeoutFee(feePerKw)
	secondLevelOutputAmt := htlc.Amt.ToSatoshis() - htlcFee

	// With the fee calculated, re-construct the second level timeout
	// transaction.
	timeoutTx, err := createHtlcTimeoutTx(
		op, secondLevelOutputAmt, htlc.RefundTimeout, csvDelay,
		keyRing.RevocationKey, keyRing.DelayKey,
	)
	if err != nil {
		return nil, err
	}

	// With the transaction created, we can generate a sign descriptor
	// that's capable of generating the signature required to spend the
	// HTLC output using the timeout transaction.
	htlcCreationScript, err := senderHTLCScript(keyRing.LocalHtlcKey,
		keyRing.RemoteHtlcKey, keyRing.RevocationKey, htlc.RHash[:])
	if err != nil {
		return nil, err
	}
	timeoutSignDesc := SignDescriptor{
		KeyDesc:       localChanCfg.HtlcBasePoint,
		SingleTweak:   keyRing.LocalHtlcKeyTweak,
		WitnessScript: htlcCreationScript,
		Output: &wire.TxOut{
			Value: int64(htlc.Amt.ToSatoshis()),
		},
		HashType:   txscript.SigHashAll,
		SigHashes:  txscript.NewTxSigHashes(timeoutTx),
		InputIndex: 0,
	}

	// With the sign desc created, we can now construct the full witness
	// for the timeout transaction, and populate it as well.
	timeoutWitness, err := senderHtlcSpendTimeout(
		htlc.Signature, signer, &timeoutSignDesc, timeoutTx,
	)
	if err != nil {
		return nil, err
	}
	timeoutTx.TxIn[0].Witness = timeoutWitness

	// Finally, we'll generate the script output that the timeout
	// transaction creates so we can generate the signDesc required to
	// complete the claim process after a delay period.
	htlcSweepScript, err := secondLevelHtlcScript(
		keyRing.RevocationKey, keyRing.DelayKey, csvDelay,
	)
	if err != nil {
		return nil, err
	}
	htlcScriptHash, err := WitnessScriptHash(htlcSweepScript)
	if err != nil {
		return nil, err
	}

	localDelayTweak := SingleTweakBytes(
		keyRing.CommitPoint, localChanCfg.DelayBasePoint.PubKey,
	)
	return &OutgoingHtlcResolution{
		Expiry:          htlc.RefundTimeout,
		SignedTimeoutTx: timeoutTx,
		CsvDelay:        csvDelay,
		ClaimOutpoint: wire.OutPoint{
			Hash:  timeoutTx.TxHash(),
			Index: 0,
		},
		SweepSignDesc: SignDescriptor{
			KeyDesc:       localChanCfg.DelayBasePoint,
			SingleTweak:   localDelayTweak,
			WitnessScript: htlcSweepScript,
			Output: &wire.TxOut{
				PkScript: htlcScriptHash,
				Value:    int64(secondLevelOutputAmt),
			},
			HashType: txscript.SigHashAll,
		},
	}, nil
}

// newIncomingHtlcResolution creates a new HTLC resolution capable of allowing
// the caller to sweep an incoming HTLC. If the HTLC is on the caller's
// commitment transaction, then they'll need to broadcast a second-level
// transaction before sweeping the output (and incur a CSV delay). Otherwise,
// they can just sweep the output immediately with knowledge of the pre-image.
//
// TODO(roasbeef) consolidate code with above func
func newIncomingHtlcResolution(signer Signer, localChanCfg *channeldb.ChannelConfig,
	commitHash chainhash.Hash, htlc *channeldb.HTLC, keyRing *CommitmentKeyRing,
	feePerKw SatPerKWeight, dustLimit btcutil.Amount, csvDelay uint32,
	localCommit bool, preimage [32]byte) (*IncomingHtlcResolution, error) {

	op := wire.OutPoint{
		Hash:  commitHash,
		Index: uint32(htlc.OutputIndex),
	}

	// If we're spending this output from the remote node's commitment,
	// then we can skip the second layer and spend the output directly.
	if !localCommit {
		// First, we'll re-generate the script the remote party used to
		// send the HTLC to us in their commitment transaction.
		htlcSenderScript, err := senderHTLCScript(
			keyRing.RemoteHtlcKey, keyRing.LocalHtlcKey,
			keyRing.RevocationKey, htlc.RHash[:],
		)
		if err != nil {
			return nil, err
		}
		htlcScriptHash, err := WitnessScriptHash(htlcSenderScript)
		if err != nil {
			return nil, err
		}

		// With the script generated, we can completely populated the
		// SignDescriptor needed to sweep the output.
		return &IncomingHtlcResolution{
			Preimage:      preimage,
			ClaimOutpoint: op,
			CsvDelay:      csvDelay,
			SweepSignDesc: SignDescriptor{
				KeyDesc:       localChanCfg.HtlcBasePoint,
				SingleTweak:   keyRing.LocalHtlcKeyTweak,
				WitnessScript: htlcSenderScript,
				Output: &wire.TxOut{
					PkScript: htlcScriptHash,
					Value:    int64(htlc.Amt.ToSatoshis()),
				},
				HashType: txscript.SigHashAll,
			},
		}, nil
	}

	// Otherwise, we'll need to go to the second level to sweep this HTLC.

	// First, we'll reconstruct the original HTLC success transaction,
	// taking into account the fee rate used.
	htlcFee := htlcSuccessFee(feePerKw)
	secondLevelOutputAmt := htlc.Amt.ToSatoshis() - htlcFee
	successTx, err := createHtlcSuccessTx(
		op, secondLevelOutputAmt, csvDelay,
		keyRing.RevocationKey, keyRing.DelayKey,
	)
	if err != nil {
		return nil, err
	}

	// Once we've created the second-level transaction, we'll generate the
	// SignDesc needed spend the HTLC output using the success transaction.
	htlcCreationScript, err := receiverHTLCScript(htlc.RefundTimeout,
		keyRing.RemoteHtlcKey, keyRing.LocalHtlcKey,
		keyRing.RevocationKey, htlc.RHash[:],
	)
	if err != nil {
		return nil, err
	}
	successSignDesc := SignDescriptor{
		KeyDesc:       localChanCfg.HtlcBasePoint,
		SingleTweak:   keyRing.LocalHtlcKeyTweak,
		WitnessScript: htlcCreationScript,
		Output: &wire.TxOut{
			Value: int64(htlc.Amt.ToSatoshis()),
		},
		HashType:   txscript.SigHashAll,
		SigHashes:  txscript.NewTxSigHashes(successTx),
		InputIndex: 0,
	}

	// Next, we'll construct the full witness needed to satisfy the input
	// of the success transaction.
	successWitness, err := receiverHtlcSpendRedeem(
		htlc.Signature, preimage[:], signer, &successSignDesc, successTx,
	)
	if err != nil {
		return nil, err
	}
	successTx.TxIn[0].Witness = successWitness

	// Finally, we'll generate the script that the second-level transaction
	// creates so we can generate the proper signDesc to sweep it after the
	// CSV delay has passed.
	htlcSweepScript, err := secondLevelHtlcScript(
		keyRing.RevocationKey, keyRing.DelayKey, csvDelay,
	)
	if err != nil {
		return nil, err
	}
	htlcScriptHash, err := WitnessScriptHash(htlcSweepScript)
	if err != nil {
		return nil, err
	}

	localDelayTweak := SingleTweakBytes(
		keyRing.CommitPoint, localChanCfg.DelayBasePoint.PubKey,
	)
	return &IncomingHtlcResolution{
		Preimage:        preimage,
		SignedSuccessTx: successTx,
		CsvDelay:        csvDelay,
		ClaimOutpoint: wire.OutPoint{
			Hash:  successTx.TxHash(),
			Index: 0,
		},
		SweepSignDesc: SignDescriptor{
			KeyDesc:       localChanCfg.DelayBasePoint,
			SingleTweak:   localDelayTweak,
			WitnessScript: htlcSweepScript,
			Output: &wire.TxOut{
				PkScript: htlcScriptHash,
				Value:    int64(secondLevelOutputAmt),
			},
			HashType: txscript.SigHashAll,
		},
	}, nil
}

// extractHtlcResolutions creates a series of outgoing HTLC resolutions, and
// the local key used when generating the HTLC scrips. This function is to be
// used in two cases: force close, or a unilateral close.
func extractHtlcResolutions(feePerKw SatPerKWeight, ourCommit bool,
	signer Signer, htlcs []channeldb.HTLC, keyRing *CommitmentKeyRing,
	localChanCfg, remoteChanCfg *channeldb.ChannelConfig,
	commitHash chainhash.Hash, pCache PreimageCache) (*HtlcResolutions, error) {

	// TODO(roasbeef): don't need to swap csv delay?
	dustLimit := remoteChanCfg.DustLimit
	csvDelay := remoteChanCfg.CsvDelay
	if ourCommit {
		dustLimit = localChanCfg.DustLimit
		csvDelay = localChanCfg.CsvDelay
	}

	incomingResolutions := make([]IncomingHtlcResolution, 0, len(htlcs))
	outgoingResolutions := make([]OutgoingHtlcResolution, 0, len(htlcs))
	for _, htlc := range htlcs {
		// We'll skip any HTLC's which were dust on the commitment
		// transaction, as these don't have a corresponding output
		// within the commitment transaction.
		if htlcIsDust(htlc.Incoming, ourCommit, feePerKw,
			htlc.Amt.ToSatoshis(), dustLimit) {
			continue
		}

		// If the HTLC is incoming, then we'll attempt to see if we
		// know the pre-image to the HTLC.
		if htlc.Incoming {
			// We'll now query the preimage cache for the preimage
			// for this HTLC. If it's present then we can fully
			// populate this resolution.
			preimage, _ := pCache.LookupPreimage(htlc.RHash[:])

			// Otherwise, we'll create an incoming HTLC resolution
			// as we can satisfy the contract.
			var pre [32]byte
			copy(pre[:], preimage)
			ihr, err := newIncomingHtlcResolution(
				signer, localChanCfg, commitHash, &htlc, keyRing,
				feePerKw, dustLimit, uint32(csvDelay), ourCommit,
				pre,
			)
			if err != nil {
				return nil, err
			}

			incomingResolutions = append(incomingResolutions, *ihr)
			continue
		}

		ohr, err := newOutgoingHtlcResolution(
			signer, localChanCfg, commitHash, &htlc, keyRing,
			feePerKw, dustLimit, uint32(csvDelay), ourCommit,
		)
		if err != nil {
			return nil, err
		}

		outgoingResolutions = append(outgoingResolutions, *ohr)
	}

	return &HtlcResolutions{
		IncomingHTLCs: incomingResolutions,
		OutgoingHTLCs: outgoingResolutions,
	}, nil
}

// LocalForceCloseSummary describes the final commitment state before the
// channel is locked-down to initiate a force closure by broadcasting the
// latest state on-chain. If we intend to broadcast this this state, the
// channel should not be used after generating this close summary.  The summary
// includes all the information required to claim all rightfully owned outputs
// when the commitment gets confirmed.
type LocalForceCloseSummary struct {
	// ChanPoint is the outpoint that created the channel which has been
	// force closed.
	ChanPoint wire.OutPoint

	// CloseTx is the transaction which can be used to close the channel
	// on-chain. When we initiate a force close, this will be our latest
	// commitment state.
	CloseTx *wire.MsgTx

	// CommitResolution contains all the data required to sweep the output
	// to ourselves. Since this is our commitment transaction, we'll need
	// to wait a time delay before we can sweep the output.
	//
	// NOTE: If our commitment delivery output is below the dust limit,
	// then this will be nil.
	CommitResolution *CommitOutputResolution

	// HtlcResolutions contains all the data required to sweep any outgoing
	// HTLC's and incoming HTLc's we know the preimage to. For each of these
	// HTLC's, we'll need to go to the second level to sweep them fully.
	HtlcResolutions *HtlcResolutions

	// ChanSnapshot is a snapshot of the final state of the channel at the
	// time the summary was created.
	ChanSnapshot channeldb.ChannelSnapshot
}

// ForceClose executes a unilateral closure of the transaction at the current
// lowest commitment height of the channel. Following a force closure, all
// state transitions, or modifications to the state update logs will be
// rejected. Additionally, this function also returns a LocalForceCloseSummary
// which includes the necessary details required to sweep all the time-locked
// outputs within the commitment transaction.
//
// TODO(roasbeef): all methods need to abort if in dispute state
// TODO(roasbeef): method to generate CloseSummaries for when the remote peer
// does a unilateral close
func (lc *LightningChannel) ForceClose() (*LocalForceCloseSummary, error) {
	lc.Lock()
	defer lc.Unlock()

	commitTx, err := lc.getSignedCommitTx()
	if err != nil {
		return nil, err
	}

	localCommitment := lc.channelState.LocalCommitment
	summary, err := NewLocalForceCloseSummary(lc.channelState,
		lc.Signer, lc.pCache, commitTx, localCommitment)
	if err != nil {
		return nil, err
	}

	// Set the channel state to indicate that the channel is now in a
	// contested state.
	lc.status = channelDispute

	return summary, nil
}

// NewLocalForceCloseSummary generates a LocalForceCloseSummary from the given
// channel state.  The passed commitTx must be a fully signed commitment
// transaction corresponding to localCommit.
func NewLocalForceCloseSummary(chanState *channeldb.OpenChannel, signer Signer,
	pCache PreimageCache, commitTx *wire.MsgTx,
	localCommit channeldb.ChannelCommitment) (*LocalForceCloseSummary, error) {

	// Re-derive the original pkScript for to-self output within the
	// commitment transaction. We'll need this to find the corresponding
	// output in the commitment transaction and potentially for creating
	// the sign descriptor.
	csvTimeout := uint32(chanState.LocalChanCfg.CsvDelay)
	revocation, err := chanState.RevocationProducer.AtIndex(
		localCommit.CommitHeight,
	)
	if err != nil {
		return nil, err
	}
	commitPoint := ComputeCommitmentPoint(revocation[:])
	keyRing := deriveCommitmentKeys(commitPoint, true, &chanState.LocalChanCfg,
		&chanState.RemoteChanCfg)
	selfScript, err := CommitScriptToSelf(csvTimeout, keyRing.DelayKey,
		keyRing.RevocationKey)
	if err != nil {
		return nil, err
	}
	payToUsScriptHash, err := WitnessScriptHash(selfScript)
	if err != nil {
		return nil, err
	}

	// Locate the output index of the delayed commitment output back to us.
	// We'll return the details of this output to the caller so they can
	// sweep it once it's mature.
	var (
		delayIndex  uint32
		delayScript []byte
	)
	for i, txOut := range commitTx.TxOut {
		if !bytes.Equal(payToUsScriptHash, txOut.PkScript) {
			continue
		}

		delayIndex = uint32(i)
		delayScript = txOut.PkScript
		break
	}

	// With the necessary information gathered above, create a new sign
	// descriptor which is capable of generating the signature the caller
	// needs to sweep this output. The hash cache, and input index are not
	// set as the caller will decide these values once sweeping the output.
	// If the output is non-existent (dust), have the sign descriptor be
	// nil.
	var commitResolution *CommitOutputResolution
	if len(delayScript) != 0 {
		singleTweak := SingleTweakBytes(
			commitPoint, chanState.LocalChanCfg.DelayBasePoint.PubKey,
		)
		localBalance := localCommit.LocalBalance
		commitResolution = &CommitOutputResolution{
			SelfOutPoint: wire.OutPoint{
				Hash:  commitTx.TxHash(),
				Index: delayIndex,
			},
			SelfOutputSignDesc: SignDescriptor{
				KeyDesc:       chanState.LocalChanCfg.DelayBasePoint,
				SingleTweak:   singleTweak,
				WitnessScript: selfScript,
				Output: &wire.TxOut{
					PkScript: delayScript,
					Value:    int64(localBalance.ToSatoshis()),
				},
				HashType: txscript.SigHashAll,
			},
			MaturityDelay: csvTimeout,
		}
	}

	// Once the delay output has been found (if it exists), then we'll also
	// need to create a series of sign descriptors for any lingering
	// outgoing HTLC's that we'll need to claim as well.
	txHash := commitTx.TxHash()
	htlcResolutions, err := extractHtlcResolutions(
		SatPerKWeight(localCommit.FeePerKw), true, signer,
		localCommit.Htlcs, keyRing, &chanState.LocalChanCfg,
		&chanState.RemoteChanCfg, txHash, pCache)
	if err != nil {
		return nil, err
	}

	return &LocalForceCloseSummary{
		ChanPoint:        chanState.FundingOutpoint,
		CloseTx:          commitTx,
		CommitResolution: commitResolution,
		HtlcResolutions:  htlcResolutions,
		ChanSnapshot:     *chanState.Snapshot(),
	}, nil
}

// CreateCloseProposal is used by both parties in a cooperative channel close
// workflow to generate proposed close transactions and signatures. This method
// should only be executed once all pending HTLCs (if any) on the channel have
// been cleared/removed. Upon completion, the source channel will shift into
// the "closing" state, which indicates that all incoming/outgoing HTLC
// requests should be rejected. A signature for the closing transaction is
// returned.
//
// TODO(roasbeef): caller should initiate signal to reject all incoming HTLCs,
// settle any in flight.
func (lc *LightningChannel) CreateCloseProposal(proposedFee btcutil.Amount,
	localDeliveryScript []byte,
	remoteDeliveryScript []byte) ([]byte, *chainhash.Hash, btcutil.Amount, error) {

	lc.Lock()
	defer lc.Unlock()

	// If we've already closed the channel, then ignore this request.
	if lc.status == channelClosed {
		// TODO(roasbeef): check to ensure no pending payments
		return nil, nil, 0, ErrChanClosing
	}

	// Subtract the proposed fee from the appropriate balance, taking care
	// not to persist the adjusted balance, as the feeRate may change
	// during the channel closing process.
	localCommit := lc.channelState.LocalCommitment
	ourBalance := localCommit.LocalBalance.ToSatoshis()
	theirBalance := localCommit.RemoteBalance.ToSatoshis()

	// We'll make sure we account for the complete balance by adding the
	// current dangling commitment fee to the balance of the initiator.
	commitFee := localCommit.CommitFee
	if lc.channelState.IsInitiator {
		ourBalance = ourBalance - proposedFee + commitFee
	} else {
		theirBalance = theirBalance - proposedFee + commitFee
	}

	closeTx := CreateCooperativeCloseTx(lc.fundingTxIn(),
		lc.localChanCfg.DustLimit, lc.remoteChanCfg.DustLimit,
		ourBalance, theirBalance, localDeliveryScript,
		remoteDeliveryScript, lc.channelState.IsInitiator)

	// Ensure that the transaction doesn't explicitly violate any
	// consensus rules such as being too big, or having any value with a
	// negative output.
	tx := btcutil.NewTx(closeTx)
	if err := blockchain.CheckTransactionSanity(tx); err != nil {
		return nil, nil, 0, err
	}

	// Finally, sign the completed cooperative closure transaction. As the
	// initiator we'll simply send our signature over to the remote party,
	// using the generated txid to be notified once the closure transaction
	// has been confirmed.
	lc.signDesc.SigHashes = txscript.NewTxSigHashes(closeTx)
	sig, err := lc.Signer.SignOutputRaw(closeTx, lc.signDesc)
	if err != nil {
		return nil, nil, 0, err
	}

	// As everything checks out, indicate in the channel status that a
	// channel closure has been initiated.
	lc.status = channelClosing

	closeTXID := closeTx.TxHash()
	return sig, &closeTXID, ourBalance, nil
}

// CompleteCooperativeClose completes the cooperative closure of the target
// active lightning channel. A fully signed closure transaction as well as the
// signature itself are returned. Additionally, we also return our final
// settled balance, which reflects any fees we may have paid.
//
// NOTE: The passed local and remote sigs are expected to be fully complete
// signatures including the proper sighash byte.
func (lc *LightningChannel) CompleteCooperativeClose(localSig, remoteSig []byte,
	localDeliveryScript, remoteDeliveryScript []byte,
	proposedFee btcutil.Amount) (*wire.MsgTx, btcutil.Amount, error) {

	lc.Lock()
	defer lc.Unlock()

	// If the channel is already closed, then ignore this request.
	if lc.status == channelClosed {
		// TODO(roasbeef): check to ensure no pending payments
		return nil, 0, ErrChanClosing
	}

	// Subtract the proposed fee from the appropriate balance, taking care
	// not to persist the adjusted balance, as the feeRate may change
	// during the channel closing process.
	localCommit := lc.channelState.LocalCommitment
	ourBalance := localCommit.LocalBalance.ToSatoshis()
	theirBalance := localCommit.RemoteBalance.ToSatoshis()

	// We'll make sure we account for the complete balance by adding the
	// current dangling commitment fee to the balance of the initiator.
	commitFee := localCommit.CommitFee
	if lc.channelState.IsInitiator {
		ourBalance = ourBalance - proposedFee + commitFee
	} else {
		theirBalance = theirBalance - proposedFee + commitFee
	}

	// Create the transaction used to return the current settled balance
	// on this active channel back to both parties. In this current model,
	// the initiator pays full fees for the cooperative close transaction.
	closeTx := CreateCooperativeCloseTx(lc.fundingTxIn(),
		lc.localChanCfg.DustLimit, lc.remoteChanCfg.DustLimit,
		ourBalance, theirBalance, localDeliveryScript,
		remoteDeliveryScript, lc.channelState.IsInitiator)

	// Ensure that the transaction doesn't explicitly validate any
	// consensus rules such as being too big, or having any value with a
	// negative output.
	tx := btcutil.NewTx(closeTx)
	if err := blockchain.CheckTransactionSanity(tx); err != nil {
		return nil, 0, err
	}
	hashCache := txscript.NewTxSigHashes(closeTx)

	// Finally, construct the witness stack minding the order of the
	// pubkeys+sigs on the stack.
	ourKey := lc.localChanCfg.MultiSigKey.PubKey.SerializeCompressed()
	theirKey := lc.remoteChanCfg.MultiSigKey.PubKey.SerializeCompressed()
	witness := SpendMultiSig(lc.signDesc.WitnessScript, ourKey,
		localSig, theirKey, remoteSig)
	closeTx.TxIn[0].Witness = witness

	// Validate the finalized transaction to ensure the output script is
	// properly met, and that the remote peer supplied a valid signature.
	prevOut := lc.signDesc.Output
	vm, err := txscript.NewEngine(prevOut.PkScript, closeTx, 0,
		txscript.StandardVerifyFlags, nil, hashCache, prevOut.Value)
	if err != nil {
		return nil, 0, err
	}
	if err := vm.Execute(); err != nil {
		return nil, 0, err
	}

	// As the transaction is sane, and the scripts are valid we'll mark the
	// channel now as closed as the closure transaction should get into the
	// chain in a timely manner and possibly be re-broadcast by the wallet.
	lc.status = channelClosed

	return closeTx, ourBalance, nil
}

// AvailableBalance returns the current available balance within the channel.
// By available balance, we mean that if at this very instance s new commitment
// were to be created which evals all the log entries, what would our available
// balance me. This method is useful when deciding if a given channel can
// accept an HTLC in the multi-hop forwarding scenario.
func (lc *LightningChannel) AvailableBalance() lnwire.MilliSatoshi {
	lc.RLock()
	defer lc.RUnlock()

	bal, _ := lc.availableBalance()
	return bal
}

// availableBalance is the private, non mutexed version of AvailableBalance.
// This method is provided so methods that already hold the lock can access
// this method. Additionally, the total weight of the next to be created
// commitment is returned for accounting purposes.
func (lc *LightningChannel) availableBalance() (lnwire.MilliSatoshi, int64) {
	// We'll grab the current set of log updates that the remote has
	// ACKed.
	remoteACKedIndex := lc.localCommitChain.tip().theirMessageIndex
	htlcView := lc.fetchHTLCView(remoteACKedIndex,
		lc.localUpdateLog.logIndex)

	// Then compute our current balance for that view.
	ourBalance, _, commitWeight, _, feePerKw :=
		lc.computeView(htlcView, false, false)

	// If we are the channel initiator, we must remember to subtract the
	// commitment fee from our available balance.
	commitFee := feePerKw.FeeForWeight(commitWeight)
	if lc.channelState.IsInitiator {
		ourBalance -= lnwire.NewMSatFromSatoshis(commitFee)
	}

	return ourBalance, commitWeight
}

// StateSnapshot returns a snapshot of the current fully committed state within
// the channel.
func (lc *LightningChannel) StateSnapshot() *channeldb.ChannelSnapshot {
	lc.RLock()
	defer lc.RUnlock()

	return lc.channelState.Snapshot()
}

// validateFeeRate ensures that if the passed fee is applied to the channel,
// and a new commitment is created (which evaluates this fee), then the
// initiator of the channel does not dip below their reserve.
func (lc *LightningChannel) validateFeeRate(feePerKw SatPerKWeight) error {
	// We'll ensure that we can accommodate this new fee change, yet still
	// be above our reserve balance. Otherwise, we'll reject the fee
	// update.
	availableBalance, txWeight := lc.availableBalance()
	oldFee := lnwire.NewMSatFromSatoshis(lc.localCommitChain.tip().fee)

	// Our base balance is the total amount of satoshis we can commit
	// towards fees before factoring in the channel reserve.
	baseBalance := availableBalance + oldFee

	// Using the weight of the commitment transaction if we were to create
	// a commitment now, we'll compute our remaining balance if we apply
	// this new fee update.
	newFee := lnwire.NewMSatFromSatoshis(
		feePerKw.FeeForWeight(txWeight),
	)

	// If the total fee exceeds our available balance (taking into account
	// the fee from the last state), then we'll reject this update as it
	// would mean we need to trim our entire output.
	if newFee > baseBalance {
		return fmt.Errorf("cannot apply fee_update=%v sat/kw, new fee "+
			"of %v is greater than balance of %v", int64(feePerKw),
			newFee, baseBalance)
	}

	// If this new balance is below our reserve, then we can't accommodate
	// the fee change, so we'll reject it.
	balanceAfterFee := baseBalance - newFee
	if balanceAfterFee.ToSatoshis() < lc.channelState.LocalChanCfg.ChanReserve {
		return fmt.Errorf("cannot apply fee_update=%v sat/kw, "+
			"new balance=%v would dip below channel reserve=%v",
			int64(feePerKw),
			balanceAfterFee.ToSatoshis(),
			lc.channelState.LocalChanCfg.ChanReserve)
	}

	// TODO(halseth): should fail if fee update is unreasonable,
	// as specified in BOLT#2.
	//  * COMMENT(roasbeef): can cross-check with our ideal fee rate

	return nil
}

// UpdateFee initiates a fee update for this channel. Must only be called by
// the channel initiator, and must be called before sending update_fee to
// the remote.
func (lc *LightningChannel) UpdateFee(feePerKw SatPerKWeight) error {
	lc.Lock()
	defer lc.Unlock()

	// Only initiator can send fee update, so trying to send one as
	// non-initiator will fail.
	if !lc.channelState.IsInitiator {
		return fmt.Errorf("local fee update as non-initiator")
	}

	// Ensure that the passed fee rate meets our current requirements.
	if err := lc.validateFeeRate(feePerKw); err != nil {
		return err
	}

	lc.pendingFeeUpdate = &feePerKw

	return nil
}

// ReceiveUpdateFee handles an updated fee sent from remote. This method will
// return an error if called as channel initiator.
func (lc *LightningChannel) ReceiveUpdateFee(feePerKw SatPerKWeight) error {
	lc.Lock()
	defer lc.Unlock()

	// Only initiator can send fee update, and we must fail if we receive
	// fee update as initiator
	if lc.channelState.IsInitiator {
		return fmt.Errorf("received fee update as initiator")
	}

	// TODO(roasbeef): or just modify to use the other balance?

	lc.pendingFeeUpdate = &feePerKw

	return nil
}

// generateRevocation generates the revocation message for a given height.
func (lc *LightningChannel) generateRevocation(height uint64) (*lnwire.RevokeAndAck,
	error) {

	// Now that we've accept a new state transition, we send the remote
	// party the revocation for our current commitment state.
	revocationMsg := &lnwire.RevokeAndAck{}
	commitSecret, err := lc.channelState.RevocationProducer.AtIndex(height)
	if err != nil {
		return nil, err
	}
	copy(revocationMsg.Revocation[:], commitSecret[:])

	// Along with this revocation, we'll also send the _next_ commitment
	// point that the remote party should use to create our next commitment
	// transaction. We use a +2 here as we already gave them a look ahead
	// of size one after the FundingLocked message was sent:
	//
	// 0: current revocation, 1: their "next" revocation, 2: this revocation
	//
	// We're revoking the current revocation. Once they receive this
	// message they'll set the "current" revocation for us to their stored
	// "next" revocation, and this revocation will become their new "next"
	// revocation.
	//
	// Put simply in the window slides to the left by one.
	nextCommitSecret, err := lc.channelState.RevocationProducer.AtIndex(
		height + 2,
	)
	if err != nil {
		return nil, err
	}

	revocationMsg.NextRevocationKey = ComputeCommitmentPoint(nextCommitSecret[:])
	revocationMsg.ChanID = lnwire.NewChanIDFromOutPoint(
		&lc.channelState.FundingOutpoint)

	return revocationMsg, nil
}

// CreateCommitTx creates a commitment transaction, spending from specified
// funding output. The commitment transaction contains two outputs: one paying
// to the "owner" of the commitment transaction which can be spent after a
// relative block delay or revocation event, and the other paying the
// counterparty within the channel, which can be spent immediately.
func CreateCommitTx(fundingOutput wire.TxIn,
	keyRing *CommitmentKeyRing, csvTimeout uint32,
	amountToSelf, amountToThem, dustLimit btcutil.Amount) (*wire.MsgTx, error) {

	// First, we create the script for the delayed "pay-to-self" output.
	// This output has 2 main redemption clauses: either we can redeem the
	// output after a relative block delay, or the remote node can claim
	// the funds with the revocation key if we broadcast a revoked
	// commitment transaction.
	ourRedeemScript, err := CommitScriptToSelf(csvTimeout, keyRing.DelayKey,
		keyRing.RevocationKey)
	if err != nil {
		return nil, err
	}
	payToUsScriptHash, err := WitnessScriptHash(ourRedeemScript)
	if err != nil {
		return nil, err
	}

	// Next, we create the script paying to them. This is just a regular
	// P2WPKH output, without any added CSV delay.
	theirWitnessKeyHash, err := CommitScriptUnencumbered(keyRing.NoDelayKey)
	if err != nil {
		return nil, err
	}

	// Now that both output scripts have been created, we can finally create
	// the transaction itself. We use a transaction version of 2 since CSV
	// will fail unless the tx version is >= 2.
	commitTx := wire.NewMsgTx(2)
	commitTx.AddTxIn(&fundingOutput)

	// Avoid creating dust outputs within the commitment transaction.
	if amountToSelf >= dustLimit {
		commitTx.AddTxOut(&wire.TxOut{
			PkScript: payToUsScriptHash,
			Value:    int64(amountToSelf),
		})
	}
	if amountToThem >= dustLimit {
		commitTx.AddTxOut(&wire.TxOut{
			PkScript: theirWitnessKeyHash,
			Value:    int64(amountToThem),
		})
	}

	return commitTx, nil
}

// CreateCooperativeCloseTx creates a transaction which if signed by both
// parties, then broadcast cooperatively closes an active channel. The creation
// of the closure transaction is modified by a boolean indicating if the party
// constructing the channel is the initiator of the closure. Currently it is
// expected that the initiator pays the transaction fees for the closing
// transaction in full.
func CreateCooperativeCloseTx(fundingTxIn wire.TxIn,
	localDust, remoteDust, ourBalance, theirBalance btcutil.Amount,
	ourDeliveryScript, theirDeliveryScript []byte,
	initiator bool) *wire.MsgTx {

	// Construct the transaction to perform a cooperative closure of the
	// channel. In the event that one side doesn't have any settled funds
	// within the channel then a refund output for that particular side can
	// be omitted.
	closeTx := wire.NewMsgTx(2)
	closeTx.AddTxIn(&fundingTxIn)

	// Create both cooperative closure outputs, properly respecting the
	// dust limits of both parties.
	if ourBalance >= localDust {
		closeTx.AddTxOut(&wire.TxOut{
			PkScript: ourDeliveryScript,
			Value:    int64(ourBalance),
		})
	}
	if theirBalance >= remoteDust {
		closeTx.AddTxOut(&wire.TxOut{
			PkScript: theirDeliveryScript,
			Value:    int64(theirBalance),
		})
	}

	txsort.InPlaceSort(closeTx)

	return closeTx
}

// CalcFee returns the commitment fee to use for the given
// fee rate (fee-per-kw).
func (lc *LightningChannel) CalcFee(feeRate SatPerKWeight) btcutil.Amount {
	return feeRate.FeeForWeight(CommitWeight)
}

// RemoteNextRevocation returns the channelState's RemoteNextRevocation.
func (lc *LightningChannel) RemoteNextRevocation() *btcec.PublicKey {
	lc.RLock()
	defer lc.RUnlock()

	return lc.channelState.RemoteNextRevocation
}

// IsInitiator returns true if we were the ones that initiated the funding
// workflow which led to the creation of this channel. Otherwise, it returns
// false.
func (lc *LightningChannel) IsInitiator() bool {
	lc.RLock()
	defer lc.RUnlock()

	return lc.channelState.IsInitiator
}

// CommitFeeRate returns the current fee rate of the commitment transaction in
// units of sat-per-kw.
func (lc *LightningChannel) CommitFeeRate() SatPerKWeight {
	lc.RLock()
	defer lc.RUnlock()

	return SatPerKWeight(lc.channelState.LocalCommitment.FeePerKw)
}

// IsPending returns true if the channel's funding transaction has been fully
// confirmed, and false otherwise.
func (lc *LightningChannel) IsPending() bool {
	lc.RLock()
	defer lc.RUnlock()

	return lc.channelState.IsPending
}

// State provides access to the channel's internal state.
func (lc *LightningChannel) State() *channeldb.OpenChannel {
	return lc.channelState
}

// MarkCommitmentBroadcasted marks the channel as a commitment transaction has
// been broadcast, either our own or the remote, and we should watch the chain
// for it to confirm before taking any further action.
func (lc *LightningChannel) MarkCommitmentBroadcasted() error {
	lc.Lock()
	defer lc.Unlock()

	return lc.channelState.MarkCommitmentBroadcasted()
}

// ActiveHtlcs returns a slice of HTLC's which are currently active on *both*
// commitment transactions.
func (lc *LightningChannel) ActiveHtlcs() []channeldb.HTLC {
	lc.RLock()
	defer lc.RUnlock()

	// We'll only return HTLC's that are locked into *both* commitment
	// transactions. So we'll iterate through their set of HTLC's to note
	// which ones are present on their commitment.
	remoteHtlcs := make(map[[32]byte]struct{})
	for _, htlc := range lc.channelState.RemoteCommitment.Htlcs {
		onionHash := sha256.Sum256(htlc.OnionBlob[:])
		remoteHtlcs[onionHash] = struct{}{}
	}

	// Now that we know which HTLC's they have, we'll only mark the HTLC's
	// as active if *we* know them as well.
	activeHtlcs := make([]channeldb.HTLC, 0, len(remoteHtlcs))
	for _, htlc := range lc.channelState.LocalCommitment.Htlcs {
		if _, ok := remoteHtlcs[sha256.Sum256(htlc.OnionBlob[:])]; !ok {
			continue
		}

		activeHtlcs = append(activeHtlcs, htlc)
	}

	return activeHtlcs
}

// LocalChanReserve returns our local ChanReserve requirement for the remote party.
func (lc *LightningChannel) LocalChanReserve() btcutil.Amount {
	return lc.localChanCfg.ChanReserve
}

// NextLocalHtlcIndex returns the next unallocated local htlc index. To ensure
// this always returns the next index that has been not been allocated, this
// will first try to examine any pending commitments, before falling back to the
// last locked-in local commitment.
func (lc *LightningChannel) NextLocalHtlcIndex() (uint64, error) {
	lc.RLock()
	defer lc.RUnlock()

	return lc.channelState.NextLocalHtlcIndex()
}

// RemoteCommitHeight returns the commitment height of the remote chain.
func (lc *LightningChannel) RemoteCommitHeight() uint64 {
	lc.RLock()
	defer lc.RUnlock()

	return lc.channelState.RemoteCommitment.CommitHeight
}

// FwdMinHtlc returns the minimum HTLC value required by the remote node, i.e.
// the minimum value HTLC we can forward on this channel.
func (lc *LightningChannel) FwdMinHtlc() lnwire.MilliSatoshi {
	return lc.localChanCfg.MinHTLC
}<|MERGE_RESOLUTION|>--- conflicted
+++ resolved
@@ -3353,11 +3353,7 @@
 
 	// We owe them a commitment if the tip of their chain (from our Pov) is
 	// equal to what they think their next commit height should be. We'll
-<<<<<<< HEAD
-	// re-send all the updates neccessary to recreate this state, along
-=======
 	// re-send all the updates necessary to recreate this state, along
->>>>>>> b07499f2
 	// with the commit sig.
 	case msg.NextLocalCommitHeight == remoteTipHeight:
 		walletLog.Debugf("ChannelPoint(%v), sync: remote's next "+
@@ -5115,9 +5111,6 @@
 		IsPending:               true,
 		RemoteCurrentRevocation: chanState.RemoteCurrentRevocation,
 		RemoteNextRevocation:    chanState.RemoteNextRevocation,
-<<<<<<< HEAD
-		LocalChanConfig:         chanState.LocalChanCfg,
-=======
 		ShortChanID:             chanState.ShortChanID(),
 		LocalChanConfig:         chanState.LocalChanCfg,
 	}
@@ -5129,7 +5122,6 @@
 			"message: %v", chanState.FundingOutpoint, err)
 	} else {
 		closeSummary.LastChanSyncMsg = chanSync
->>>>>>> b07499f2
 	}
 
 	return &UnilateralCloseSummary{
