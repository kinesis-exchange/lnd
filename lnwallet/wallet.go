package lnwallet

import (
	"bytes"
	"crypto/sha256"
	"errors"
	"fmt"
	"math"
	"net"
	"sync"
	"sync/atomic"

	"github.com/btcsuite/btcd/blockchain"
	"github.com/btcsuite/btcd/btcec"
	"github.com/btcsuite/btcd/chaincfg/chainhash"
	"github.com/btcsuite/btcd/txscript"
	"github.com/btcsuite/btcd/wire"
	"github.com/btcsuite/btcutil"
	"github.com/btcsuite/btcutil/hdkeychain"
	"github.com/btcsuite/btcutil/txsort"
	"github.com/davecgh/go-spew/spew"
	"github.com/lightningnetwork/lnd/channeldb"
	"github.com/lightningnetwork/lnd/keychain"
	"github.com/lightningnetwork/lnd/lnwire"
	"github.com/lightningnetwork/lnd/shachain"
)

const (
	// The size of the buffered queue of requests to the wallet from the
	// outside word.
	msgBufferSize = 100
)

// ErrInsufficientFunds is a type matching the error interface which is
// returned when coin selection for a new funding transaction fails to due
// having an insufficient amount of confirmed funds.
type ErrInsufficientFunds struct {
	amountAvailable btcutil.Amount
	amountSelected  btcutil.Amount
}

func (e *ErrInsufficientFunds) Error() string {
	return fmt.Sprintf("not enough witness outputs to create funding transaction,"+
		" need %v only have %v  available", e.amountAvailable,
		e.amountSelected)
}

// InitFundingReserveMsg is the first message sent to initiate the workflow
// required to open a payment channel with a remote peer. The initial required
// parameters are configurable across channels. These parameters are to be
// chosen depending on the fee climate within the network, and time value of
// funds to be locked up within the channel. Upon success a ChannelReservation
// will be created in order to track the lifetime of this pending channel.
// Outputs selected will be 'locked', making them unavailable, for any other
// pending reservations. Therefore, all channels in reservation limbo will be
// periodically timed out after an idle period in order to avoid "exhaustion"
// attacks.
type InitFundingReserveMsg struct {
	// ChainHash denotes that chain to be used to ultimately open the
	// target channel.
	ChainHash *chainhash.Hash

	// NodeID is the ID of the remote node we would like to open a channel
	// with.
	NodeID *btcec.PublicKey

	// NodeAddr is the address port that we used to either establish or
	// accept the connection which led to the negotiation of this funding
	// workflow.
	NodeAddr net.Addr

	// FundingAmount is the amount of funds requested for this channel.
	FundingAmount btcutil.Amount

	// Capacity is the total capacity of the channel which includes the
	// amount of funds the remote party contributes (if any).
	Capacity btcutil.Amount

	// CommitFeePerKw is the starting accepted satoshis/Kw fee for the set
	// of initial commitment transactions. In order to ensure timely
	// confirmation, it is recommended that this fee should be generous,
	// paying some multiple of the accepted base fee rate of the network.
	CommitFeePerKw SatPerKWeight

	// FundingFeePerKw is the fee rate in sat/kw to use for the initial
	// funding transaction.
	FundingFeePerKw SatPerKWeight

	// PushMSat is the number of milli-satoshis that should be pushed over
	// the responder as part of the initial channel creation.
	PushMSat lnwire.MilliSatoshi

	// Flags are the channel flags specified by the initiator in the
	// open_channel message.
	Flags lnwire.FundingFlag

	// MinConfs indicates the minimum number of confirmations that each
	// output selected to fund the channel should satisfy.
	MinConfs int32

	// err is a channel in which all errors will be sent across. Will be
	// nil if this initial set is successful.
	//
	// NOTE: In order to avoid deadlocks, this channel MUST be buffered.
	err chan error

	// resp is channel in which a ChannelReservation with our contributions
	// filled in will be sent across this channel in the case of a
	// successfully reservation initiation. In the case of an error, this
	// will read a nil pointer.
	//
	// NOTE: In order to avoid deadlocks, this channel MUST be buffered.
	resp chan *ChannelReservation
}

// fundingReserveCancelMsg is a message reserved for cancelling an existing
// channel reservation identified by its reservation ID. Cancelling a reservation
// frees its locked outputs up, for inclusion within further reservations.
type fundingReserveCancelMsg struct {
	pendingFundingID uint64

	// NOTE: In order to avoid deadlocks, this channel MUST be buffered.
	err chan error // Buffered
}

// addContributionMsg represents a message executing the second phase of the
// channel reservation workflow. This message carries the counterparty's
// "contribution" to the payment channel. In the case that this message is
// processed without generating any errors, then channel reservation will then
// be able to construct the funding tx, both commitment transactions, and
// finally generate signatures for all our inputs to the funding transaction,
// and for the remote node's version of the commitment transaction.
type addContributionMsg struct {
	pendingFundingID uint64

	// TODO(roasbeef): Should also carry SPV proofs in we're in SPV mode
	contribution *ChannelContribution

	// NOTE: In order to avoid deadlocks, this channel MUST be buffered.
	err chan error
}

// addSingleContributionMsg represents a message executing the second phase of
// a single funder channel reservation workflow. This messages carries the
// counterparty's "contribution" to the payment channel. As this message is
// sent when on the responding side to a single funder workflow, no further
// action apart from storing the provided contribution is carried out.
type addSingleContributionMsg struct {
	pendingFundingID uint64

	contribution *ChannelContribution

	// NOTE: In order to avoid deadlocks, this channel MUST be buffered.
	err chan error
}

// addCounterPartySigsMsg represents the final message required to complete,
// and 'open' a payment channel. This message carries the counterparty's
// signatures for each of their inputs to the funding transaction, and also a
// signature allowing us to spend our version of the commitment transaction.
// If we're able to verify all the signatures are valid, the funding transaction
// will be broadcast to the network. After the funding transaction gains a
// configurable number of confirmations, the channel is officially considered
// 'open'.
type addCounterPartySigsMsg struct {
	pendingFundingID uint64

	// Should be order of sorted inputs that are theirs. Sorting is done
	// in accordance to BIP-69:
	// https://github.com/bitcoin/bips/blob/master/bip-0069.mediawiki.
	theirFundingInputScripts []*InputScript

	// This should be 1/2 of the signatures needed to successfully spend our
	// version of the commitment transaction.
	theirCommitmentSig []byte

	// This channel is used to return the completed channel after the wallet
	// has completed all of its stages in the funding process.
	completeChan chan *channeldb.OpenChannel

	// NOTE: In order to avoid deadlocks, this channel MUST be buffered.
	err chan error
}

// addSingleFunderSigsMsg represents the next-to-last message required to
// complete a single-funder channel workflow. Once the initiator is able to
// construct the funding transaction, they send both the outpoint and a
// signature for our version of the commitment transaction. Once this message
// is processed we (the responder) are able to construct both commitment
// transactions, signing the remote party's version.
type addSingleFunderSigsMsg struct {
	pendingFundingID uint64

	// fundingOutpoint is the outpoint of the completed funding
	// transaction as assembled by the workflow initiator.
	fundingOutpoint *wire.OutPoint

	// theirCommitmentSig are the 1/2 of the signatures needed to
	// successfully spend our version of the commitment transaction.
	theirCommitmentSig []byte

	// This channel is used to return the completed channel after the wallet
	// has completed all of its stages in the funding process.
	completeChan chan *channeldb.OpenChannel

	// NOTE: In order to avoid deadlocks, this channel MUST be buffered.
	err chan error
}

// LightningWallet is a domain specific, yet general Bitcoin wallet capable of
// executing workflow required to interact with the Lightning Network. It is
// domain specific in the sense that it understands all the fancy scripts used
// within the Lightning Network, channel lifetimes, etc. However, it embeds a
// general purpose Bitcoin wallet within it. Therefore, it is also able to
// serve as a regular Bitcoin wallet which uses HD keys. The wallet is highly
// concurrent internally. All communication, and requests towards the wallet
// are dispatched as messages over channels, ensuring thread safety across all
// operations. Interaction has been designed independent of any peer-to-peer
// communication protocol, allowing the wallet to be self-contained and
// embeddable within future projects interacting with the Lightning Network.
//
// NOTE: At the moment the wallet requires a btcd full node, as it's dependent
// on btcd's websockets notifications as event triggers during the lifetime of a
// channel. However, once the chainntnfs package is complete, the wallet will
// be compatible with multiple RPC/notification services such as Electrum,
// Bitcoin Core + ZeroMQ, etc. Eventually, the wallet won't require a full-node
// at all, as SPV support is integrated into btcwallet.
type LightningWallet struct {
	started  int32 // To be used atomically.
	shutdown int32 // To be used atomically.

	nextFundingID uint64 // To be used atomically.

	// Cfg is the configuration struct that will be used by the wallet to
	// access the necessary interfaces and default it needs to carry on its
	// duties.
	Cfg Config

	// WalletController is the core wallet, all non Lightning Network
	// specific interaction is proxied to the internal wallet.
	WalletController

	// SecretKeyRing is the interface we'll use to derive any keys related
	// to our purpose within the network including: multi-sig keys, node
	// keys, revocation keys, etc.
	keychain.SecretKeyRing

	// This mutex is to be held when generating external keys to be used as
	// multi-sig, and commitment keys within the channel.
	keyGenMtx sync.RWMutex

	// This mutex MUST be held when performing coin selection in order to
	// avoid inadvertently creating multiple funding transaction which
	// double spend inputs across each other.
	coinSelectMtx sync.RWMutex

	// rootKey is the root HD key derived from a WalletController private
	// key. This rootKey is used to derive all LN specific secrets.
	rootKey *hdkeychain.ExtendedKey

	// All messages to the wallet are to be sent across this channel.
	msgChan chan interface{}

	// Incomplete payment channels are stored in the map below. An intent
	// to create a payment channel is tracked as a "reservation" within
	// limbo. Once the final signatures have been exchanged, a reservation
	// is removed from limbo. Each reservation is tracked by a unique
	// monotonically integer. All requests concerning the channel MUST
	// carry a valid, active funding ID.
	fundingLimbo map[uint64]*ChannelReservation
	limboMtx     sync.RWMutex

	// lockedOutPoints is a set of the currently locked outpoint. This
	// information is kept in order to provide an easy way to unlock all
	// the currently locked outpoints.
	lockedOutPoints map[wire.OutPoint]struct{}

	quit chan struct{}

	wg sync.WaitGroup

	// TODO(roasbeef): handle wallet lock/unlock
}

// NewLightningWallet creates/opens and initializes a LightningWallet instance.
// If the wallet has never been created (according to the passed dataDir), first-time
// setup is executed.
func NewLightningWallet(Cfg Config) (*LightningWallet, error) {

	return &LightningWallet{
		Cfg:              Cfg,
		SecretKeyRing:    Cfg.SecretKeyRing,
		WalletController: Cfg.WalletController,
		msgChan:          make(chan interface{}, msgBufferSize),
		nextFundingID:    0,
		fundingLimbo:     make(map[uint64]*ChannelReservation),
		lockedOutPoints:  make(map[wire.OutPoint]struct{}),
		quit:             make(chan struct{}),
	}, nil
}

// Startup establishes a connection to the RPC source, and spins up all
// goroutines required to handle incoming messages.
func (l *LightningWallet) Startup() error {
	// Already started?
	if atomic.AddInt32(&l.started, 1) != 1 {
		return nil
	}

	// Start the underlying wallet controller.
	if err := l.Start(); err != nil {
		return err
	}

	l.wg.Add(1)
	// TODO(roasbeef): multiple request handlers?
	go l.requestHandler()

	return nil
}

// Shutdown gracefully stops the wallet, and all active goroutines.
func (l *LightningWallet) Shutdown() error {
	if atomic.AddInt32(&l.shutdown, 1) != 1 {
		return nil
	}

	// Signal the underlying wallet controller to shutdown, waiting until
	// all active goroutines have been shutdown.
	if err := l.Stop(); err != nil {
		return err
	}

	close(l.quit)
	l.wg.Wait()
	return nil
}

// LockedOutpoints returns a list of all currently locked outpoint.
func (l *LightningWallet) LockedOutpoints() []*wire.OutPoint {
	outPoints := make([]*wire.OutPoint, 0, len(l.lockedOutPoints))
	for outPoint := range l.lockedOutPoints {
		outPoints = append(outPoints, &outPoint)
	}

	return outPoints
}

// ResetReservations reset the volatile wallet state which tracks all currently
// active reservations.
func (l *LightningWallet) ResetReservations() {
	l.nextFundingID = 0
	l.fundingLimbo = make(map[uint64]*ChannelReservation)

	for outpoint := range l.lockedOutPoints {
		l.UnlockOutpoint(outpoint)
	}
	l.lockedOutPoints = make(map[wire.OutPoint]struct{})
}

// ActiveReservations returns a slice of all the currently active
// (non-cancelled) reservations.
func (l *LightningWallet) ActiveReservations() []*ChannelReservation {
	reservations := make([]*ChannelReservation, 0, len(l.fundingLimbo))
	for _, reservation := range l.fundingLimbo {
		reservations = append(reservations, reservation)
	}

	return reservations
}

// requestHandler is the primary goroutine(s) responsible for handling, and
// dispatching replies to all messages.
func (l *LightningWallet) requestHandler() {
out:
	for {
		select {
		case m := <-l.msgChan:
			switch msg := m.(type) {
			case *InitFundingReserveMsg:
				l.handleFundingReserveRequest(msg)
			case *fundingReserveCancelMsg:
				l.handleFundingCancelRequest(msg)
			case *addSingleContributionMsg:
				l.handleSingleContribution(msg)
			case *addContributionMsg:
				l.handleContributionMsg(msg)
			case *addSingleFunderSigsMsg:
				l.handleSingleFunderSigs(msg)
			case *addCounterPartySigsMsg:
				l.handleFundingCounterPartySigs(msg)
			}
		case <-l.quit:
			// TODO: do some clean up
			break out
		}
	}

	l.wg.Done()
}

// InitChannelReservation kicks off the 3-step workflow required to successfully
// open a payment channel with a remote node. As part of the funding
// reservation, the inputs selected for the funding transaction are 'locked'.
// This ensures that multiple channel reservations aren't double spending the
// same inputs in the funding transaction. If reservation initialization is
// successful, a ChannelReservation containing our completed contribution is
// returned. Our contribution contains all the items necessary to allow the
// counterparty to build the funding transaction, and both versions of the
// commitment transaction. Otherwise, an error occurred and a nil pointer along
// with an error are returned.
//
// Once a ChannelReservation has been obtained, two additional steps must be
// processed before a payment channel can be considered 'open'. The second step
// validates, and processes the counterparty's channel contribution. The third,
// and final step verifies all signatures for the inputs of the funding
// transaction, and that the signature we record for our version of the
// commitment transaction is valid.
func (l *LightningWallet) InitChannelReservation(
	req *InitFundingReserveMsg) (*ChannelReservation, error) {

	req.resp = make(chan *ChannelReservation, 1)
	req.err = make(chan error, 1)

	select {
	case l.msgChan <- req:
	case <-l.quit:
		return nil, errors.New("wallet shutting down")
	}

	return <-req.resp, <-req.err
}

// handleFundingReserveRequest processes a message intending to create, and
// validate a funding reservation request.
func (l *LightningWallet) handleFundingReserveRequest(req *InitFundingReserveMsg) {
	// It isn't possible to create a channel with zero funds committed.
	if req.FundingAmount+req.Capacity == 0 {
		err := ErrZeroCapacity()
		req.err <- err
		req.resp <- nil
		return
	}

	// If the funding request is for a different chain than the one the
	// wallet is aware of, then we'll reject the request.
	if !bytes.Equal(l.Cfg.NetParams.GenesisHash[:], req.ChainHash[:]) {
		err := ErrChainMismatch(
			l.Cfg.NetParams.GenesisHash, req.ChainHash,
		)
		req.err <- err
		req.resp <- nil
		return
	}

	id := atomic.AddUint64(&l.nextFundingID, 1)
	reservation, err := NewChannelReservation(
		req.Capacity, req.FundingAmount, req.CommitFeePerKw, l, id,
		req.PushMSat, l.Cfg.NetParams.GenesisHash, req.Flags,
	)
	if err != nil {
		req.err <- err
		req.resp <- nil
		return
	}

	// Grab the mutex on the ChannelReservation to ensure thread-safety
	reservation.Lock()
	defer reservation.Unlock()

	reservation.nodeAddr = req.NodeAddr
	reservation.partialState.IdentityPub = req.NodeID

	// If we're on the receiving end of a single funder channel then we
	// don't need to perform any coin selection. Otherwise, attempt to
	// obtain enough coins to meet the required funding amount.
	if req.FundingAmount != 0 {
		// Coin selection is done on the basis of sat/kw, so we'll use
		// the fee rate passed in to perform coin selection.
		err := l.selectCoinsAndChange(
			req.FundingFeePerKw, req.FundingAmount, req.MinConfs,
			reservation.ourContribution,
		)
		if err != nil {
			req.err <- err
			req.resp <- nil
			return
		}
	}

	// Next, we'll grab a series of keys from the wallet which will be used
	// for the duration of the channel. The keys include: our multi-sig
	// key, the base revocation key, the base htlc key,the base payment
	// key, and the delayed payment key.
	//
	// TODO(roasbeef): "salt" each key as well?
	reservation.ourContribution.MultiSigKey, err = l.DeriveNextKey(
		keychain.KeyFamilyMultiSig,
	)
	if err != nil {
		req.err <- err
		req.resp <- nil
		return
	}
	reservation.ourContribution.RevocationBasePoint, err = l.DeriveNextKey(
		keychain.KeyFamilyRevocationBase,
	)
	if err != nil {
		req.err <- err
		req.resp <- nil
		return
	}
	reservation.ourContribution.HtlcBasePoint, err = l.DeriveNextKey(
		keychain.KeyFamilyHtlcBase,
	)
	if err != nil {
		req.err <- err
		req.resp <- nil
		return
	}
	reservation.ourContribution.PaymentBasePoint, err = l.DeriveNextKey(
		keychain.KeyFamilyPaymentBase,
	)
	if err != nil {
		req.err <- err
		req.resp <- nil
		return
	}
	reservation.ourContribution.DelayBasePoint, err = l.DeriveNextKey(
		keychain.KeyFamilyDelayBase,
	)
	if err != nil {
		req.err <- err
		req.resp <- nil
		return
	}

	// With the above keys created, we'll also need to initialization our
	// initial revocation tree state.
	nextRevocationKeyDesc, err := l.DeriveNextKey(
		keychain.KeyFamilyRevocationRoot,
	)
	if err != nil {
		req.err <- err
		req.resp <- nil
		return
	}
	revocationRoot, err := l.DerivePrivKey(nextRevocationKeyDesc)
	if err != nil {
		req.err <- err
		req.resp <- nil
		return
	}

	// Once we have the root, we can then generate our shachain producer
	// and from that generate the per-commitment point.
	revRoot, err := chainhash.NewHash(revocationRoot.Serialize())
	if err != nil {
		req.err <- err
		req.resp <- nil
		return
	}
	producer := shachain.NewRevocationProducer(*revRoot)
	firstPreimage, err := producer.AtIndex(0)
	if err != nil {
		req.err <- err
		req.resp <- nil
		return
	}
	reservation.ourContribution.FirstCommitmentPoint = ComputeCommitmentPoint(
		firstPreimage[:],
	)

	reservation.partialState.RevocationProducer = producer
	reservation.ourContribution.ChannelConstraints = l.Cfg.DefaultConstraints

	// TODO(roasbeef): turn above into: initContribution()

	// Create a limbo and record entry for this newly pending funding
	// request.
	l.limboMtx.Lock()
	l.fundingLimbo[id] = reservation
	l.limboMtx.Unlock()

	// Funding reservation request successfully handled. The funding inputs
	// will be marked as unavailable until the reservation is either
	// completed, or cancelled.
	req.resp <- reservation
	req.err <- nil
}

// handleFundingReserveCancel cancels an existing channel reservation. As part
// of the cancellation, outputs previously selected as inputs for the funding
// transaction via coin selection are freed allowing future reservations to
// include them.
func (l *LightningWallet) handleFundingCancelRequest(req *fundingReserveCancelMsg) {
	// TODO(roasbeef): holding lock too long
	l.limboMtx.Lock()
	defer l.limboMtx.Unlock()

	pendingReservation, ok := l.fundingLimbo[req.pendingFundingID]
	if !ok {
		// TODO(roasbeef): make new error, "unknown funding state" or something
		req.err <- fmt.Errorf("attempted to cancel non-existent funding state")
		return
	}

	// Grab the mutex on the ChannelReservation to ensure thread-safety
	pendingReservation.Lock()
	defer pendingReservation.Unlock()

	// Mark all previously locked outpoints as useable for future funding
	// requests.
	for _, unusedInput := range pendingReservation.ourContribution.Inputs {
		delete(l.lockedOutPoints, unusedInput.PreviousOutPoint)
		l.UnlockOutpoint(unusedInput.PreviousOutPoint)
	}

	// TODO(roasbeef): is it even worth it to keep track of unused keys?

	// TODO(roasbeef): Is it possible to mark the unused change also as
	// available?

	delete(l.fundingLimbo, req.pendingFundingID)

	req.err <- nil
}

// CreateCommitmentTxns is a helper function that creates the initial
// commitment transaction for both parties. This function is used during the
// initial funding workflow as both sides must generate a signature for the
// remote party's commitment transaction, and verify the signature for their
// version of the commitment transaction.
func CreateCommitmentTxns(localBalance, remoteBalance btcutil.Amount,
	ourChanCfg, theirChanCfg *channeldb.ChannelConfig,
	localCommitPoint, remoteCommitPoint *btcec.PublicKey,
	fundingTxIn wire.TxIn) (*wire.MsgTx, *wire.MsgTx, error) {

	localCommitmentKeys := deriveCommitmentKeys(localCommitPoint, true,
		ourChanCfg, theirChanCfg)
	remoteCommitmentKeys := deriveCommitmentKeys(remoteCommitPoint, false,
		ourChanCfg, theirChanCfg)

	ourCommitTx, err := CreateCommitTx(fundingTxIn, localCommitmentKeys,
		uint32(ourChanCfg.CsvDelay), localBalance, remoteBalance,
		ourChanCfg.DustLimit)
	if err != nil {
		return nil, nil, err
	}

	otxn := btcutil.NewTx(ourCommitTx)
	if err := blockchain.CheckTransactionSanity(otxn); err != nil {
		return nil, nil, err
	}

	theirCommitTx, err := CreateCommitTx(fundingTxIn, remoteCommitmentKeys,
		uint32(theirChanCfg.CsvDelay), remoteBalance, localBalance,
		theirChanCfg.DustLimit)
	if err != nil {
		return nil, nil, err
	}

	ttxn := btcutil.NewTx(theirCommitTx)
	if err := blockchain.CheckTransactionSanity(ttxn); err != nil {
		return nil, nil, err
	}

	return ourCommitTx, theirCommitTx, nil
}

// handleContributionMsg processes the second workflow step for the lifetime of
// a channel reservation. Upon completion, the reservation will carry a
// completed funding transaction (minus the counterparty's input signatures),
// both versions of the commitment transaction, and our signature for their
// version of the commitment transaction.
func (l *LightningWallet) handleContributionMsg(req *addContributionMsg) {

	l.limboMtx.Lock()
	pendingReservation, ok := l.fundingLimbo[req.pendingFundingID]
	l.limboMtx.Unlock()
	if !ok {
		req.err <- fmt.Errorf("attempted to update non-existent funding state")
		return
	}

	// Grab the mutex on the ChannelReservation to ensure thread-safety
	pendingReservation.Lock()
	defer pendingReservation.Unlock()

	// Create a blank, fresh transaction. Soon to be a complete funding
	// transaction which will allow opening a lightning channel.
	pendingReservation.fundingTx = wire.NewMsgTx(1)
	fundingTx := pendingReservation.fundingTx

	// Some temporary variables to cut down on the resolution verbosity.
	pendingReservation.theirContribution = req.contribution
	theirContribution := req.contribution
	ourContribution := pendingReservation.ourContribution

	// Add all multi-party inputs and outputs to the transaction.
	for _, ourInput := range ourContribution.Inputs {
		fundingTx.AddTxIn(ourInput)
	}
	for _, theirInput := range theirContribution.Inputs {
		fundingTx.AddTxIn(theirInput)
	}
	for _, ourChangeOutput := range ourContribution.ChangeOutputs {
		fundingTx.AddTxOut(ourChangeOutput)
	}
	for _, theirChangeOutput := range theirContribution.ChangeOutputs {
		fundingTx.AddTxOut(theirChangeOutput)
	}

	ourKey := pendingReservation.ourContribution.MultiSigKey
	theirKey := theirContribution.MultiSigKey

	// Finally, add the 2-of-2 multi-sig output which will set up the lightning
	// channel.
	channelCapacity := int64(pendingReservation.partialState.Capacity)
	witnessScript, multiSigOut, err := GenFundingPkScript(
		ourKey.PubKey.SerializeCompressed(),
		theirKey.PubKey.SerializeCompressed(), channelCapacity,
	)
	if err != nil {
		req.err <- err
		return
	}

	// Sort the transaction. Since both side agree to a canonical ordering,
	// by sorting we no longer need to send the entire transaction. Only
	// signatures will be exchanged.
	fundingTx.AddTxOut(multiSigOut)
	txsort.InPlaceSort(pendingReservation.fundingTx)

	// Next, sign all inputs that are ours, collecting the signatures in
	// order of the inputs.
	pendingReservation.ourFundingInputScripts = make([]*InputScript, 0,
		len(ourContribution.Inputs))
	signDesc := SignDescriptor{
		HashType:  txscript.SigHashAll,
		SigHashes: txscript.NewTxSigHashes(fundingTx),
	}
	for i, txIn := range fundingTx.TxIn {
		info, err := l.FetchInputInfo(&txIn.PreviousOutPoint)
		if err == ErrNotMine {
			continue
		} else if err != nil {
			req.err <- err
			return
		}

		signDesc.Output = info
		signDesc.InputIndex = i

		inputScript, err := l.Cfg.Signer.ComputeInputScript(fundingTx,
			&signDesc)
		if err != nil {
			req.err <- err
			return
		}

		txIn.SignatureScript = inputScript.ScriptSig
		txIn.Witness = inputScript.Witness
		pendingReservation.ourFundingInputScripts = append(
			pendingReservation.ourFundingInputScripts,
			inputScript,
		)
	}

	// Locate the index of the multi-sig outpoint in order to record it
	// since the outputs are canonically sorted. If this is a single funder
	// workflow, then we'll also need to send this to the remote node.
	fundingTxID := fundingTx.TxHash()
	_, multiSigIndex := FindScriptOutputIndex(fundingTx, multiSigOut.PkScript)
	fundingOutpoint := wire.NewOutPoint(&fundingTxID, multiSigIndex)
	pendingReservation.partialState.FundingOutpoint = *fundingOutpoint

	walletLog.Debugf("Funding tx for ChannelPoint(%v) generated: %v",
		fundingOutpoint, spew.Sdump(fundingTx))

	// Initialize an empty sha-chain for them, tracking the current pending
	// revocation hash (we don't yet know the preimage so we can't add it
	// to the chain).
	s := shachain.NewRevocationStore()
	pendingReservation.partialState.RevocationStore = s

	// Store their current commitment point. We'll need this after the
	// first state transition in order to verify the authenticity of the
	// revocation.
	chanState := pendingReservation.partialState
	chanState.RemoteCurrentRevocation = theirContribution.FirstCommitmentPoint

	// Create the txin to our commitment transaction; required to construct
	// the commitment transactions.
	fundingTxIn := wire.TxIn{
		PreviousOutPoint: wire.OutPoint{
			Hash:  fundingTxID,
			Index: multiSigIndex,
		},
	}

	// With the funding tx complete, create both commitment transactions.
	localBalance := pendingReservation.partialState.LocalCommitment.LocalBalance.ToSatoshis()
	remoteBalance := pendingReservation.partialState.LocalCommitment.RemoteBalance.ToSatoshis()
	ourCommitTx, theirCommitTx, err := CreateCommitmentTxns(
		localBalance, remoteBalance, ourContribution.ChannelConfig,
		theirContribution.ChannelConfig,
		ourContribution.FirstCommitmentPoint,
		theirContribution.FirstCommitmentPoint, fundingTxIn,
	)
	if err != nil {
		req.err <- err
		return
	}

	// With both commitment transactions constructed, generate the state
	// obfuscator then use it to encode the current state number within
	// both commitment transactions.
	var stateObfuscator [StateHintSize]byte
	if chanState.ChanType == channeldb.SingleFunder {
		stateObfuscator = DeriveStateHintObfuscator(
			ourContribution.PaymentBasePoint.PubKey,
			theirContribution.PaymentBasePoint.PubKey,
		)
	} else {
		ourSer := ourContribution.PaymentBasePoint.PubKey.SerializeCompressed()
		theirSer := theirContribution.PaymentBasePoint.PubKey.SerializeCompressed()
		switch bytes.Compare(ourSer, theirSer) {
		case -1:
			stateObfuscator = DeriveStateHintObfuscator(
				ourContribution.PaymentBasePoint.PubKey,
				theirContribution.PaymentBasePoint.PubKey,
			)
		default:
			stateObfuscator = DeriveStateHintObfuscator(
				theirContribution.PaymentBasePoint.PubKey,
				ourContribution.PaymentBasePoint.PubKey,
			)
		}
	}
	err = initStateHints(ourCommitTx, theirCommitTx, stateObfuscator)
	if err != nil {
		req.err <- err
		return
	}

	// Sort both transactions according to the agreed upon canonical
	// ordering. This lets us skip sending the entire transaction over,
	// instead we'll just send signatures.
	txsort.InPlaceSort(ourCommitTx)
	txsort.InPlaceSort(theirCommitTx)

	walletLog.Debugf("Local commit tx for ChannelPoint(%v): %v",
		fundingOutpoint, spew.Sdump(ourCommitTx))
	walletLog.Debugf("Remote commit tx for ChannelPoint(%v): %v",
		fundingOutpoint, spew.Sdump(theirCommitTx))

	// Record newly available information within the open channel state.
	chanState.FundingOutpoint = *fundingOutpoint
	chanState.LocalCommitment.CommitTx = ourCommitTx
	chanState.RemoteCommitment.CommitTx = theirCommitTx

	// Generate a signature for their version of the initial commitment
	// transaction.
	signDesc = SignDescriptor{
		WitnessScript: witnessScript,
		KeyDesc:       ourKey,
		Output:        multiSigOut,
		HashType:      txscript.SigHashAll,
		SigHashes:     txscript.NewTxSigHashes(theirCommitTx),
		InputIndex:    0,
	}
	sigTheirCommit, err := l.Cfg.Signer.SignOutputRaw(theirCommitTx, &signDesc)
	if err != nil {
		req.err <- err
		return
	}
	pendingReservation.ourCommitmentSig = sigTheirCommit

	req.err <- nil
}

// handleSingleContribution is called as the second step to a single funder
// workflow to which we are the responder. It simply saves the remote peer's
// contribution to the channel, as solely the remote peer will contribute any
// funds to the channel.
func (l *LightningWallet) handleSingleContribution(req *addSingleContributionMsg) {
	l.limboMtx.Lock()
	pendingReservation, ok := l.fundingLimbo[req.pendingFundingID]
	l.limboMtx.Unlock()
	if !ok {
		req.err <- fmt.Errorf("attempted to update non-existent funding state")
		return
	}

	// Grab the mutex on the channelReservation to ensure thread-safety.
	pendingReservation.Lock()
	defer pendingReservation.Unlock()

	// TODO(roasbeef): verify sanity of remote party's parameters, fail if
	// disagree

	// Simply record the counterparty's contribution into the pending
	// reservation data as they'll be solely funding the channel entirely.
	pendingReservation.theirContribution = req.contribution
	theirContribution := pendingReservation.theirContribution
	chanState := pendingReservation.partialState

	// Initialize an empty sha-chain for them, tracking the current pending
	// revocation hash (we don't yet know the preimage so we can't add it
	// to the chain).
	remotePreimageStore := shachain.NewRevocationStore()
	chanState.RevocationStore = remotePreimageStore

	// Now that we've received their first commitment point, we'll store it
	// within the channel state so we can sync it to disk once the funding
	// process is complete.
	chanState.RemoteCurrentRevocation = theirContribution.FirstCommitmentPoint

	req.err <- nil
	return
}

// openChanDetails contains a "finalized" channel which can be considered
// "open" according to the requested confirmation depth at reservation
// initialization. Additionally, the struct contains additional details
// pertaining to the exact location in the main chain in-which the transaction
// was confirmed.
type openChanDetails struct {
	channel     *LightningChannel
	blockHeight uint32
	txIndex     uint32
}

// handleFundingCounterPartySigs is the final step in the channel reservation
// workflow. During this step, we validate *all* the received signatures for
// inputs to the funding transaction. If any of these are invalid, we bail,
// and forcibly cancel this funding request. Additionally, we ensure that the
// signature we received from the counterparty for our version of the commitment
// transaction allows us to spend from the funding output with the addition of
// our signature.
func (l *LightningWallet) handleFundingCounterPartySigs(msg *addCounterPartySigsMsg) {
	l.limboMtx.RLock()
	res, ok := l.fundingLimbo[msg.pendingFundingID]
	l.limboMtx.RUnlock()
	if !ok {
		msg.err <- fmt.Errorf("attempted to update non-existent funding state")
		return
	}

	// Grab the mutex on the ChannelReservation to ensure thread-safety
	res.Lock()
	defer res.Unlock()

	// Now we can complete the funding transaction by adding their
	// signatures to their inputs.
	res.theirFundingInputScripts = msg.theirFundingInputScripts
	inputScripts := msg.theirFundingInputScripts
	fundingTx := res.fundingTx
	sigIndex := 0
	fundingHashCache := txscript.NewTxSigHashes(fundingTx)
	for i, txin := range fundingTx.TxIn {
		if len(inputScripts) != 0 && len(txin.Witness) == 0 {
			// Attach the input scripts so we can verify it below.
			txin.Witness = inputScripts[sigIndex].Witness
			txin.SignatureScript = inputScripts[sigIndex].ScriptSig

			// Fetch the alleged previous output along with the
			// pkscript referenced by this input.
			//
			// TODO(roasbeef): when dual funder pass actual
			// height-hint
			pkScript, err := WitnessScriptHash(
				txin.Witness[len(txin.Witness)-1],
			)
			if err != nil {
			}
			output, err := l.Cfg.ChainIO.GetUtxo(
				&txin.PreviousOutPoint,
				pkScript, 0,
			)
			if output == nil {
				msg.err <- fmt.Errorf("input to funding tx "+
					"does not exist: %v", err)
				msg.completeChan <- nil
				return
			}

			// Ensure that the witness+sigScript combo is valid.
			vm, err := txscript.NewEngine(output.PkScript,
				fundingTx, i, txscript.StandardVerifyFlags, nil,
				fundingHashCache, output.Value)
			if err != nil {
				msg.err <- fmt.Errorf("cannot create script "+
					"engine: %s", err)
				msg.completeChan <- nil
				return
			}
			if err = vm.Execute(); err != nil {
				msg.err <- fmt.Errorf("cannot validate "+
					"transaction: %s", err)
				msg.completeChan <- nil
				return
			}

			sigIndex++
		}
	}

	// At this point, we can also record and verify their signature for our
	// commitment transaction.
	res.theirCommitmentSig = msg.theirCommitmentSig
	commitTx := res.partialState.LocalCommitment.CommitTx
	ourKey := res.ourContribution.MultiSigKey
	theirKey := res.theirContribution.MultiSigKey

	// Re-generate both the witnessScript and p2sh output. We sign the
	// witnessScript script, but include the p2sh output as the subscript
	// for verification.
	witnessScript, _, err := GenFundingPkScript(
		ourKey.PubKey.SerializeCompressed(),
		theirKey.PubKey.SerializeCompressed(),
		int64(res.partialState.Capacity),
	)
	if err != nil {
		msg.err <- err
		msg.completeChan <- nil
		return
	}

	// Next, create the spending scriptSig, and then verify that the script
	// is complete, allowing us to spend from the funding transaction.
	channelValue := int64(res.partialState.Capacity)
	hashCache := txscript.NewTxSigHashes(commitTx)
	sigHash, err := txscript.CalcWitnessSigHash(witnessScript, hashCache,
		txscript.SigHashAll, commitTx, 0, channelValue)
	if err != nil {
		msg.err <- err
		msg.completeChan <- nil
		return
	}

	// Verify that we've received a valid signature from the remote party
	// for our version of the commitment transaction.
	theirCommitSig := msg.theirCommitmentSig
	sig, err := btcec.ParseSignature(theirCommitSig, btcec.S256())
	if err != nil {
		msg.err <- err
		msg.completeChan <- nil
		return
	} else if !sig.Verify(sigHash, theirKey.PubKey) {
		msg.err <- fmt.Errorf("counterparty's commitment signature is invalid")
		msg.completeChan <- nil
		return
	}
	res.partialState.LocalCommitment.CommitSig = theirCommitSig

	// Funding complete, this entry can be removed from limbo.
	l.limboMtx.Lock()
	delete(l.fundingLimbo, res.reservationID)
	l.limboMtx.Unlock()

	// As we're about to broadcast the funding transaction, we'll take note
	// of the current height for record keeping purposes.
	//
	// TODO(roasbeef): this info can also be piped into light client's
	// basic fee estimation?
	_, bestHeight, err := l.Cfg.ChainIO.GetBestBlock()
	if err != nil {
		msg.err <- err
		msg.completeChan <- nil
		return
	}

	// As we've completed the funding process, we'll no convert the
	// contribution structs into their underlying channel config objects to
	// he stored within the database.
	res.partialState.LocalChanCfg = res.ourContribution.toChanConfig()
	res.partialState.RemoteChanCfg = res.theirContribution.toChanConfig()

	// We'll also record the finalized funding txn, which will allow us to
	// rebroadcast on startup in case we fail.
	res.partialState.FundingTxn = fundingTx

	// Add the complete funding transaction to the DB, in its open bucket
	// which will be used for the lifetime of this channel.
	nodeAddr := res.nodeAddr
	err = res.partialState.SyncPending(nodeAddr, uint32(bestHeight))
	if err != nil {
		msg.err <- err
		msg.completeChan <- nil
		return
	}

	msg.completeChan <- res.partialState
	msg.err <- nil
}

// handleSingleFunderSigs is called once the remote peer who initiated the
// single funder workflow has assembled the funding transaction, and generated
// a signature for our version of the commitment transaction. This method
// progresses the workflow by generating a signature for the remote peer's
// version of the commitment transaction.
func (l *LightningWallet) handleSingleFunderSigs(req *addSingleFunderSigsMsg) {
	l.limboMtx.RLock()
	pendingReservation, ok := l.fundingLimbo[req.pendingFundingID]
	l.limboMtx.RUnlock()
	if !ok {
		req.err <- fmt.Errorf("attempted to update non-existent funding state")
		req.completeChan <- nil
		return
	}

	// Grab the mutex on the ChannelReservation to ensure thread-safety
	pendingReservation.Lock()
	defer pendingReservation.Unlock()

	chanState := pendingReservation.partialState
	chanState.FundingOutpoint = *req.fundingOutpoint
	fundingTxIn := wire.NewTxIn(req.fundingOutpoint, nil, nil)

	// Now that we have the funding outpoint, we can generate both versions
	// of the commitment transaction, and generate a signature for the
	// remote node's commitment transactions.
	localBalance := pendingReservation.partialState.LocalCommitment.LocalBalance.ToSatoshis()
	remoteBalance := pendingReservation.partialState.LocalCommitment.RemoteBalance.ToSatoshis()
	ourCommitTx, theirCommitTx, err := CreateCommitmentTxns(
		localBalance, remoteBalance,
		pendingReservation.ourContribution.ChannelConfig,
		pendingReservation.theirContribution.ChannelConfig,
		pendingReservation.ourContribution.FirstCommitmentPoint,
		pendingReservation.theirContribution.FirstCommitmentPoint,
		*fundingTxIn,
	)
	if err != nil {
		req.err <- err
		req.completeChan <- nil
		return
	}

	// With both commitment transactions constructed, we can now use the
	// generator state obfuscator to encode the current state number within
	// both commitment transactions.
	stateObfuscator := DeriveStateHintObfuscator(
		pendingReservation.theirContribution.PaymentBasePoint.PubKey,
		pendingReservation.ourContribution.PaymentBasePoint.PubKey,
	)
	err = initStateHints(ourCommitTx, theirCommitTx, stateObfuscator)
	if err != nil {
		req.err <- err
		req.completeChan <- nil
		return
	}

	// Sort both transactions according to the agreed upon canonical
	// ordering. This ensures that both parties sign the same sighash
	// without further synchronization.
	txsort.InPlaceSort(ourCommitTx)
	txsort.InPlaceSort(theirCommitTx)
	chanState.LocalCommitment.CommitTx = ourCommitTx
	chanState.RemoteCommitment.CommitTx = theirCommitTx

	walletLog.Debugf("Local commit tx for ChannelPoint(%v): %v",
		req.fundingOutpoint, spew.Sdump(ourCommitTx))
	walletLog.Debugf("Remote commit tx for ChannelPoint(%v): %v",
		req.fundingOutpoint, spew.Sdump(theirCommitTx))

	channelValue := int64(pendingReservation.partialState.Capacity)
	hashCache := txscript.NewTxSigHashes(ourCommitTx)
	theirKey := pendingReservation.theirContribution.MultiSigKey
	ourKey := pendingReservation.ourContribution.MultiSigKey
	witnessScript, _, err := GenFundingPkScript(
		ourKey.PubKey.SerializeCompressed(),
		theirKey.PubKey.SerializeCompressed(), channelValue,
	)
	if err != nil {
		req.err <- err
		req.completeChan <- nil
		return
	}

	sigHash, err := txscript.CalcWitnessSigHash(witnessScript, hashCache,
		txscript.SigHashAll, ourCommitTx, 0, channelValue)
	if err != nil {
		req.err <- err
		req.completeChan <- nil
		return
	}

	// Verify that we've received a valid signature from the remote party
	// for our version of the commitment transaction.
	sig, err := btcec.ParseSignature(req.theirCommitmentSig, btcec.S256())
	if err != nil {
		req.err <- err
		req.completeChan <- nil
		return
	} else if !sig.Verify(sigHash, theirKey.PubKey) {
		req.err <- fmt.Errorf("counterparty's commitment signature " +
			"is invalid")
		req.completeChan <- nil
		return
	}
	chanState.LocalCommitment.CommitSig = req.theirCommitmentSig

	// With their signature for our version of the commitment transactions
	// verified, we can now generate a signature for their version,
	// allowing the funding transaction to be safely broadcast.
	p2wsh, err := WitnessScriptHash(witnessScript)
	if err != nil {
		req.err <- err
		req.completeChan <- nil
		return
	}
	signDesc := SignDescriptor{
		WitnessScript: witnessScript,
		KeyDesc:       ourKey,
		Output: &wire.TxOut{
			PkScript: p2wsh,
			Value:    channelValue,
		},
		HashType:   txscript.SigHashAll,
		SigHashes:  txscript.NewTxSigHashes(theirCommitTx),
		InputIndex: 0,
	}
	sigTheirCommit, err := l.Cfg.Signer.SignOutputRaw(theirCommitTx, &signDesc)
	if err != nil {
		req.err <- err
		req.completeChan <- nil
		return
	}
	pendingReservation.ourCommitmentSig = sigTheirCommit

	_, bestHeight, err := l.Cfg.ChainIO.GetBestBlock()
	if err != nil {
		req.err <- err
		req.completeChan <- nil
		return
	}

	// Add the complete funding transaction to the DB, in it's open bucket
	// which will be used for the lifetime of this channel.
	chanState.LocalChanCfg = pendingReservation.ourContribution.toChanConfig()
	chanState.RemoteChanCfg = pendingReservation.theirContribution.toChanConfig()
	err = chanState.SyncPending(pendingReservation.nodeAddr, uint32(bestHeight))
	if err != nil {
		req.err <- err
		req.completeChan <- nil
		return
	}

	req.completeChan <- chanState
	req.err <- nil

	l.limboMtx.Lock()
	delete(l.fundingLimbo, req.pendingFundingID)
	l.limboMtx.Unlock()
}

// selectCoinsAndChange performs coin selection in order to obtain witness
// outputs which sum to at least 'numCoins' amount of satoshis. If coin
// selection is successful/possible, then the selected coins are available
// within the passed contribution's inputs. If necessary, a change address will
// also be generated.
// TODO(roasbeef): remove hardcoded fees.
func (l *LightningWallet) selectCoinsAndChange(feeRate SatPerKWeight,
	amt btcutil.Amount, minConfs int32,
	contribution *ChannelContribution) error {

	// We hold the coin select mutex while querying for outputs, and
	// performing coin selection in order to avoid inadvertent double
	// spends across funding transactions.
	l.coinSelectMtx.Lock()
	defer l.coinSelectMtx.Unlock()

	walletLog.Infof("Performing funding tx coin selection using %v "+
		"sat/kw as fee rate", int64(feeRate))

	// Find all unlocked unspent witness outputs that satisfy the minimum
	// number of confirmations required.
<<<<<<< HEAD
	coins, err := l.ListUnspentWitness(minConfs)
=======
	coins, err := l.ListUnspentWitness(minConfs, math.MaxInt32)
>>>>>>> b07499f2
	if err != nil {
		return err
	}

	// Perform coin selection over our available, unlocked unspent outputs
	// in order to find enough coins to meet the funding amount
	// requirements.
	selectedCoins, changeAmt, err := coinSelect(feeRate, amt, coins)
	if err != nil {
		return err
	}

	// Lock the selected coins. These coins are now "reserved", this
	// prevents concurrent funding requests from referring to and this
	// double-spending the same set of coins.
	contribution.Inputs = make([]*wire.TxIn, len(selectedCoins))
	for i, coin := range selectedCoins {
		outpoint := &coin.OutPoint
		l.lockedOutPoints[*outpoint] = struct{}{}
		l.LockOutpoint(*outpoint)

		// Empty sig script, we'll actually sign if this reservation is
		// queued up to be completed (the other side accepts).
		contribution.Inputs[i] = wire.NewTxIn(outpoint, nil, nil)
	}

	// Record any change output(s) generated as a result of the coin
	// selection, but only if the addition of the output won't lead to the
	// creation of dust.
	if changeAmt != 0 && changeAmt > DefaultDustLimit() {
		changeAddr, err := l.NewAddress(WitnessPubKey, true)
		if err != nil {
			return err
		}
		changeScript, err := txscript.PayToAddrScript(changeAddr)
		if err != nil {
			return err
		}

		contribution.ChangeOutputs = make([]*wire.TxOut, 1)
		contribution.ChangeOutputs[0] = &wire.TxOut{
			Value:    int64(changeAmt),
			PkScript: changeScript,
		}
	}

	return nil
}

// DeriveStateHintObfuscator derives the bytes to be used for obfuscating the
// state hints from the root to be used for a new channel. The obfuscator is
// generated via the following computation:
//
//   * sha256(initiatorKey || responderKey)[26:]
//     * where both keys are the multi-sig keys of the respective parties
//
// The first 6 bytes of the resulting hash are used as the state hint.
func DeriveStateHintObfuscator(key1, key2 *btcec.PublicKey) [StateHintSize]byte {
	h := sha256.New()
	h.Write(key1.SerializeCompressed())
	h.Write(key2.SerializeCompressed())

	sha := h.Sum(nil)

	var obfuscator [StateHintSize]byte
	copy(obfuscator[:], sha[26:])

	return obfuscator
}

// initStateHints properly sets the obfuscated state hints on both commitment
// transactions using the passed obfuscator.
func initStateHints(commit1, commit2 *wire.MsgTx,
	obfuscator [StateHintSize]byte) error {

	if err := SetStateNumHint(commit1, 0, obfuscator); err != nil {
		return err
	}
	if err := SetStateNumHint(commit2, 0, obfuscator); err != nil {
		return err
	}

	return nil
}

// selectInputs selects a slice of inputs necessary to meet the specified
// selection amount. If input selection is unable to succeed due to insufficient
// funds, a non-nil error is returned. Additionally, the total amount of the
// selected coins are returned in order for the caller to properly handle
// change+fees.
func selectInputs(amt btcutil.Amount, coins []*Utxo) (btcutil.Amount, []*Utxo, error) {
	satSelected := btcutil.Amount(0)
	for i, coin := range coins {
		satSelected += coin.Value
		if satSelected >= amt {
			return satSelected, coins[:i+1], nil
		}
	}
	return 0, nil, &ErrInsufficientFunds{amt, satSelected}
}

// coinSelect attempts to select a sufficient amount of coins, including a
// change output to fund amt satoshis, adhering to the specified fee rate. The
// specified fee rate should be expressed in sat/kw for coin selection to
// function properly.
func coinSelect(feeRate SatPerKWeight, amt btcutil.Amount,
	coins []*Utxo) ([]*Utxo, btcutil.Amount, error) {

	amtNeeded := amt
	for {
		// First perform an initial round of coin selection to estimate
		// the required fee.
		totalSat, selectedUtxos, err := selectInputs(amtNeeded, coins)
		if err != nil {
			return nil, 0, err
		}

		var weightEstimate TxWeightEstimator

		for _, utxo := range selectedUtxos {
			switch utxo.AddressType {
			case WitnessPubKey:
				weightEstimate.AddP2WKHInput()
			case NestedWitnessPubKey:
				weightEstimate.AddNestedP2WKHInput()
			default:
				return nil, 0, fmt.Errorf("Unsupported address type: %v",
					utxo.AddressType)
			}
		}

		// Channel funding multisig output is P2WSH.
		weightEstimate.AddP2WSHOutput()

		// Assume that change output is a P2WKH output.
		//
		// TODO: Handle wallets that generate non-witness change
		// addresses.
		weightEstimate.AddP2WKHOutput()

		// The difference between the selected amount and the amount
		// requested will be used to pay fees, and generate a change
		// output with the remaining.
		overShootAmt := totalSat - amt

		// Based on the estimated size and fee rate, if the excess
		// amount isn't enough to pay fees, then increase the requested
		// coin amount by the estimate required fee, performing another
		// round of coin selection.
		totalWeight := int64(weightEstimate.Weight())
		requiredFee := feeRate.FeeForWeight(totalWeight)
		if overShootAmt < requiredFee {
			amtNeeded = amt + requiredFee
			continue
		}

		// If the fee is sufficient, then calculate the size of the
		// change output.
		changeAmt := overShootAmt - requiredFee

		return selectedUtxos, changeAmt, nil
	}
}<|MERGE_RESOLUTION|>--- conflicted
+++ resolved
@@ -1277,11 +1277,7 @@
 
 	// Find all unlocked unspent witness outputs that satisfy the minimum
 	// number of confirmations required.
-<<<<<<< HEAD
-	coins, err := l.ListUnspentWitness(minConfs)
-=======
 	coins, err := l.ListUnspentWitness(minConfs, math.MaxInt32)
->>>>>>> b07499f2
 	if err != nil {
 		return err
 	}
