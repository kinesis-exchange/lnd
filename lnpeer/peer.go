package lnpeer

import (
	"net"

	"github.com/btcsuite/btcd/btcec"
	"github.com/btcsuite/btcd/wire"
<<<<<<< HEAD
	"github.com/lightningnetwork/lnd/lnwallet"
=======
	"github.com/lightningnetwork/lnd/channeldb"
>>>>>>> b07499f2
	"github.com/lightningnetwork/lnd/lnwire"
)

// Peer is an interface which represents the remote lightning node inside our
// system.
type Peer interface {
	// SendMessage sends a variadic number of message to remote peer. The
	// first argument denotes if the method should block until the message
	// has been sent to the remote peer.
	SendMessage(sync bool, msg ...lnwire.Message) error

	// AddNewChannel adds a new channel to the peer. The channel should fail
	// to be added if the cancel channel is closed.
<<<<<<< HEAD
	AddNewChannel(channel *lnwallet.LightningChannel, cancel <-chan struct{}) error
=======
	AddNewChannel(channel *channeldb.OpenChannel, cancel <-chan struct{}) error
>>>>>>> b07499f2

	// WipeChannel removes the channel uniquely identified by its channel
	// point from all indexes associated with the peer.
	WipeChannel(*wire.OutPoint) error

	// PubKey returns the serialized public key of the remote peer.
	PubKey() [33]byte

	// IdentityKey returns the public key of the remote peer.
	IdentityKey() *btcec.PublicKey

	// Address returns the network address of the remote peer.
	Address() net.Addr

	// QuitSignal is a method that should return a channel which will be
	// sent upon or closed once the backing peer exits. This allows callers
	// using the interface to cancel any processing in the event the backing
	// implementation exits.
	QuitSignal() <-chan struct{}
}<|MERGE_RESOLUTION|>--- conflicted
+++ resolved
@@ -5,11 +5,7 @@
 
 	"github.com/btcsuite/btcd/btcec"
 	"github.com/btcsuite/btcd/wire"
-<<<<<<< HEAD
-	"github.com/lightningnetwork/lnd/lnwallet"
-=======
 	"github.com/lightningnetwork/lnd/channeldb"
->>>>>>> b07499f2
 	"github.com/lightningnetwork/lnd/lnwire"
 )
 
@@ -23,11 +19,7 @@
 
 	// AddNewChannel adds a new channel to the peer. The channel should fail
 	// to be added if the cancel channel is closed.
-<<<<<<< HEAD
-	AddNewChannel(channel *lnwallet.LightningChannel, cancel <-chan struct{}) error
-=======
 	AddNewChannel(channel *channeldb.OpenChannel, cancel <-chan struct{}) error
->>>>>>> b07499f2
 
 	// WipeChannel removes the channel uniquely identified by its channel
 	// point from all indexes associated with the peer.
