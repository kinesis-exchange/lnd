--- conflicted
+++ resolved
@@ -15,10 +15,7 @@
 	macaroon "gopkg.in/macaroon.v2"
 
 	"github.com/btcsuite/btcutil"
-<<<<<<< HEAD
-=======
 	"github.com/lightningnetwork/lnd/build"
->>>>>>> b07499f2
 	"github.com/lightningnetwork/lnd/lncfg"
 	"github.com/lightningnetwork/lnd/lnrpc"
 	"github.com/lightningnetwork/lnd/macaroons"
@@ -38,13 +35,6 @@
 )
 
 var (
-<<<<<<< HEAD
-	// Commit stores the current commit hash of this build. This should be
-	// set using -ldflags during compilation.
-	Commit string
-
-=======
->>>>>>> b07499f2
 	defaultLndDir      = btcutil.AppDataDir("lnd", false)
 	defaultTLSCertPath = filepath.Join(defaultLndDir, defaultTLSCertFilename)
 )
@@ -212,11 +202,7 @@
 func main() {
 	app := cli.NewApp()
 	app.Name = "lncli"
-<<<<<<< HEAD
-	app.Version = fmt.Sprintf("%s commit=%s", "0.5", Commit)
-=======
 	app.Version = build.Version()
->>>>>>> b07499f2
 	app.Usage = "control plane for your Lightning Network Daemon (lnd)"
 	app.Flags = []cli.Flag{
 		cli.StringFlag{
