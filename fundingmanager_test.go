// +build !rpctest

package main

import (
	"errors"
	"fmt"
	"io/ioutil"
	"math/big"
	"net"
	"os"
	"path/filepath"
	"runtime"
	"testing"
	"time"

	"github.com/btcsuite/btcd/btcec"
	"github.com/btcsuite/btcd/chaincfg"
	"github.com/btcsuite/btcd/chaincfg/chainhash"
	"github.com/btcsuite/btcd/wire"
<<<<<<< HEAD
	"github.com/btcsuite/btclog"
	"github.com/btcsuite/btcutil"
	_ "github.com/btcsuite/btcwallet/walletdb/bdb"
=======
	"github.com/btcsuite/btcutil"

>>>>>>> b07499f2
	"github.com/lightningnetwork/lnd/chainntnfs"
	"github.com/lightningnetwork/lnd/channeldb"
	"github.com/lightningnetwork/lnd/htlcswitch"
	"github.com/lightningnetwork/lnd/keychain"
	"github.com/lightningnetwork/lnd/lnpeer"
	"github.com/lightningnetwork/lnd/lnrpc"
	"github.com/lightningnetwork/lnd/lnwallet"
	"github.com/lightningnetwork/lnd/lnwire"
)

const (
	// testPollNumTries is the number of times we attempt to query
	// for a certain expected database state before we give up and
	// consider the test failed. Since it sometimes can take a
	// while to update the database, we poll a certain amount of
	// times, until it gets into the state we expect, or we are out
	// of tries.
	testPollNumTries = 10

	// testPollSleepMs is the number of milliseconds to sleep between
	// each attempt to access the database to check its state.
	testPollSleepMs = 500
)

var (
	privPass = []byte("dummy-pass")

	// Use hard-coded keys for Alice and Bob, the two FundingManagers that
	// we will test the interaction between.
	alicePrivKeyBytes = [32]byte{
		0xb7, 0x94, 0x38, 0x5f, 0x2d, 0x1e, 0xf7, 0xab,
		0x4d, 0x92, 0x73, 0xd1, 0x90, 0x63, 0x81, 0xb4,
		0x4f, 0x2f, 0x6f, 0x25, 0x88, 0xa3, 0xef, 0xb9,
		0x6a, 0x49, 0x18, 0x83, 0x31, 0x98, 0x47, 0x53,
	}

	alicePrivKey, alicePubKey = btcec.PrivKeyFromBytes(btcec.S256(),
		alicePrivKeyBytes[:])

	aliceTCPAddr, _ = net.ResolveTCPAddr("tcp", "10.0.0.2:9001")

	aliceAddr = &lnwire.NetAddress{
		IdentityKey: alicePubKey,
		Address:     aliceTCPAddr,
	}

	bobPrivKeyBytes = [32]byte{
		0x81, 0xb6, 0x37, 0xd8, 0xfc, 0xd2, 0xc6, 0xda,
		0x63, 0x59, 0xe6, 0x96, 0x31, 0x13, 0xa1, 0x17,
		0xd, 0xe7, 0x95, 0xe4, 0xb7, 0x25, 0xb8, 0x4d,
		0x1e, 0xb, 0x4c, 0xfd, 0x9e, 0xc5, 0x8c, 0xe9,
	}

	bobPrivKey, bobPubKey = btcec.PrivKeyFromBytes(btcec.S256(),
		bobPrivKeyBytes[:])

	bobTCPAddr, _ = net.ResolveTCPAddr("tcp", "10.0.0.2:9000")

	bobAddr = &lnwire.NetAddress{
		IdentityKey: bobPubKey,
		Address:     bobTCPAddr,
	}

	testSig = &btcec.Signature{
		R: new(big.Int),
		S: new(big.Int),
	}
	_, _ = testSig.R.SetString("63724406601629180062774974542967536251589935445068131219452686511677818569431", 10)
	_, _ = testSig.S.SetString("18801056069249825825291287104931333862866033135609736119018462340006816851118", 10)
)

type mockNotifier struct {
	oneConfChannel chan *chainntnfs.TxConfirmation
	sixConfChannel chan *chainntnfs.TxConfirmation
	epochChan      chan *chainntnfs.BlockEpoch
}

func (m *mockNotifier) RegisterConfirmationsNtfn(txid *chainhash.Hash,
	_ []byte, numConfs, heightHint uint32) (*chainntnfs.ConfirmationEvent, error) {

	if numConfs == 6 {
		return &chainntnfs.ConfirmationEvent{
			Confirmed: m.sixConfChannel,
		}, nil
	}
	return &chainntnfs.ConfirmationEvent{
		Confirmed: m.oneConfChannel,
	}, nil
}

func (m *mockNotifier) RegisterBlockEpochNtfn(
	bestBlock *chainntnfs.BlockEpoch) (*chainntnfs.BlockEpochEvent, error) {
	return &chainntnfs.BlockEpochEvent{
		Epochs: m.epochChan,
		Cancel: func() {},
	}, nil
}

func (m *mockNotifier) Start() error {
	return nil
}

func (m *mockNotifier) Stop() error {
	return nil
}

func (m *mockNotifier) RegisterSpendNtfn(outpoint *wire.OutPoint, _ []byte,
	heightHint uint32) (*chainntnfs.SpendEvent, error) {
	return &chainntnfs.SpendEvent{
		Spend:  make(chan *chainntnfs.SpendDetail),
		Cancel: func() {},
	}, nil
}

type testNode struct {
	privKey         *btcec.PrivateKey
	addr            *lnwire.NetAddress
	msgChan         chan lnwire.Message
	announceChan    chan lnwire.Message
	publTxChan      chan *wire.MsgTx
	fundingMgr      *fundingManager
	newChannels     chan *newChannelMsg
	mockNotifier    *mockNotifier
	testDir         string
	shutdownChannel chan struct{}

	remotePeer  *testNode
	sendMessage func(lnwire.Message) error
}

var _ lnpeer.Peer = (*testNode)(nil)

func (n *testNode) IdentityKey() *btcec.PublicKey {
	return n.addr.IdentityKey
}

func (n *testNode) Address() net.Addr {
	return n.addr.Address
}

func (n *testNode) PubKey() [33]byte {
	return newSerializedKey(n.addr.IdentityKey)
}

func (n *testNode) SendMessage(_ bool, msg ...lnwire.Message) error {
	return n.sendMessage(msg[0])
}

func (n *testNode) WipeChannel(_ *wire.OutPoint) error {
	return nil
}

func (n *testNode) QuitSignal() <-chan struct{} {
	return n.shutdownChannel
<<<<<<< HEAD
}

func (n *testNode) AddNewChannel(channel *lnwallet.LightningChannel,
	quit <-chan struct{}) error {

	done := make(chan struct{})
	msg := &newChannelMsg{
		channel: channel,
		done:    done,
	}

	select {
	case n.newChannels <- msg:
	case <-quit:
		return ErrFundingManagerShuttingDown
	}

	select {
	case <-done:
	case <-quit:
		return ErrFundingManagerShuttingDown
	}

	return nil
=======
>>>>>>> b07499f2
}

func (n *testNode) AddNewChannel(channel *channeldb.OpenChannel,
	quit <-chan struct{}) error {

	errChan := make(chan error)
	msg := &newChannelMsg{
		channel: channel,
		err:     errChan,
	}

	select {
	case n.newChannels <- msg:
	case <-quit:
		return ErrFundingManagerShuttingDown
	}

	select {
	case err := <-errChan:
		return err
	case <-quit:
		return ErrFundingManagerShuttingDown
	}
}

func createTestWallet(cdb *channeldb.DB, netParams *chaincfg.Params,
	notifier chainntnfs.ChainNotifier, wc lnwallet.WalletController,
	signer lnwallet.Signer, keyRing keychain.SecretKeyRing,
	bio lnwallet.BlockChainIO,
	estimator lnwallet.FeeEstimator) (*lnwallet.LightningWallet, error) {

	wallet, err := lnwallet.NewLightningWallet(lnwallet.Config{
		Database:           cdb,
		Notifier:           notifier,
		SecretKeyRing:      keyRing,
		WalletController:   wc,
		Signer:             signer,
		ChainIO:            bio,
		FeeEstimator:       estimator,
		NetParams:          *netParams,
		DefaultConstraints: defaultBtcChannelConstraints,
	})
	if err != nil {
		return nil, err
	}

	if err := wallet.Startup(); err != nil {
		return nil, err
	}

	return wallet, nil
}

func createTestFundingManager(t *testing.T, privKey *btcec.PrivateKey,
	addr *lnwire.NetAddress, tempTestDir string) (*testNode, error) {

	netParams := activeNetParams.Params
	estimator := lnwallet.StaticFeeEstimator{FeePerKW: 62500}

	chainNotifier := &mockNotifier{
		oneConfChannel: make(chan *chainntnfs.TxConfirmation, 1),
		sixConfChannel: make(chan *chainntnfs.TxConfirmation, 1),
		epochChan:      make(chan *chainntnfs.BlockEpoch, 1),
	}

	sentMessages := make(chan lnwire.Message)
	sentAnnouncements := make(chan lnwire.Message)
	publTxChan := make(chan *wire.MsgTx, 1)
	shutdownChan := make(chan struct{})

	wc := &mockWalletController{
		rootKey: alicePrivKey,
	}
	signer := &mockSigner{
		key: alicePrivKey,
	}
	bio := &mockChainIO{}

	dbDir := filepath.Join(tempTestDir, "cdb")
	cdb, err := channeldb.Open(dbDir)
	if err != nil {
		return nil, err
	}

	keyRing := &mockSecretKeyRing{
		rootKey: alicePrivKey,
	}

	lnw, err := createTestWallet(
		cdb, netParams, chainNotifier, wc, signer, keyRing, bio,
		estimator,
	)
	if err != nil {
		t.Fatalf("unable to create test ln wallet: %v", err)
	}

	var chanIDSeed [32]byte

	f, err := newFundingManager(fundingConfig{
		IDKey:        privKey.PubKey(),
		Wallet:       lnw,
		Notifier:     chainNotifier,
		FeeEstimator: estimator,
		SignMessage: func(pubKey *btcec.PublicKey, msg []byte) (*btcec.Signature, error) {
			return testSig, nil
		},
		SendAnnouncement: func(msg lnwire.Message) chan error {
			errChan := make(chan error, 1)
			select {
			case sentAnnouncements <- msg:
				errChan <- nil
			case <-shutdownChan:
				errChan <- fmt.Errorf("shutting down")
			}
			return errChan
		},
		CurrentNodeAnnouncement: func() (lnwire.NodeAnnouncement, error) {
			return lnwire.NodeAnnouncement{}, nil
		},
		TempChanIDSeed: chanIDSeed,
		FindChannel: func(chanID lnwire.ChannelID) (
			*channeldb.OpenChannel, error) {
			dbChannels, err := cdb.FetchAllChannels()
			if err != nil {
				return nil, err
			}

			for _, channel := range dbChannels {
				if chanID.IsChanPoint(&channel.FundingOutpoint) {
					return channel, nil
				}
			}

			return nil, fmt.Errorf("unable to find channel")
		},
		DefaultRoutingPolicy: htlcswitch.ForwardingPolicy{
			MinHTLC:       5,
			BaseFee:       100,
			FeeRate:       1000,
			TimeLockDelta: 10,
		},
		NumRequiredConfs: func(chanAmt btcutil.Amount,
			pushAmt lnwire.MilliSatoshi) uint16 {
			return 3
		},
		RequiredRemoteDelay: func(amt btcutil.Amount) uint16 {
			return 4
		},
		RequiredRemoteChanReserve: func(chanAmt,
			dustLimit btcutil.Amount) btcutil.Amount {

			reserve := chanAmt / 100
			if reserve < dustLimit {
				reserve = dustLimit
			}

			return reserve
		},
		RequiredRemoteMaxValue: func(chanAmt btcutil.Amount) lnwire.MilliSatoshi {
			reserve := lnwire.NewMSatFromSatoshis(chanAmt / 100)
			return lnwire.NewMSatFromSatoshis(chanAmt) - reserve
		},
		RequiredRemoteMaxHTLCs: func(chanAmt btcutil.Amount) uint16 {
			return uint16(lnwallet.MaxHTLCNumber / 2)
		},
		WatchNewChannel: func(*channeldb.OpenChannel, *btcec.PublicKey) error {
			return nil
		},
		ReportShortChanID: func(wire.OutPoint) error {
			return nil
		},
		PublishTransaction: func(txn *wire.MsgTx) error {
			publTxChan <- txn
			return nil
		},
		ZombieSweeperInterval: 1 * time.Hour,
		ReservationTimeout:    1 * time.Nanosecond,
	})
	if err != nil {
		t.Fatalf("failed creating fundingManager: %v", err)
	}
	if err = f.Start(); err != nil {
		t.Fatalf("failed starting fundingManager: %v", err)
	}

	testNode := &testNode{
		privKey:         privKey,
		msgChan:         sentMessages,
		newChannels:     make(chan *newChannelMsg),
		announceChan:    sentAnnouncements,
		publTxChan:      publTxChan,
		fundingMgr:      f,
		mockNotifier:    chainNotifier,
		testDir:         tempTestDir,
		shutdownChannel: shutdownChan,
		addr:            addr,
	}

	f.cfg.NotifyWhenOnline = func(peer *btcec.PublicKey,
		connectedChan chan<- lnpeer.Peer) {

		connectedChan <- testNode
	}

	return testNode, nil
}

func recreateAliceFundingManager(t *testing.T, alice *testNode) {
	// Stop the old fundingManager before creating a new one.
	close(alice.shutdownChannel)
	if err := alice.fundingMgr.Stop(); err != nil {
		t.Fatalf("unable to stop old fundingManager: %v", err)
	}

	aliceMsgChan := make(chan lnwire.Message)
	aliceAnnounceChan := make(chan lnwire.Message)
	shutdownChan := make(chan struct{})
	publishChan := make(chan *wire.MsgTx, 10)

	oldCfg := alice.fundingMgr.cfg

	f, err := newFundingManager(fundingConfig{
		IDKey:        oldCfg.IDKey,
		Wallet:       oldCfg.Wallet,
		Notifier:     oldCfg.Notifier,
		FeeEstimator: oldCfg.FeeEstimator,
		SignMessage: func(pubKey *btcec.PublicKey,
			msg []byte) (*btcec.Signature, error) {
			return testSig, nil
		},
		SendAnnouncement: func(msg lnwire.Message) chan error {
			errChan := make(chan error, 1)
			select {
			case aliceAnnounceChan <- msg:
				errChan <- nil
			case <-shutdownChan:
				errChan <- fmt.Errorf("shutting down")
			}
			return errChan
		},
		CurrentNodeAnnouncement: func() (lnwire.NodeAnnouncement, error) {
			return lnwire.NodeAnnouncement{}, nil
		},
		NotifyWhenOnline: func(peer *btcec.PublicKey,
			connectedChan chan<- lnpeer.Peer) {

			connectedChan <- alice.remotePeer
		},
		TempChanIDSeed: oldCfg.TempChanIDSeed,
		FindChannel:    oldCfg.FindChannel,
		DefaultRoutingPolicy: htlcswitch.ForwardingPolicy{
			MinHTLC:       5,
			BaseFee:       100,
			FeeRate:       1000,
			TimeLockDelta: 10,
		},
		PublishTransaction: func(txn *wire.MsgTx) error {
			publishChan <- txn
			return nil
		},
		ZombieSweeperInterval: oldCfg.ZombieSweeperInterval,
		ReservationTimeout:    oldCfg.ReservationTimeout,
	})
	if err != nil {
		t.Fatalf("failed recreating aliceFundingManager: %v", err)
	}

	alice.fundingMgr = f
	alice.msgChan = aliceMsgChan
	alice.announceChan = aliceAnnounceChan
	alice.publTxChan = publishChan
	alice.shutdownChannel = shutdownChan

	if err = f.Start(); err != nil {
		t.Fatalf("failed starting fundingManager: %v", err)
	}
}

func setupFundingManagers(t *testing.T, maxPendingChannels int) (*testNode, *testNode) {
	// We need to set the global config, as fundingManager uses
	// MaxPendingChannels, and it is usually set in lndMain().
	cfg = &config{
		MaxPendingChannels: maxPendingChannels,
	}

	aliceTestDir, err := ioutil.TempDir("", "alicelnwallet")
	if err != nil {
		t.Fatalf("unable to create temp directory: %v", err)
	}

	alice, err := createTestFundingManager(
		t, alicePrivKey, aliceAddr, aliceTestDir,
	)
	if err != nil {
		t.Fatalf("failed creating fundingManager: %v", err)
	}

	bobTestDir, err := ioutil.TempDir("", "boblnwallet")
	if err != nil {
		t.Fatalf("unable to create temp directory: %v", err)
	}

	bob, err := createTestFundingManager(t, bobPrivKey, bobAddr, bobTestDir)
	if err != nil {
		t.Fatalf("failed creating fundingManager: %v", err)
	}

	// With the funding manager's created, we'll now attempt to mimic a
	// connection pipe between them. In order to intercept the messages
	// within it, we'll redirect all messages back to the msgChan of the
	// sender. Since the fundingManager now has a reference to peers itself,
	// alice.sendMessage will be triggered when Bob's funding manager
	// attempts to send a message to Alice and vice versa.
	alice.remotePeer = bob
	alice.sendMessage = func(msg lnwire.Message) error {
		select {
		case alice.remotePeer.msgChan <- msg:
		case <-alice.shutdownChannel:
			return errors.New("shutting down")
		}
		return nil
	}

	bob.remotePeer = alice
	bob.sendMessage = func(msg lnwire.Message) error {
		select {
		case bob.remotePeer.msgChan <- msg:
		case <-bob.shutdownChannel:
			return errors.New("shutting down")
		}
		return nil
	}

	return alice, bob
}

func tearDownFundingManagers(t *testing.T, a, b *testNode) {
	close(a.shutdownChannel)
	close(b.shutdownChannel)

	if err := a.fundingMgr.Stop(); err != nil {
		t.Fatalf("unable to stop fundingManager: %v", err)
	}
	if err := b.fundingMgr.Stop(); err != nil {
		t.Fatalf("unable to stop fundingManager: %v", err)
	}
	os.RemoveAll(a.testDir)
	os.RemoveAll(b.testDir)
}

// openChannel takes the funding process to the point where the funding
// transaction is confirmed on-chain. Returns the funding out point.
func openChannel(t *testing.T, alice, bob *testNode, localFundingAmt,
	pushAmt btcutil.Amount, numConfs uint32,
	updateChan chan *lnrpc.OpenStatusUpdate, announceChan bool) *wire.OutPoint {
	// Create a funding request and start the workflow.
	errChan := make(chan error, 1)
	initReq := &openChanReq{
		targetPubkey:    bob.privKey.PubKey(),
		chainHash:       *activeNetParams.GenesisHash,
		localFundingAmt: localFundingAmt,
		pushAmt:         lnwire.NewMSatFromSatoshis(pushAmt),
		private:         !announceChan,
		updates:         updateChan,
		err:             errChan,
	}

	alice.fundingMgr.initFundingWorkflow(bob, initReq)

	// Alice should have sent the OpenChannel message to Bob.
	var aliceMsg lnwire.Message
	select {
	case aliceMsg = <-alice.msgChan:
	case err := <-initReq.err:
		t.Fatalf("error init funding workflow: %v", err)
	case <-time.After(time.Second * 5):
		t.Fatalf("alice did not send OpenChannel message")
	}

	openChannelReq, ok := aliceMsg.(*lnwire.OpenChannel)
	if !ok {
		errorMsg, gotError := aliceMsg.(*lnwire.Error)
		if gotError {
			t.Fatalf("expected OpenChannel to be sent "+
				"from bob, instead got error: %v",
				lnwire.ErrorCode(errorMsg.Data[0]))
		}
		t.Fatalf("expected OpenChannel to be sent from "+
			"alice, instead got %T", aliceMsg)
	}

	// Let Bob handle the init message.
	bob.fundingMgr.processFundingOpen(openChannelReq, alice)

	// Bob should answer with an AcceptChannel message.
	acceptChannelResponse := assertFundingMsgSent(
		t, bob.msgChan, "AcceptChannel",
	).(*lnwire.AcceptChannel)

	// They now should both have pending reservations for this channel
	// active.
	assertNumPendingReservations(t, alice, bobPubKey, 1)
	assertNumPendingReservations(t, bob, alicePubKey, 1)

	// Forward the response to Alice.
	alice.fundingMgr.processFundingAccept(acceptChannelResponse, bob)

	// Alice responds with a FundingCreated message.
	fundingCreated := assertFundingMsgSent(
		t, alice.msgChan, "FundingCreated",
	).(*lnwire.FundingCreated)

	// Give the message to Bob.
	bob.fundingMgr.processFundingCreated(fundingCreated, alice)

	// Finally, Bob should send the FundingSigned message.
	fundingSigned := assertFundingMsgSent(
		t, bob.msgChan, "FundingSigned",
	).(*lnwire.FundingSigned)

	// Forward the signature to Alice.
	alice.fundingMgr.processFundingSigned(fundingSigned, bob)

	// After Alice processes the singleFundingSignComplete message, she will
	// broadcast the funding transaction to the network. We expect to get a
	// channel update saying the channel is pending.
	var pendingUpdate *lnrpc.OpenStatusUpdate
	select {
	case pendingUpdate = <-updateChan:
	case <-time.After(time.Second * 5):
		t.Fatalf("alice did not send OpenStatusUpdate_ChanPending")
	}

	_, ok = pendingUpdate.Update.(*lnrpc.OpenStatusUpdate_ChanPending)
	if !ok {
		t.Fatal("OpenStatusUpdate was not OpenStatusUpdate_ChanPending")
	}

	// Get and return the transaction Alice published to the network.
	var publ *wire.MsgTx
	select {
	case publ = <-alice.publTxChan:
	case <-time.After(time.Second * 5):
		t.Fatalf("alice did not publish funding tx")
	}

	fundingOutPoint := &wire.OutPoint{
		Hash:  publ.TxHash(),
		Index: 0,
	}

	// Finally, make sure neither have active reservation for the channel
	// now pending open in the database.
	assertNumPendingReservations(t, alice, bobPubKey, 0)
	assertNumPendingReservations(t, bob, alicePubKey, 0)

	return fundingOutPoint
}

func assertErrorNotSent(t *testing.T, msgChan chan lnwire.Message) {
	select {
	case <-msgChan:
		t.Fatalf("error sent unexpectedly")
	case <-time.After(100 * time.Millisecond):
		// Expected, return.
	}
}

func assertErrorSent(t *testing.T, msgChan chan lnwire.Message) {
	var msg lnwire.Message
	select {
	case msg = <-msgChan:
	case <-time.After(time.Second * 5):
		t.Fatalf("node did not send Error message")
	}
	_, ok := msg.(*lnwire.Error)
	if !ok {
		t.Fatalf("expected Error to be sent from "+
			"node, instead got %T", msg)
	}
}

func assertFundingMsgSent(t *testing.T, msgChan chan lnwire.Message,
	msgType string) lnwire.Message {
	var msg lnwire.Message
	select {
	case msg = <-msgChan:
	case <-time.After(time.Second * 5):
		t.Fatalf("peer did not send %s message", msgType)
	}

	var (
		sentMsg lnwire.Message
		ok      bool
	)
	switch msgType {
	case "AcceptChannel":
		sentMsg, ok = msg.(*lnwire.AcceptChannel)
	case "FundingCreated":
		sentMsg, ok = msg.(*lnwire.FundingCreated)
	case "FundingSigned":
		sentMsg, ok = msg.(*lnwire.FundingSigned)
	case "FundingLocked":
		sentMsg, ok = msg.(*lnwire.FundingLocked)
	case "Error":
		sentMsg, ok = msg.(*lnwire.Error)
	default:
		t.Fatalf("unknown message type: %s", msgType)
	}

	if !ok {
		errorMsg, gotError := msg.(*lnwire.Error)
		if gotError {
			t.Fatalf("expected %s to be sent, instead got error: %v",
				msgType, lnwire.ErrorCode(errorMsg.Data[0]))
		}

		_, _, line, _ := runtime.Caller(1)
		t.Fatalf("expected %s to be sent, instead got %T at %v",
			msgType, msg, line)
	}

	return sentMsg
}

func assertNumPendingReservations(t *testing.T, node *testNode,
	peerPubKey *btcec.PublicKey, expectedNum int) {
	serializedPubKey := newSerializedKey(peerPubKey)
	actualNum := len(node.fundingMgr.activeReservations[serializedPubKey])
	if actualNum == expectedNum {
		// Success, return.
		return
	}

	t.Fatalf("Expected node to have %d pending reservations, had %v",
		expectedNum, actualNum)
}

func assertNumPendingChannelsBecomes(t *testing.T, node *testNode, expectedNum int) {
	var numPendingChans int
	for i := 0; i < testPollNumTries; i++ {
		// If this is not the first try, sleep before retrying.
		if i > 0 {
			time.Sleep(testPollSleepMs * time.Millisecond)
		}
		pendingChannels, err := node.fundingMgr.
			cfg.Wallet.Cfg.Database.FetchPendingChannels()
		if err != nil {
			t.Fatalf("unable to fetch pending channels: %v", err)
		}

		numPendingChans = len(pendingChannels)
		if numPendingChans == expectedNum {
			// Success, return.
			return
		}
	}

	t.Fatalf("Expected node to have %d pending channels, had %v",
		expectedNum, numPendingChans)
}

func assertNumPendingChannelsRemains(t *testing.T, node *testNode, expectedNum int) {
	var numPendingChans int
	for i := 0; i < 5; i++ {
		// If this is not the first try, sleep before retrying.
		if i > 0 {
			time.Sleep(200 * time.Millisecond)
		}
		pendingChannels, err := node.fundingMgr.
			cfg.Wallet.Cfg.Database.FetchPendingChannels()
		if err != nil {
			t.Fatalf("unable to fetch pending channels: %v", err)
		}

		numPendingChans = len(pendingChannels)
		if numPendingChans != expectedNum {

			t.Fatalf("Expected node to have %d pending channels, had %v",
				expectedNum, numPendingChans)
		}
	}
}

func assertDatabaseState(t *testing.T, node *testNode,
	fundingOutPoint *wire.OutPoint, expectedState channelOpeningState) {

	var state channelOpeningState
	var err error
	for i := 0; i < testPollNumTries; i++ {
		// If this is not the first try, sleep before retrying.
		if i > 0 {
			time.Sleep(testPollSleepMs * time.Millisecond)
		}
		state, _, err = node.fundingMgr.getChannelOpeningState(
			fundingOutPoint)
		if err != nil && err != ErrChannelNotFound {
			t.Fatalf("unable to get channel state: %v", err)
		}

		// If we found the channel, check if it had the expected state.
		if err != ErrChannelNotFound && state == expectedState {
			// Got expected state, return with success.
			return
		}
	}

	// 10 tries without success.
	if err != nil {
		t.Fatalf("error getting channelOpeningState: %v", err)
	} else {
		t.Fatalf("expected state to be %v, was %v", expectedState,
			state)
	}
}

func assertMarkedOpen(t *testing.T, alice, bob *testNode,
	fundingOutPoint *wire.OutPoint) {
	assertDatabaseState(t, alice, fundingOutPoint, markedOpen)
	assertDatabaseState(t, bob, fundingOutPoint, markedOpen)
}

func assertFundingLockedSent(t *testing.T, alice, bob *testNode,
	fundingOutPoint *wire.OutPoint) {
	assertDatabaseState(t, alice, fundingOutPoint, fundingLockedSent)
	assertDatabaseState(t, bob, fundingOutPoint, fundingLockedSent)
}

func assertAddedToRouterGraph(t *testing.T, alice, bob *testNode,
	fundingOutPoint *wire.OutPoint) {
	assertDatabaseState(t, alice, fundingOutPoint, addedToRouterGraph)
	assertDatabaseState(t, bob, fundingOutPoint, addedToRouterGraph)
}

// assertChannelAnnouncements checks that alice and bob both sends the expected
// announcements (ChannelAnnouncement, ChannelUpdate) after the funding tx has
// confirmed. The last arguments can be set if we expect the nodes to advertise
// custom min_htlc values as part of their ChannelUpdate. We expect Alice to
// advertise the value required by Bob and vice versa. If they are not set the
<<<<<<< HEAD
// advertised value will be checked againts the other node's default min_htlc
=======
// advertised value will be checked against the other node's default min_htlc
>>>>>>> b07499f2
// value.
func assertChannelAnnouncements(t *testing.T, alice, bob *testNode,
	customMinHtlc ...lnwire.MilliSatoshi) {

	// After the FundingLocked message is sent, Alice and Bob will each
	// send the following messages to their gossiper:
	//	1) ChannelAnnouncement
	//	2) ChannelUpdate
	// The ChannelAnnouncement is kept locally, while the ChannelUpdate
	// is sent directly to the other peer, so the edge policies are
	// known to both peers.
	nodes := []*testNode{alice, bob}
	for j, node := range nodes {
		announcements := make([]lnwire.Message, 2)
		for i := 0; i < len(announcements); i++ {
			select {
			case announcements[i] = <-node.announceChan:
			case <-time.After(time.Second * 5):
				t.Fatalf("node did not send announcement: %v", i)
			}
		}

		gotChannelAnnouncement := false
		gotChannelUpdate := false
		for _, msg := range announcements {
			switch m := msg.(type) {
			case *lnwire.ChannelAnnouncement:
				gotChannelAnnouncement = true
			case *lnwire.ChannelUpdate:

				// The channel update sent by the node should
				// advertise the MinHTLC value required by the
				// _other_ node.
				other := (j + 1) % 2
				minHtlc := nodes[other].fundingMgr.cfg.
					DefaultRoutingPolicy.MinHTLC

				// We might expect a custom MinHTLC value.
				if len(customMinHtlc) > 0 {
					if len(customMinHtlc) != 2 {
						t.Fatalf("only 0 or 2 custom " +
							"min htlc values " +
							"currently supported")
					}

					minHtlc = customMinHtlc[j]
				}

				if m.HtlcMinimumMsat != minHtlc {
					t.Fatalf("expected ChannelUpdate to "+
						"advertise min HTLC %v, had %v",
						minHtlc, m.HtlcMinimumMsat)
				}

				gotChannelUpdate = true
			}
		}

		if !gotChannelAnnouncement {
			t.Fatalf("did not get ChannelAnnouncement from node %d",
				j)
		}
		if !gotChannelUpdate {
			t.Fatalf("did not get ChannelUpdate from node %d", j)
		}

		// Make sure no other message is sent.
		select {
		case <-node.announceChan:
			t.Fatalf("received unexpected announcement")
		case <-time.After(300 * time.Millisecond):
			// Expected
		}
	}
}

func assertAnnouncementSignatures(t *testing.T, alice, bob *testNode) {
	// After the FundingLocked message is sent and six confirmations have
	// been reached, the channel will be announced to the greater network
	// by having the nodes exchange announcement signatures.
	// Two distinct messages will be sent:
	//	1) AnnouncementSignatures
	//	2) NodeAnnouncement
	// These may arrive in no particular order.
	// Note that sending the NodeAnnouncement at this point is an
	// implementation detail, and not something required by the LN spec.
	for j, node := range []*testNode{alice, bob} {
		announcements := make([]lnwire.Message, 2)
		for i := 0; i < len(announcements); i++ {
			select {
			case announcements[i] = <-node.announceChan:
			case <-time.After(time.Second * 5):
				t.Fatalf("node did not send announcement %v", i)
			}
		}

		gotAnnounceSignatures := false
		gotNodeAnnouncement := false
		for _, msg := range announcements {
			switch msg.(type) {
			case *lnwire.AnnounceSignatures:
				gotAnnounceSignatures = true
			case *lnwire.NodeAnnouncement:
				gotNodeAnnouncement = true
			}
		}

		if !gotAnnounceSignatures {
			t.Fatalf("did not get AnnounceSignatures from node %d",
				j)
		}
		if !gotNodeAnnouncement {
			t.Fatalf("did not get NodeAnnouncement from node %d", j)
		}
	}
}

func waitForOpenUpdate(t *testing.T, updateChan chan *lnrpc.OpenStatusUpdate) {
	var openUpdate *lnrpc.OpenStatusUpdate
	select {
	case openUpdate = <-updateChan:
	case <-time.After(time.Second * 5):
		t.Fatalf("alice did not send OpenStatusUpdate")
	}

	_, ok := openUpdate.Update.(*lnrpc.OpenStatusUpdate_ChanOpen)
	if !ok {
		t.Fatal("OpenStatusUpdate was not OpenStatusUpdate_ChanOpen")
	}
}

func assertNoChannelState(t *testing.T, alice, bob *testNode,
	fundingOutPoint *wire.OutPoint) {

	assertErrChannelNotFound(t, alice, fundingOutPoint)
	assertErrChannelNotFound(t, bob, fundingOutPoint)
}

func assertErrChannelNotFound(t *testing.T, node *testNode,
	fundingOutPoint *wire.OutPoint) {

	var state channelOpeningState
	var err error
	for i := 0; i < testPollNumTries; i++ {
		// If this is not the first try, sleep before retrying.
		if i > 0 {
			time.Sleep(testPollSleepMs * time.Millisecond)
		}
		state, _, err = node.fundingMgr.getChannelOpeningState(
			fundingOutPoint)
		if err == ErrChannelNotFound {
			// Got expected state, return with success.
			return
		} else if err != nil {
			t.Fatalf("unable to get channel state: %v", err)
		}
	}

	// 10 tries without success.
	t.Fatalf("expected to not find state, found state %v", state)
}

func assertHandleFundingLocked(t *testing.T, alice, bob *testNode) {
	// They should both send the new channel state to their peer.
	select {
	case c := <-alice.newChannels:
<<<<<<< HEAD
		close(c.done)
=======
		close(c.err)
>>>>>>> b07499f2
	case <-time.After(time.Second * 15):
		t.Fatalf("alice did not send new channel to peer")
	}

	select {
	case c := <-bob.newChannels:
<<<<<<< HEAD
		close(c.done)
=======
		close(c.err)
>>>>>>> b07499f2
	case <-time.After(time.Second * 15):
		t.Fatalf("bob did not send new channel to peer")
	}
}

func TestFundingManagerNormalWorkflow(t *testing.T) {
	alice, bob := setupFundingManagers(t, defaultMaxPendingChannels)
	defer tearDownFundingManagers(t, alice, bob)

	// We will consume the channel updates as we go, so no buffering is needed.
	updateChan := make(chan *lnrpc.OpenStatusUpdate)

	// Run through the process of opening the channel, up until the funding
	// transaction is broadcasted.
	fundingOutPoint := openChannel(t, alice, bob, 500000, 0, 1, updateChan,
		true)

	// Check that neither Alice nor Bob sent an error message.
	assertErrorNotSent(t, alice.msgChan)
	assertErrorNotSent(t, bob.msgChan)

	// Notify that transaction was mined.
	alice.mockNotifier.oneConfChannel <- &chainntnfs.TxConfirmation{}
	bob.mockNotifier.oneConfChannel <- &chainntnfs.TxConfirmation{}

	// The funding transaction was mined, so assert that both funding
	// managers now have the state of this channel 'markedOpen' in their
	// internal state machine.
	assertMarkedOpen(t, alice, bob, fundingOutPoint)

	// After the funding transaction is mined, Alice will send
	// fundingLocked to Bob.
	fundingLockedAlice := assertFundingMsgSent(
		t, alice.msgChan, "FundingLocked",
	).(*lnwire.FundingLocked)

	// And similarly Bob will send funding locked to Alice.
	fundingLockedBob := assertFundingMsgSent(
		t, bob.msgChan, "FundingLocked",
	).(*lnwire.FundingLocked)

	// Check that the state machine is updated accordingly
	assertFundingLockedSent(t, alice, bob, fundingOutPoint)

	// Make sure both fundingManagers send the expected channel
	// announcements.
	assertChannelAnnouncements(t, alice, bob)

	// Check that the state machine is updated accordingly
	assertAddedToRouterGraph(t, alice, bob, fundingOutPoint)

	// The funding transaction is now confirmed, wait for the
	// OpenStatusUpdate_ChanOpen update
	waitForOpenUpdate(t, updateChan)

	// Exchange the fundingLocked messages.
	alice.fundingMgr.processFundingLocked(fundingLockedBob, bob)
	bob.fundingMgr.processFundingLocked(fundingLockedAlice, alice)

	// Check that they notify the breach arbiter and peer about the new
	// channel.
	assertHandleFundingLocked(t, alice, bob)

	// Notify that six confirmations has been reached on funding transaction.
	alice.mockNotifier.sixConfChannel <- &chainntnfs.TxConfirmation{}
	bob.mockNotifier.sixConfChannel <- &chainntnfs.TxConfirmation{}

	// Make sure the fundingManagers exchange announcement signatures.
	assertAnnouncementSignatures(t, alice, bob)

	// The internal state-machine should now have deleted the channelStates
	// from the database, as the channel is announced.
	assertNoChannelState(t, alice, bob, fundingOutPoint)
}

func TestFundingManagerRestartBehavior(t *testing.T) {
	alice, bob := setupFundingManagers(t, defaultMaxPendingChannels)
	defer tearDownFundingManagers(t, alice, bob)

	// Run through the process of opening the channel, up until the funding
	// transaction is broadcasted.
	updateChan := make(chan *lnrpc.OpenStatusUpdate)
	fundingOutPoint := openChannel(t, alice, bob, 500000, 0, 1, updateChan,
		true)

	// After the funding transaction gets mined, both nodes will send the
	// fundingLocked message to the other peer. If the funding node fails
	// before this message has been successfully sent, it should retry
	// sending it on restart. We mimic this behavior by letting the
	// SendToPeer method return an error, as if the message was not
	// successfully sent. We then recreate the fundingManager and make sure
	// it continues the process as expected. We'll save the current
	// implementation of sendMessage to restore the original behavior later
	// on.
	workingSendMessage := bob.sendMessage
	bob.sendMessage = func(msg lnwire.Message) error {
		return fmt.Errorf("intentional error in SendToPeer")
	}
	alice.fundingMgr.cfg.NotifyWhenOnline = func(peer *btcec.PublicKey,
		con chan<- lnpeer.Peer) {
		// Intentionally empty.
	}

	// Notify that transaction was mined
	alice.mockNotifier.oneConfChannel <- &chainntnfs.TxConfirmation{}
	bob.mockNotifier.oneConfChannel <- &chainntnfs.TxConfirmation{}

	// The funding transaction was mined, so assert that both funding
	// managers now have the state of this channel 'markedOpen' in their
	// internal state machine.
	assertMarkedOpen(t, alice, bob, fundingOutPoint)

	// After the funding transaction was mined, Bob should have successfully
	// sent the fundingLocked message, while Alice failed sending it. In
	// Alice's case this means that there should be no messages for Bob, and
	// the channel should still be in state 'markedOpen'
	select {
	case msg := <-alice.msgChan:
		t.Fatalf("did not expect any message from Alice: %v", msg)
	default:
		// Expected.
	}

	// Bob will send funding locked to Alice.
	fundingLockedBob := assertFundingMsgSent(
		t, bob.msgChan, "FundingLocked",
	).(*lnwire.FundingLocked)

	// Alice should still be markedOpen
	assertDatabaseState(t, alice, fundingOutPoint, markedOpen)

	// While Bob successfully sent fundingLocked.
	assertDatabaseState(t, bob, fundingOutPoint, fundingLockedSent)

	// We now recreate Alice's fundingManager with the correct sendMessage
	// implementation, and expect it to retry sending the fundingLocked
	// message. We'll explicitly shut down Alice's funding manager to
	// prevent a race when overriding the sendMessage implementation.
	if err := alice.fundingMgr.Stop(); err != nil {
		t.Fatalf("unable to stop alice's funding manager: %v", err)
	}
	bob.sendMessage = workingSendMessage
	recreateAliceFundingManager(t, alice)

	// Intentionally make the channel announcements fail
	alice.fundingMgr.cfg.SendAnnouncement =
		func(msg lnwire.Message) chan error {
			errChan := make(chan error, 1)
			errChan <- fmt.Errorf("intentional error in " +
				"SendAnnouncement")
			return errChan
		}

	fundingLockedAlice := assertFundingMsgSent(
		t, alice.msgChan, "FundingLocked",
	).(*lnwire.FundingLocked)

	// The state should now be fundingLockedSent
	assertDatabaseState(t, alice, fundingOutPoint, fundingLockedSent)

	// Check that the channel announcements were never sent
	select {
	case ann := <-alice.announceChan:
		t.Fatalf("unexpectedly got channel announcement message: %v",
			ann)
	default:
		// Expected
	}

	// Exchange the fundingLocked messages.
	alice.fundingMgr.processFundingLocked(fundingLockedBob, bob)
	bob.fundingMgr.processFundingLocked(fundingLockedAlice, alice)

	// Check that they notify the breach arbiter and peer about the new
	// channel.
	assertHandleFundingLocked(t, alice, bob)

	// Next up, we check that Alice rebroadcasts the announcement
	// messages on restart. Bob should as expected send announcements.
	recreateAliceFundingManager(t, alice)
	time.Sleep(300 * time.Millisecond)

	// Make sure both fundingManagers send the expected channel
	// announcements.
	assertChannelAnnouncements(t, alice, bob)

	// Check that the state machine is updated accordingly
	assertAddedToRouterGraph(t, alice, bob, fundingOutPoint)

	// Next, we check that Alice sends the announcement signatures
	// on restart after six confirmations. Bob should as expected send
	// them as well.
	recreateAliceFundingManager(t, alice)
	time.Sleep(300 * time.Millisecond)

	// Notify that six confirmations has been reached on funding transaction.
	alice.mockNotifier.sixConfChannel <- &chainntnfs.TxConfirmation{}
	bob.mockNotifier.sixConfChannel <- &chainntnfs.TxConfirmation{}

	// Make sure the fundingManagers exchange announcement signatures.
	assertAnnouncementSignatures(t, alice, bob)

	// The internal state-machine should now have deleted the channelStates
	// from the database, as the channel is announced.
	assertNoChannelState(t, alice, bob, fundingOutPoint)
}

// TestFundingManagerOfflinePeer checks that the fundingManager waits for the
// server to notify when the peer comes online, in case sending the
// fundingLocked message fails the first time.
func TestFundingManagerOfflinePeer(t *testing.T) {
	alice, bob := setupFundingManagers(t, defaultMaxPendingChannels)
	defer tearDownFundingManagers(t, alice, bob)

	// Run through the process of opening the channel, up until the funding
	// transaction is broadcasted.
	updateChan := make(chan *lnrpc.OpenStatusUpdate)
	fundingOutPoint := openChannel(t, alice, bob, 500000, 0, 1, updateChan,
		true)

	// After the funding transaction gets mined, both nodes will send the
	// fundingLocked message to the other peer. If the funding node fails
	// to send the fundingLocked message to the peer, it should wait for
	// the server to notify it that the peer is back online, and try again.
	// We'll save the current implementation of sendMessage to restore the
	// original behavior later on.
	workingSendMessage := bob.sendMessage
	bob.sendMessage = func(msg lnwire.Message) error {
		return fmt.Errorf("intentional error in SendToPeer")
	}
	peerChan := make(chan *btcec.PublicKey, 1)
	conChan := make(chan chan<- lnpeer.Peer, 1)
	alice.fundingMgr.cfg.NotifyWhenOnline = func(peer *btcec.PublicKey,
		connected chan<- lnpeer.Peer) {

		peerChan <- peer
		conChan <- connected
	}

	// Notify that transaction was mined
	alice.mockNotifier.oneConfChannel <- &chainntnfs.TxConfirmation{}
	bob.mockNotifier.oneConfChannel <- &chainntnfs.TxConfirmation{}

	// The funding transaction was mined, so assert that both funding
	// managers now have the state of this channel 'markedOpen' in their
	// internal state machine.
	assertMarkedOpen(t, alice, bob, fundingOutPoint)

	// After the funding transaction was mined, Bob should have successfully
	// sent the fundingLocked message, while Alice failed sending it. In
	// Alice's case this means that there should be no messages for Bob, and
	// the channel should still be in state 'markedOpen'
	select {
	case msg := <-alice.msgChan:
		t.Fatalf("did not expect any message from Alice: %v", msg)
	default:
		// Expected.
	}

	// Bob will send funding locked to Alice
	fundingLockedBob := assertFundingMsgSent(
		t, bob.msgChan, "FundingLocked",
	).(*lnwire.FundingLocked)

	// Alice should still be markedOpen
	assertDatabaseState(t, alice, fundingOutPoint, markedOpen)

	// While Bob successfully sent fundingLocked.
	assertDatabaseState(t, bob, fundingOutPoint, fundingLockedSent)

	// Alice should be waiting for the server to notify when Bob comes back
	// online.
	var peer *btcec.PublicKey
	var con chan<- lnpeer.Peer
	select {
	case peer = <-peerChan:
		// Expected
	case <-time.After(time.Second * 3):
		t.Fatalf("alice did not register peer with server")
	}

	select {
	case con = <-conChan:
		// Expected
	case <-time.After(time.Second * 3):
		t.Fatalf("alice did not register connectedChan with server")
	}

	if !peer.IsEqual(bobPubKey) {
		t.Fatalf("expected to receive Bob's pubkey (%v), instead got %v",
			bobPubKey, peer)
	}

	// Restore the correct sendMessage implementation, and notify that Bob
	// is back online.
	bob.sendMessage = workingSendMessage
	con <- bob

	// This should make Alice send the fundingLocked.
	fundingLockedAlice := assertFundingMsgSent(
		t, alice.msgChan, "FundingLocked",
	).(*lnwire.FundingLocked)

	// The state should now be fundingLockedSent
	assertDatabaseState(t, alice, fundingOutPoint, fundingLockedSent)

	// Make sure both fundingManagers send the expected channel
	// announcements.
	assertChannelAnnouncements(t, alice, bob)

	// Check that the state machine is updated accordingly
	assertAddedToRouterGraph(t, alice, bob, fundingOutPoint)

	// The funding transaction is now confirmed, wait for the
	// OpenStatusUpdate_ChanOpen update
	waitForOpenUpdate(t, updateChan)

	// Exchange the fundingLocked messages.
	alice.fundingMgr.processFundingLocked(fundingLockedBob, bob)
	bob.fundingMgr.processFundingLocked(fundingLockedAlice, alice)

	// Check that they notify the breach arbiter and peer about the new
	// channel.
	assertHandleFundingLocked(t, alice, bob)

	// Notify that six confirmations has been reached on funding transaction.
	alice.mockNotifier.sixConfChannel <- &chainntnfs.TxConfirmation{}
	bob.mockNotifier.sixConfChannel <- &chainntnfs.TxConfirmation{}

	// Make sure both fundingManagers send the expected announcement
	// signatures.
	assertAnnouncementSignatures(t, alice, bob)

	// The internal state-machine should now have deleted the channelStates
	// from the database, as the channel is announced.
	assertNoChannelState(t, alice, bob, fundingOutPoint)
}

// TestFundingManagerPeerTimeoutAfterInitFunding checks that the zombie sweeper
// will properly clean up a zombie reservation that times out after the
// initFundingMsg has been handled.
func TestFundingManagerPeerTimeoutAfterInitFunding(t *testing.T) {
	alice, bob := setupFundingManagers(t, defaultMaxPendingChannels)
	defer tearDownFundingManagers(t, alice, bob)

	// We will consume the channel updates as we go, so no buffering is needed.
	updateChan := make(chan *lnrpc.OpenStatusUpdate)

	// Create a funding request and start the workflow.
	errChan := make(chan error, 1)
	initReq := &openChanReq{
		targetPubkey:    bob.privKey.PubKey(),
		chainHash:       *activeNetParams.GenesisHash,
		localFundingAmt: 500000,
		pushAmt:         lnwire.NewMSatFromSatoshis(0),
		private:         false,
		updates:         updateChan,
		err:             errChan,
	}

	alice.fundingMgr.initFundingWorkflow(bob, initReq)

	// Alice should have sent the OpenChannel message to Bob.
	var aliceMsg lnwire.Message
	select {
	case aliceMsg = <-alice.msgChan:
	case err := <-initReq.err:
		t.Fatalf("error init funding workflow: %v", err)
	case <-time.After(time.Second * 5):
		t.Fatalf("alice did not send OpenChannel message")
	}

	_, ok := aliceMsg.(*lnwire.OpenChannel)
	if !ok {
		errorMsg, gotError := aliceMsg.(*lnwire.Error)
		if gotError {
			t.Fatalf("expected OpenChannel to be sent "+
				"from bob, instead got error: %v",
				lnwire.ErrorCode(errorMsg.Data[0]))
		}
		t.Fatalf("expected OpenChannel to be sent from "+
			"alice, instead got %T", aliceMsg)
	}

	// Alice should have a new pending reservation.
	assertNumPendingReservations(t, alice, bobPubKey, 1)

	// Make sure Alice's reservation times out and then run her zombie sweeper.
	time.Sleep(1 * time.Millisecond)
	go alice.fundingMgr.pruneZombieReservations()

	// Alice should have sent an Error message to Bob.
	assertErrorSent(t, alice.msgChan)

	// Alice's zombie reservation should have been pruned.
	assertNumPendingReservations(t, alice, bobPubKey, 0)
}

// TestFundingManagerPeerTimeoutAfterFundingOpen checks that the zombie sweeper
// will properly clean up a zombie reservation that times out after the
// fundingOpenMsg has been handled.
func TestFundingManagerPeerTimeoutAfterFundingOpen(t *testing.T) {
	alice, bob := setupFundingManagers(t, defaultMaxPendingChannels)
	defer tearDownFundingManagers(t, alice, bob)

	// We will consume the channel updates as we go, so no buffering is needed.
	updateChan := make(chan *lnrpc.OpenStatusUpdate)

	// Create a funding request and start the workflow.
	errChan := make(chan error, 1)
	initReq := &openChanReq{
		targetPubkey:    bob.privKey.PubKey(),
		chainHash:       *activeNetParams.GenesisHash,
		localFundingAmt: 500000,
		pushAmt:         lnwire.NewMSatFromSatoshis(0),
		private:         false,
		updates:         updateChan,
		err:             errChan,
	}

	alice.fundingMgr.initFundingWorkflow(bob, initReq)

	// Alice should have sent the OpenChannel message to Bob.
	var aliceMsg lnwire.Message
	select {
	case aliceMsg = <-alice.msgChan:
	case err := <-initReq.err:
		t.Fatalf("error init funding workflow: %v", err)
	case <-time.After(time.Second * 5):
		t.Fatalf("alice did not send OpenChannel message")
	}

	openChannelReq, ok := aliceMsg.(*lnwire.OpenChannel)
	if !ok {
		errorMsg, gotError := aliceMsg.(*lnwire.Error)
		if gotError {
			t.Fatalf("expected OpenChannel to be sent "+
				"from bob, instead got error: %v",
				lnwire.ErrorCode(errorMsg.Data[0]))
		}
		t.Fatalf("expected OpenChannel to be sent from "+
			"alice, instead got %T", aliceMsg)
	}

	// Alice should have a new pending reservation.
	assertNumPendingReservations(t, alice, bobPubKey, 1)

	// Let Bob handle the init message.
	bob.fundingMgr.processFundingOpen(openChannelReq, alice)

	// Bob should answer with an AcceptChannel.
	assertFundingMsgSent(t, bob.msgChan, "AcceptChannel")

	// Bob should have a new pending reservation.
	assertNumPendingReservations(t, bob, alicePubKey, 1)

	// Make sure Bob's reservation times out and then run his zombie sweeper.
	time.Sleep(1 * time.Millisecond)
	go bob.fundingMgr.pruneZombieReservations()

	// Bob should have sent an Error message to Alice.
	assertErrorSent(t, bob.msgChan)

	// Bob's zombie reservation should have been pruned.
	assertNumPendingReservations(t, bob, alicePubKey, 0)
}

// TestFundingManagerPeerTimeoutAfterFundingAccept checks that the zombie sweeper
// will properly clean up a zombie reservation that times out after the
// fundingAcceptMsg has been handled.
func TestFundingManagerPeerTimeoutAfterFundingAccept(t *testing.T) {
	alice, bob := setupFundingManagers(t, defaultMaxPendingChannels)
	defer tearDownFundingManagers(t, alice, bob)

	// We will consume the channel updates as we go, so no buffering is needed.
	updateChan := make(chan *lnrpc.OpenStatusUpdate)

	// Create a funding request and start the workflow.
	errChan := make(chan error, 1)
	initReq := &openChanReq{
		targetPubkey:    bob.privKey.PubKey(),
		chainHash:       *activeNetParams.GenesisHash,
		localFundingAmt: 500000,
		pushAmt:         lnwire.NewMSatFromSatoshis(0),
		private:         false,
		updates:         updateChan,
		err:             errChan,
	}

	alice.fundingMgr.initFundingWorkflow(bob, initReq)

	// Alice should have sent the OpenChannel message to Bob.
	var aliceMsg lnwire.Message
	select {
	case aliceMsg = <-alice.msgChan:
	case err := <-initReq.err:
		t.Fatalf("error init funding workflow: %v", err)
	case <-time.After(time.Second * 5):
		t.Fatalf("alice did not send OpenChannel message")
	}

	openChannelReq, ok := aliceMsg.(*lnwire.OpenChannel)
	if !ok {
		errorMsg, gotError := aliceMsg.(*lnwire.Error)
		if gotError {
			t.Fatalf("expected OpenChannel to be sent "+
				"from bob, instead got error: %v",
				lnwire.ErrorCode(errorMsg.Data[0]))
		}
		t.Fatalf("expected OpenChannel to be sent from "+
			"alice, instead got %T", aliceMsg)
	}

	// Alice should have a new pending reservation.
	assertNumPendingReservations(t, alice, bobPubKey, 1)

	// Let Bob handle the init message.
	bob.fundingMgr.processFundingOpen(openChannelReq, alice)

	// Bob should answer with an AcceptChannel.
	acceptChannelResponse := assertFundingMsgSent(
		t, bob.msgChan, "AcceptChannel",
	).(*lnwire.AcceptChannel)

	// Bob should have a new pending reservation.
	assertNumPendingReservations(t, bob, alicePubKey, 1)

	// Forward the response to Alice.
	alice.fundingMgr.processFundingAccept(acceptChannelResponse, bob)

	// Alice responds with a FundingCreated messages.
	assertFundingMsgSent(t, alice.msgChan, "FundingCreated")

	// Make sure Alice's reservation times out and then run her zombie sweeper.
	time.Sleep(1 * time.Millisecond)
	go alice.fundingMgr.pruneZombieReservations()

	// Alice should have sent an Error message to Bob.
	assertErrorSent(t, alice.msgChan)

	// Alice's zombie reservation should have been pruned.
	assertNumPendingReservations(t, alice, bobPubKey, 0)
}

func TestFundingManagerFundingTimeout(t *testing.T) {
	alice, bob := setupFundingManagers(t, defaultMaxPendingChannels)
	defer tearDownFundingManagers(t, alice, bob)

	// We will consume the channel updates as we go, so no buffering is needed.
	updateChan := make(chan *lnrpc.OpenStatusUpdate)

	// Run through the process of opening the channel, up until the funding
	// transaction is broadcasted.
	_ = openChannel(t, alice, bob, 500000, 0, 1, updateChan, true)

	// Bob will at this point be waiting for the funding transaction to be
	// confirmed, so the channel should be considered pending.
	pendingChannels, err := bob.fundingMgr.cfg.Wallet.Cfg.Database.FetchPendingChannels()
	if err != nil {
		t.Fatalf("unable to fetch pending channels: %v", err)
	}
	if len(pendingChannels) != 1 {
		t.Fatalf("Expected Bob to have 1 pending channel, had  %v",
			len(pendingChannels))
	}

	// We expect Bob to forget the channel after 288 blocks (48 hours), so
	// mine 287, and check that it is still pending.
	bob.mockNotifier.epochChan <- &chainntnfs.BlockEpoch{
		Height: fundingBroadcastHeight + 287,
	}

	// Bob should still be waiting for the channel to open.
	assertNumPendingChannelsRemains(t, bob, 1)

	bob.mockNotifier.epochChan <- &chainntnfs.BlockEpoch{
		Height: fundingBroadcastHeight + 288,
	}

	// Bob should have sent an Error message to Alice.
	assertErrorSent(t, bob.msgChan)

	// Should not be pending anymore.
	assertNumPendingChannelsBecomes(t, bob, 0)
}

// TestFundingManagerFundingNotTimeoutInitiator checks that if the user was
// the channel initiator, that it does not timeout when the lnd restarts.
func TestFundingManagerFundingNotTimeoutInitiator(t *testing.T) {

	alice, bob := setupFundingManagers(t, defaultMaxPendingChannels)
	defer tearDownFundingManagers(t, alice, bob)

	// We will consume the channel updates as we go, so no buffering is needed.
	updateChan := make(chan *lnrpc.OpenStatusUpdate)

	// Run through the process of opening the channel, up until the funding
	// transaction is broadcasted.
	_ = openChannel(t, alice, bob, 500000, 0, 1, updateChan, true)

	// Alice will at this point be waiting for the funding transaction to be
	// confirmed, so the channel should be considered pending.
	pendingChannels, err := alice.fundingMgr.cfg.Wallet.Cfg.Database.FetchPendingChannels()
	if err != nil {
		t.Fatalf("unable to fetch pending channels: %v", err)
	}
	if len(pendingChannels) != 1 {
		t.Fatalf("Expected Alice to have 1 pending channel, had  %v",
			len(pendingChannels))
	}

	recreateAliceFundingManager(t, alice)

	// We should receive the rebroadcasted funding txn.
	select {
	case <-alice.publTxChan:
	case <-time.After(time.Second * 5):
		t.Fatalf("alice did not publish funding tx")
	}

	// Increase the height to 1 minus the maxWaitNumBlocksFundingConf height
	alice.mockNotifier.epochChan <- &chainntnfs.BlockEpoch{
		Height: fundingBroadcastHeight + maxWaitNumBlocksFundingConf - 1,
	}

	bob.mockNotifier.epochChan <- &chainntnfs.BlockEpoch{
		Height: fundingBroadcastHeight + maxWaitNumBlocksFundingConf - 1,
	}

	// Assert both and Alice and Bob still have 1 pending channels
	assertNumPendingChannelsRemains(t, alice, 1)

	assertNumPendingChannelsRemains(t, bob, 1)

	// Increase both Alice and Bob to maxWaitNumBlocksFundingConf height
	alice.mockNotifier.epochChan <- &chainntnfs.BlockEpoch{
		Height: fundingBroadcastHeight + maxWaitNumBlocksFundingConf,
	}

	bob.mockNotifier.epochChan <- &chainntnfs.BlockEpoch{
		Height: fundingBroadcastHeight + maxWaitNumBlocksFundingConf,
	}

	// Since Alice was the initiator, the channel should not have timed out
	assertNumPendingChannelsRemains(t, alice, 1)

	// Bob should have sent an Error message to Alice.
	assertErrorSent(t, bob.msgChan)

	// Since Bob was not the initiator, the channel should timeout
	assertNumPendingChannelsBecomes(t, bob, 0)
}

// TestFundingManagerReceiveFundingLockedTwice checks that the fundingManager
// continues to operate as expected in case we receive a duplicate fundingLocked
// message.
func TestFundingManagerReceiveFundingLockedTwice(t *testing.T) {
	alice, bob := setupFundingManagers(t, defaultMaxPendingChannels)
	defer tearDownFundingManagers(t, alice, bob)

	// We will consume the channel updates as we go, so no buffering is needed.
	updateChan := make(chan *lnrpc.OpenStatusUpdate)

	// Run through the process of opening the channel, up until the funding
	// transaction is broadcasted.
	fundingOutPoint := openChannel(t, alice, bob, 500000, 0, 1, updateChan,
		true)

	// Notify that transaction was mined
	alice.mockNotifier.oneConfChannel <- &chainntnfs.TxConfirmation{}
	bob.mockNotifier.oneConfChannel <- &chainntnfs.TxConfirmation{}

	// The funding transaction was mined, so assert that both funding
	// managers now have the state of this channel 'markedOpen' in their
	// internal state machine.
	assertMarkedOpen(t, alice, bob, fundingOutPoint)

	// After the funding transaction is mined, Alice will send
	// fundingLocked to Bob.
	fundingLockedAlice := assertFundingMsgSent(
		t, alice.msgChan, "FundingLocked",
	).(*lnwire.FundingLocked)

	// And similarly Bob will send funding locked to Alice.
	fundingLockedBob := assertFundingMsgSent(
		t, bob.msgChan, "FundingLocked",
	).(*lnwire.FundingLocked)

	// Check that the state machine is updated accordingly
	assertFundingLockedSent(t, alice, bob, fundingOutPoint)

	// Make sure both fundingManagers send the expected channel
	// announcements.
	assertChannelAnnouncements(t, alice, bob)

	// Check that the state machine is updated accordingly
	assertAddedToRouterGraph(t, alice, bob, fundingOutPoint)

	// The funding transaction is now confirmed, wait for the
	// OpenStatusUpdate_ChanOpen update
	waitForOpenUpdate(t, updateChan)

	// Send the fundingLocked message twice to Alice, and once to Bob.
	alice.fundingMgr.processFundingLocked(fundingLockedBob, bob)
	alice.fundingMgr.processFundingLocked(fundingLockedBob, bob)
	bob.fundingMgr.processFundingLocked(fundingLockedAlice, alice)

	// Check that they notify the breach arbiter and peer about the new
	// channel.
	assertHandleFundingLocked(t, alice, bob)

	// Alice should not send the channel state the second time, as the
	// second funding locked should just be ignored.
	select {
	case <-alice.newChannels:
		t.Fatalf("alice sent new channel to peer a second time")
	case <-time.After(time.Millisecond * 300):
		// Expected
	}

	// Another fundingLocked should also be ignored, since Alice should
	// have updated her database at this point.
	alice.fundingMgr.processFundingLocked(fundingLockedBob, bob)
	select {
	case <-alice.newChannels:
		t.Fatalf("alice sent new channel to peer a second time")
	case <-time.After(time.Millisecond * 300):
		// Expected
	}

	// Notify that six confirmations has been reached on funding transaction.
	alice.mockNotifier.sixConfChannel <- &chainntnfs.TxConfirmation{}
	bob.mockNotifier.sixConfChannel <- &chainntnfs.TxConfirmation{}

	// Make sure the fundingManagers exchange announcement signatures.
	assertAnnouncementSignatures(t, alice, bob)

	// The internal state-machine should now have deleted the channelStates
	// from the database, as the channel is announced.
	assertNoChannelState(t, alice, bob, fundingOutPoint)
}

// TestFundingManagerRestartAfterChanAnn checks that the fundingManager properly
// handles receiving a fundingLocked after the its own fundingLocked and channel
// announcement is sent and gets restarted.
func TestFundingManagerRestartAfterChanAnn(t *testing.T) {
	alice, bob := setupFundingManagers(t, defaultMaxPendingChannels)
	defer tearDownFundingManagers(t, alice, bob)

	// We will consume the channel updates as we go, so no buffering is needed.
	updateChan := make(chan *lnrpc.OpenStatusUpdate)

	// Run through the process of opening the channel, up until the funding
	// transaction is broadcasted.
	fundingOutPoint := openChannel(t, alice, bob, 500000, 0, 1, updateChan,
		true)

	// Notify that transaction was mined
	alice.mockNotifier.oneConfChannel <- &chainntnfs.TxConfirmation{}
	bob.mockNotifier.oneConfChannel <- &chainntnfs.TxConfirmation{}

	// The funding transaction was mined, so assert that both funding
	// managers now have the state of this channel 'markedOpen' in their
	// internal state machine.
	assertMarkedOpen(t, alice, bob, fundingOutPoint)

	// After the funding transaction is mined, Alice will send
	// fundingLocked to Bob.
	fundingLockedAlice := assertFundingMsgSent(
		t, alice.msgChan, "FundingLocked",
	).(*lnwire.FundingLocked)

	// And similarly Bob will send funding locked to Alice.
	fundingLockedBob := assertFundingMsgSent(
		t, bob.msgChan, "FundingLocked",
	).(*lnwire.FundingLocked)

	// Check that the state machine is updated accordingly
	assertFundingLockedSent(t, alice, bob, fundingOutPoint)

	// Make sure both fundingManagers send the expected channel
	// announcements.
	assertChannelAnnouncements(t, alice, bob)

	// Check that the state machine is updated accordingly
	assertAddedToRouterGraph(t, alice, bob, fundingOutPoint)

	// The funding transaction is now confirmed, wait for the
	// OpenStatusUpdate_ChanOpen update
	waitForOpenUpdate(t, updateChan)

	// At this point we restart Alice's fundingManager, before she receives
	// the fundingLocked message. After restart, she will receive it, and
	// we expect her to be able to handle it correctly.
	recreateAliceFundingManager(t, alice)

	// Exchange the fundingLocked messages.
	alice.fundingMgr.processFundingLocked(fundingLockedBob, bob)
	bob.fundingMgr.processFundingLocked(fundingLockedAlice, alice)

	// Check that they notify the breach arbiter and peer about the new
	// channel.
	assertHandleFundingLocked(t, alice, bob)

	// Notify that six confirmations has been reached on funding transaction.
	alice.mockNotifier.sixConfChannel <- &chainntnfs.TxConfirmation{}
	bob.mockNotifier.sixConfChannel <- &chainntnfs.TxConfirmation{}

	// Make sure both fundingManagers send the expected channel announcements.
	assertAnnouncementSignatures(t, alice, bob)

	// The internal state-machine should now have deleted the channelStates
	// from the database, as the channel is announced.
	assertNoChannelState(t, alice, bob, fundingOutPoint)
}

// TestFundingManagerRestartAfterReceivingFundingLocked checks that the
// fundingManager continues to operate as expected after it has received
// fundingLocked and then gets restarted.
func TestFundingManagerRestartAfterReceivingFundingLocked(t *testing.T) {
	alice, bob := setupFundingManagers(t, defaultMaxPendingChannels)
	defer tearDownFundingManagers(t, alice, bob)

	// We will consume the channel updates as we go, so no buffering is needed.
	updateChan := make(chan *lnrpc.OpenStatusUpdate)

	// Run through the process of opening the channel, up until the funding
	// transaction is broadcasted.
	fundingOutPoint := openChannel(t, alice, bob, 500000, 0, 1, updateChan,
		true)

	// Notify that transaction was mined
	alice.mockNotifier.oneConfChannel <- &chainntnfs.TxConfirmation{}
	bob.mockNotifier.oneConfChannel <- &chainntnfs.TxConfirmation{}

	// The funding transaction was mined, so assert that both funding
	// managers now have the state of this channel 'markedOpen' in their
	// internal state machine.
	assertMarkedOpen(t, alice, bob, fundingOutPoint)

	// After the funding transaction is mined, Alice will send
	// fundingLocked to Bob.
	fundingLockedAlice := assertFundingMsgSent(
		t, alice.msgChan, "FundingLocked",
	).(*lnwire.FundingLocked)

	// And similarly Bob will send funding locked to Alice.
	fundingLockedBob := assertFundingMsgSent(
		t, bob.msgChan, "FundingLocked",
	).(*lnwire.FundingLocked)

	// Check that the state machine is updated accordingly
	assertFundingLockedSent(t, alice, bob, fundingOutPoint)

	// Let Alice immediately get the fundingLocked message.
	alice.fundingMgr.processFundingLocked(fundingLockedBob, bob)

	// Also let Bob get the fundingLocked message.
	bob.fundingMgr.processFundingLocked(fundingLockedAlice, alice)

	// Check that they notify the breach arbiter and peer about the new
	// channel.
	assertHandleFundingLocked(t, alice, bob)

	// At this point we restart Alice's fundingManager.
	recreateAliceFundingManager(t, alice)

	// Make sure both fundingManagers send the expected channel
	// announcements.
	assertChannelAnnouncements(t, alice, bob)

	// Check that the state machine is updated accordingly
	assertAddedToRouterGraph(t, alice, bob, fundingOutPoint)

	// Notify that six confirmations has been reached on funding transaction.
	alice.mockNotifier.sixConfChannel <- &chainntnfs.TxConfirmation{}
	bob.mockNotifier.sixConfChannel <- &chainntnfs.TxConfirmation{}

	// Make sure both fundingManagers send the expected channel announcements.
	assertAnnouncementSignatures(t, alice, bob)

	// The internal state-machine should now have deleted the channelStates
	// from the database, as the channel is announced.
	assertNoChannelState(t, alice, bob, fundingOutPoint)
}

// TestFundingManagerPrivateChannel tests that if we open a private channel
// (a channel not supposed to be announced to the rest of the network),
// the announcementSignatures nor the nodeAnnouncement messages are sent.
func TestFundingManagerPrivateChannel(t *testing.T) {
	alice, bob := setupFundingManagers(t, defaultMaxPendingChannels)
	defer tearDownFundingManagers(t, alice, bob)

	// We will consume the channel updates as we go, so no buffering is needed.
	updateChan := make(chan *lnrpc.OpenStatusUpdate)

	// Run through the process of opening the channel, up until the funding
	// transaction is broadcasted.
	fundingOutPoint := openChannel(t, alice, bob, 500000, 0, 1, updateChan,
		false)

	// Notify that transaction was mined
	alice.mockNotifier.oneConfChannel <- &chainntnfs.TxConfirmation{}
	bob.mockNotifier.oneConfChannel <- &chainntnfs.TxConfirmation{}

	// The funding transaction was mined, so assert that both funding
	// managers now have the state of this channel 'markedOpen' in their
	// internal state machine.
	assertMarkedOpen(t, alice, bob, fundingOutPoint)

	// After the funding transaction is mined, Alice will send
	// fundingLocked to Bob.
	fundingLockedAlice := assertFundingMsgSent(
		t, alice.msgChan, "FundingLocked",
	).(*lnwire.FundingLocked)

	// And similarly Bob will send funding locked to Alice.
	fundingLockedBob := assertFundingMsgSent(
		t, bob.msgChan, "FundingLocked",
	).(*lnwire.FundingLocked)

	// Check that the state machine is updated accordingly
	assertFundingLockedSent(t, alice, bob, fundingOutPoint)

	// Make sure both fundingManagers send the expected channel
	// announcements.
	assertChannelAnnouncements(t, alice, bob)

	// The funding transaction is now confirmed, wait for the
	// OpenStatusUpdate_ChanOpen update
	waitForOpenUpdate(t, updateChan)

	// Exchange the fundingLocked messages.
	alice.fundingMgr.processFundingLocked(fundingLockedBob, bob)
	bob.fundingMgr.processFundingLocked(fundingLockedAlice, alice)

	// Check that they notify the breach arbiter and peer about the new
	// channel.
	assertHandleFundingLocked(t, alice, bob)

	// Notify that six confirmations has been reached on funding transaction.
	alice.mockNotifier.sixConfChannel <- &chainntnfs.TxConfirmation{}
	bob.mockNotifier.sixConfChannel <- &chainntnfs.TxConfirmation{}

	// Since this is a private channel, we shouldn't receive the
	// announcement signatures.
	select {
	case ann := <-alice.announceChan:
		t.Fatalf("unexpectedly got channel announcement message: %v", ann)
	case <-time.After(300 * time.Millisecond):
		// Expected
	}

	select {
	case ann := <-bob.announceChan:
		t.Fatalf("unexpectedly got channel announcement message: %v", ann)
	case <-time.After(300 * time.Millisecond):
		// Expected
	}

	// We should however receive each side's node announcement.
	select {
	case msg := <-alice.msgChan:
		if _, ok := msg.(*lnwire.NodeAnnouncement); !ok {
			t.Fatalf("expected to receive node announcement")
		}
	case <-time.After(time.Second):
		t.Fatalf("expected to receive node announcement")
	}

	select {
	case msg := <-bob.msgChan:
		if _, ok := msg.(*lnwire.NodeAnnouncement); !ok {
			t.Fatalf("expected to receive node announcement")
		}
	case <-time.After(time.Second):
		t.Fatalf("expected to receive node announcement")
	}

	// The internal state-machine should now have deleted the channelStates
	// from the database, as the channel is announced.
	assertNoChannelState(t, alice, bob, fundingOutPoint)
}

// TestFundingManagerPrivateRestart tests that the privacy guarantees granted
// by the private channel persist even on restart. This means that the
// announcement signatures nor the node announcement messages are sent upon
// restart.
func TestFundingManagerPrivateRestart(t *testing.T) {
	alice, bob := setupFundingManagers(t, defaultMaxPendingChannels)
	defer tearDownFundingManagers(t, alice, bob)

	// We will consume the channel updates as we go, so no buffering is needed.
	updateChan := make(chan *lnrpc.OpenStatusUpdate)

	// Run through the process of opening the channel, up until the funding
	// transaction is broadcasted.
	fundingOutPoint := openChannel(t, alice, bob, 500000, 0, 1, updateChan,
		false)

	// Notify that transaction was mined
	alice.mockNotifier.oneConfChannel <- &chainntnfs.TxConfirmation{}
	bob.mockNotifier.oneConfChannel <- &chainntnfs.TxConfirmation{}

	// The funding transaction was mined, so assert that both funding
	// managers now have the state of this channel 'markedOpen' in their
	// internal state machine.
	assertMarkedOpen(t, alice, bob, fundingOutPoint)

	// After the funding transaction is mined, Alice will send
	// fundingLocked to Bob.
	fundingLockedAlice := assertFundingMsgSent(
		t, alice.msgChan, "FundingLocked",
	).(*lnwire.FundingLocked)

	// And similarly Bob will send funding locked to Alice.
	fundingLockedBob := assertFundingMsgSent(
		t, bob.msgChan, "FundingLocked",
	).(*lnwire.FundingLocked)

	// Check that the state machine is updated accordingly
	assertFundingLockedSent(t, alice, bob, fundingOutPoint)

	// Make sure both fundingManagers send the expected channel
	// announcements.
	assertChannelAnnouncements(t, alice, bob)

	// Note: We don't check for the addedToRouterGraph state because in
	// the private channel mode, the state is quickly changed from
	// addedToRouterGraph to deleted from the database since the public
	// announcement phase is skipped.

	// The funding transaction is now confirmed, wait for the
	// OpenStatusUpdate_ChanOpen update
	waitForOpenUpdate(t, updateChan)

	// Exchange the fundingLocked messages.
	alice.fundingMgr.processFundingLocked(fundingLockedBob, bob)
	bob.fundingMgr.processFundingLocked(fundingLockedAlice, alice)

	// Check that they notify the breach arbiter and peer about the new
	// channel.
	assertHandleFundingLocked(t, alice, bob)

	// Notify that six confirmations has been reached on funding transaction.
	alice.mockNotifier.sixConfChannel <- &chainntnfs.TxConfirmation{}
	bob.mockNotifier.sixConfChannel <- &chainntnfs.TxConfirmation{}

	// Since this is a private channel, we shouldn't receive the public
	// channel announcement messages.
	select {
	case ann := <-alice.announceChan:
		t.Fatalf("unexpectedly got channel announcement message: %v", ann)
	case <-time.After(300 * time.Millisecond):
	}

	select {
	case ann := <-bob.announceChan:
		t.Fatalf("unexpectedly got channel announcement message: %v", ann)
	case <-time.After(300 * time.Millisecond):
	}

	// We should however receive each side's node announcement.
	select {
	case msg := <-alice.msgChan:
		if _, ok := msg.(*lnwire.NodeAnnouncement); !ok {
			t.Fatalf("expected to receive node announcement")
		}
	case <-time.After(time.Second):
		t.Fatalf("expected to receive node announcement")
	}

	select {
	case msg := <-bob.msgChan:
		if _, ok := msg.(*lnwire.NodeAnnouncement); !ok {
			t.Fatalf("expected to receive node announcement")
		}
	case <-time.After(time.Second):
		t.Fatalf("expected to receive node announcement")
	}

	// Restart Alice's fundingManager so we can prove that the public
	// channel announcements are not sent upon restart and that the private
	// setting persists upon restart.
	recreateAliceFundingManager(t, alice)

	select {
	case ann := <-alice.announceChan:
		t.Fatalf("unexpectedly got channel announcement message: %v", ann)
	case <-time.After(300 * time.Millisecond):
		// Expected
	}

	select {
	case ann := <-bob.announceChan:
		t.Fatalf("unexpectedly got channel announcement message: %v", ann)
	case <-time.After(300 * time.Millisecond):
		// Expected
	}

	// The internal state-machine should now have deleted the channelStates
	// from the database, as the channel is announced.
	assertNoChannelState(t, alice, bob, fundingOutPoint)
}

// TestFundingManagerCustomChannelParameters checks that custom requirements we
// specify during the channel funding flow is preserved correcly on both sides.
func TestFundingManagerCustomChannelParameters(t *testing.T) {
	alice, bob := setupFundingManagers(t, defaultMaxPendingChannels)
	defer tearDownFundingManagers(t, alice, bob)

	// This is the custom parameters we'll use.
	const csvDelay = 67
	const minHtlc = 1234

	// We will consume the channel updates as we go, so no buffering is
	// needed.
	updateChan := make(chan *lnrpc.OpenStatusUpdate)

	// Create a funding request with the custom parameters and start the
	// workflow.
	errChan := make(chan error, 1)
	initReq := &openChanReq{
		targetPubkey:    bob.privKey.PubKey(),
		chainHash:       *activeNetParams.GenesisHash,
		localFundingAmt: 5000000,
		pushAmt:         lnwire.NewMSatFromSatoshis(0),
		private:         false,
		minHtlc:         minHtlc,
		remoteCsvDelay:  csvDelay,
		updates:         updateChan,
		err:             errChan,
	}

	alice.fundingMgr.initFundingWorkflow(bob, initReq)

	// Alice should have sent the OpenChannel message to Bob.
	var aliceMsg lnwire.Message
	select {
	case aliceMsg = <-alice.msgChan:
	case err := <-initReq.err:
		t.Fatalf("error init funding workflow: %v", err)
	case <-time.After(time.Second * 5):
		t.Fatalf("alice did not send OpenChannel message")
	}

	openChannelReq, ok := aliceMsg.(*lnwire.OpenChannel)
	if !ok {
		errorMsg, gotError := aliceMsg.(*lnwire.Error)
		if gotError {
			t.Fatalf("expected OpenChannel to be sent "+
				"from bob, instead got error: %v",
				lnwire.ErrorCode(errorMsg.Data[0]))
		}
		t.Fatalf("expected OpenChannel to be sent from "+
			"alice, instead got %T", aliceMsg)
	}

	// Check that the custom CSV delay is sent as part of OpenChannel.
	if openChannelReq.CsvDelay != csvDelay {
		t.Fatalf("expected OpenChannel to have CSV delay %v, got %v",
			csvDelay, openChannelReq.CsvDelay)
	}

	// Check that the custom minHTLC value is sent.
	if openChannelReq.HtlcMinimum != minHtlc {
		t.Fatalf("expected OpenChannel to have minHtlc %v, got %v",
			minHtlc, openChannelReq.HtlcMinimum)
	}

	chanID := openChannelReq.PendingChannelID

	// Let Bob handle the init message.
	bob.fundingMgr.processFundingOpen(openChannelReq, alice)

	// Bob should answer with an AcceptChannel message.
	acceptChannelResponse := assertFundingMsgSent(
		t, bob.msgChan, "AcceptChannel",
	).(*lnwire.AcceptChannel)

	// Bob should require the default delay of 4.
	if acceptChannelResponse.CsvDelay != 4 {
		t.Fatalf("expected AcceptChannel to have CSV delay %v, got %v",
			4, acceptChannelResponse.CsvDelay)
	}

	// And the default MinHTLC value of 5.
	if acceptChannelResponse.HtlcMinimum != 5 {
		t.Fatalf("expected AcceptChannel to have minHtlc %v, got %v",
			5, acceptChannelResponse.HtlcMinimum)
	}

	// Forward the response to Alice.
	alice.fundingMgr.processFundingAccept(acceptChannelResponse, bob)

	// Alice responds with a FundingCreated message.
	fundingCreated := assertFundingMsgSent(
		t, alice.msgChan, "FundingCreated",
	).(*lnwire.FundingCreated)

	// Helper method for checking the CSV delay stored for a reservation.
	assertDelay := func(resCtx *reservationWithCtx,
		ourDelay, theirDelay uint16) error {

		ourCsvDelay := resCtx.reservation.OurContribution().CsvDelay
		if ourCsvDelay != ourDelay {
			return fmt.Errorf("expected our CSV delay to be %v, "+
				"was %v", ourDelay, ourCsvDelay)
		}

		theirCsvDelay := resCtx.reservation.TheirContribution().CsvDelay
		if theirCsvDelay != theirDelay {
			return fmt.Errorf("expected their CSV delay to be %v, "+
				"was %v", theirDelay, theirCsvDelay)
		}
		return nil
	}

	// Helper method for checking the MinHtlc value stored for a
	// reservation.
	assertMinHtlc := func(resCtx *reservationWithCtx,
		expOurMinHtlc, expTheirMinHtlc lnwire.MilliSatoshi) error {

		ourMinHtlc := resCtx.reservation.OurContribution().MinHTLC
		if ourMinHtlc != expOurMinHtlc {
			return fmt.Errorf("expected our minHtlc to be %v, "+
				"was %v", expOurMinHtlc, ourMinHtlc)
		}

		theirMinHtlc := resCtx.reservation.TheirContribution().MinHTLC
		if theirMinHtlc != expTheirMinHtlc {
			return fmt.Errorf("expected their minHtlc to be %v, "+
				"was %v", expTheirMinHtlc, theirMinHtlc)
		}
		return nil
	}

	// Check that the custom channel parameters were properly set in the
	// channel reservation.
	resCtx, err := alice.fundingMgr.getReservationCtx(bobPubKey, chanID)
	if err != nil {
		t.Fatalf("unable to find ctx: %v", err)
	}

	// Alice's CSV delay should be 4 since Bob sent the fedault value, and
	// Bob's should be 67 since Alice sent the custom value.
	if err := assertDelay(resCtx, 4, csvDelay); err != nil {
		t.Fatal(err)
	}

	// The minimum HTLC value Alice can offer should be 5, and the minimum
	// Bob can offer should be 1234.
	if err := assertMinHtlc(resCtx, 5, minHtlc); err != nil {
		t.Fatal(err)
	}

	// Also make sure the parameters are properly set on Bob's end.
	resCtx, err = bob.fundingMgr.getReservationCtx(alicePubKey, chanID)
	if err != nil {
		t.Fatalf("unable to find ctx: %v", err)
	}

	if err := assertDelay(resCtx, csvDelay, 4); err != nil {
		t.Fatal(err)
	}

	if err := assertMinHtlc(resCtx, minHtlc, 5); err != nil {
		t.Fatal(err)
	}

	// Give the message to Bob.
	bob.fundingMgr.processFundingCreated(fundingCreated, alice)

	// Finally, Bob should send the FundingSigned message.
	fundingSigned := assertFundingMsgSent(
		t, bob.msgChan, "FundingSigned",
	).(*lnwire.FundingSigned)

	// Forward the signature to Alice.
	alice.fundingMgr.processFundingSigned(fundingSigned, bob)

	// After Alice processes the singleFundingSignComplete message, she will
	// broadcast the funding transaction to the network. We expect to get a
	// channel update saying the channel is pending.
	var pendingUpdate *lnrpc.OpenStatusUpdate
	select {
	case pendingUpdate = <-updateChan:
	case <-time.After(time.Second * 5):
		t.Fatalf("alice did not send OpenStatusUpdate_ChanPending")
	}

	_, ok = pendingUpdate.Update.(*lnrpc.OpenStatusUpdate_ChanPending)
	if !ok {
		t.Fatal("OpenStatusUpdate was not OpenStatusUpdate_ChanPending")
	}

	// Wait for Alice to published the funding tx to the network.
	select {
	case <-alice.publTxChan:
	case <-time.After(time.Second * 5):
		t.Fatalf("alice did not publish funding tx")
	}

	// Notify that transaction was mined.
	alice.mockNotifier.oneConfChannel <- &chainntnfs.TxConfirmation{}
	bob.mockNotifier.oneConfChannel <- &chainntnfs.TxConfirmation{}

	// After the funding transaction is mined, Alice will send
	// fundingLocked to Bob.
	_ = assertFundingMsgSent(
		t, alice.msgChan, "FundingLocked",
	).(*lnwire.FundingLocked)

	// And similarly Bob will send funding locked to Alice.
	_ = assertFundingMsgSent(
		t, bob.msgChan, "FundingLocked",
	).(*lnwire.FundingLocked)

	// Make sure both fundingManagers send the expected channel
	// announcements. Alice should advertise the default MinHTLC value of
	// 5, while bob should advertise the value minHtlc, since Alice
	// required him to use it.
	assertChannelAnnouncements(t, alice, bob, 5, minHtlc)

	// The funding transaction is now confirmed, wait for the
	// OpenStatusUpdate_ChanOpen update
	waitForOpenUpdate(t, updateChan)
}

// TestFundingManagerMaxPendingChannels checks that trying to open another
// channel with the same peer when MaxPending channels are pending fails.
func TestFundingManagerMaxPendingChannels(t *testing.T) {
	const maxPending = 4

	alice, bob := setupFundingManagers(t, maxPending)
	defer tearDownFundingManagers(t, alice, bob)

	// Create openChanReqs for maxPending+1 channels.
	var initReqs []*openChanReq
	for i := 0; i < maxPending+1; i++ {
		updateChan := make(chan *lnrpc.OpenStatusUpdate)
		errChan := make(chan error, 1)
		initReq := &openChanReq{
			targetPubkey:    bob.privKey.PubKey(),
			chainHash:       *activeNetParams.GenesisHash,
			localFundingAmt: 5000000,
			pushAmt:         lnwire.NewMSatFromSatoshis(0),
			private:         false,
			updates:         updateChan,
			err:             errChan,
		}
		initReqs = append(initReqs, initReq)
	}

	// Kick of maxPending+1 funding workflows.
	var accepts []*lnwire.AcceptChannel
	var lastOpen *lnwire.OpenChannel
	for i, initReq := range initReqs {
		alice.fundingMgr.initFundingWorkflow(bob, initReq)

		// Alice should have sent the OpenChannel message to Bob.
		var aliceMsg lnwire.Message
		select {
		case aliceMsg = <-alice.msgChan:
		case err := <-initReq.err:
			t.Fatalf("error init funding workflow: %v", err)
		case <-time.After(time.Second * 5):
			t.Fatalf("alice did not send OpenChannel message")
		}

		openChannelReq, ok := aliceMsg.(*lnwire.OpenChannel)
		if !ok {
			errorMsg, gotError := aliceMsg.(*lnwire.Error)
			if gotError {
				t.Fatalf("expected OpenChannel to be sent "+
					"from bob, instead got error: %v",
					lnwire.ErrorCode(errorMsg.Data[0]))
			}
			t.Fatalf("expected OpenChannel to be sent from "+
				"alice, instead got %T", aliceMsg)
		}

		// Let Bob handle the init message.
		bob.fundingMgr.processFundingOpen(openChannelReq, alice)

		// Bob should answer with an AcceptChannel message for the
		// first maxPending channels.
		if i < maxPending {
			acceptChannelResponse := assertFundingMsgSent(
				t, bob.msgChan, "AcceptChannel",
			).(*lnwire.AcceptChannel)
			accepts = append(accepts, acceptChannelResponse)
			continue
		}

		// For the last channel, Bob should answer with an error.
		lastOpen = openChannelReq
		_ = assertFundingMsgSent(
			t, bob.msgChan, "Error",
		).(*lnwire.Error)

	}

	// Forward the responses to Alice.
	var signs []*lnwire.FundingSigned
	for _, accept := range accepts {
		alice.fundingMgr.processFundingAccept(accept, bob)

		// Alice responds with a FundingCreated message.
		fundingCreated := assertFundingMsgSent(
			t, alice.msgChan, "FundingCreated",
		).(*lnwire.FundingCreated)

		// Give the message to Bob.
		bob.fundingMgr.processFundingCreated(fundingCreated, alice)

		// Finally, Bob should send the FundingSigned message.
		fundingSigned := assertFundingMsgSent(
			t, bob.msgChan, "FundingSigned",
		).(*lnwire.FundingSigned)

		signs = append(signs, fundingSigned)
	}

	// Sending another init request from Alice should still make Bob
	// respond with an error.
	bob.fundingMgr.processFundingOpen(lastOpen, alice)
	_ = assertFundingMsgSent(
		t, bob.msgChan, "Error",
	).(*lnwire.Error)

	// Give the FundingSigned messages to Alice.
	for i, sign := range signs {
		alice.fundingMgr.processFundingSigned(sign, bob)

		// Alice should send a status update for each channel, and
		// publish a funding tx to the network.
		var pendingUpdate *lnrpc.OpenStatusUpdate
		select {
		case pendingUpdate = <-initReqs[i].updates:
		case <-time.After(time.Second * 5):
			t.Fatalf("alice did not send OpenStatusUpdate_ChanPending")
		}

		_, ok := pendingUpdate.Update.(*lnrpc.OpenStatusUpdate_ChanPending)
		if !ok {
			t.Fatal("OpenStatusUpdate was not OpenStatusUpdate_ChanPending")
		}

		select {
		case <-alice.publTxChan:
		case <-time.After(time.Second * 5):
			t.Fatalf("alice did not publish funding tx")
		}

	}

	// Sending another init request from Alice should still make Bob
	// respond with an error, since the funding transactions are not
	// confirmed yet,
	bob.fundingMgr.processFundingOpen(lastOpen, alice)
	_ = assertFundingMsgSent(
		t, bob.msgChan, "Error",
	).(*lnwire.Error)

	// Notify that the transactions were mined.
	for i := 0; i < maxPending; i++ {
		alice.mockNotifier.oneConfChannel <- &chainntnfs.TxConfirmation{}
		bob.mockNotifier.oneConfChannel <- &chainntnfs.TxConfirmation{}

		// Expect both to be sending FundingLocked.
		_ = assertFundingMsgSent(
			t, alice.msgChan, "FundingLocked",
		).(*lnwire.FundingLocked)

		_ = assertFundingMsgSent(
			t, bob.msgChan, "FundingLocked",
		).(*lnwire.FundingLocked)

	}

	// Now opening another channel should work.
	bob.fundingMgr.processFundingOpen(lastOpen, alice)

	// Bob should answer with an AcceptChannel message.
	_ = assertFundingMsgSent(
		t, bob.msgChan, "AcceptChannel",
	).(*lnwire.AcceptChannel)
<<<<<<< HEAD
=======
}

// TestFundingManagerRejectPush checks behaviour of 'rejectpush'
// option, namely that non-zero incoming push amounts are disabled.
func TestFundingManagerRejectPush(t *testing.T) {
	// Enable 'rejectpush' option and initialize funding managers.
	alice, bob := setupFundingManagers(t, defaultMaxPendingChannels)
	rejectPush := cfg.RejectPush
	cfg.RejectPush = true
	defer func() {
		tearDownFundingManagers(t, alice, bob)
		cfg.RejectPush = rejectPush
	}()

	// Create a funding request and start the workflow.
	updateChan := make(chan *lnrpc.OpenStatusUpdate)
	errChan := make(chan error, 1)
	initReq := &openChanReq{
		targetPubkey:    bob.privKey.PubKey(),
		chainHash:       *activeNetParams.GenesisHash,
		localFundingAmt: 500000,
		pushAmt:         lnwire.NewMSatFromSatoshis(10),
		private:         true,
		updates:         updateChan,
		err:             errChan,
	}

	alice.fundingMgr.initFundingWorkflow(bob, initReq)

	// Alice should have sent the OpenChannel message to Bob.
	var aliceMsg lnwire.Message
	select {
	case aliceMsg = <-alice.msgChan:
	case err := <-initReq.err:
		t.Fatalf("error init funding workflow: %v", err)
	case <-time.After(time.Second * 5):
		t.Fatalf("alice did not send OpenChannel message")
	}

	openChannelReq, ok := aliceMsg.(*lnwire.OpenChannel)
	if !ok {
		errorMsg, gotError := aliceMsg.(*lnwire.Error)
		if gotError {
			t.Fatalf("expected OpenChannel to be sent "+
				"from bob, instead got error: %v",
				lnwire.ErrorCode(errorMsg.Data[0]))
		}
		t.Fatalf("expected OpenChannel to be sent from "+
			"alice, instead got %T", aliceMsg)
	}

	// Let Bob handle the init message.
	bob.fundingMgr.processFundingOpen(openChannelReq, alice)

	// Assert Bob responded with an ErrNonZeroPushAmount error.
	err := assertFundingMsgSent(t, bob.msgChan, "Error").(*lnwire.Error)
	if "Non-zero push amounts are disabled" != string(err.Data) {
		t.Fatalf("expected ErrNonZeroPushAmount error, got \"%v\"",
			string(err.Data))
	}
>>>>>>> b07499f2
}<|MERGE_RESOLUTION|>--- conflicted
+++ resolved
@@ -18,14 +18,8 @@
 	"github.com/btcsuite/btcd/chaincfg"
 	"github.com/btcsuite/btcd/chaincfg/chainhash"
 	"github.com/btcsuite/btcd/wire"
-<<<<<<< HEAD
-	"github.com/btcsuite/btclog"
 	"github.com/btcsuite/btcutil"
-	_ "github.com/btcsuite/btcwallet/walletdb/bdb"
-=======
-	"github.com/btcsuite/btcutil"
-
->>>>>>> b07499f2
+
 	"github.com/lightningnetwork/lnd/chainntnfs"
 	"github.com/lightningnetwork/lnd/channeldb"
 	"github.com/lightningnetwork/lnd/htlcswitch"
@@ -180,33 +174,6 @@
 
 func (n *testNode) QuitSignal() <-chan struct{} {
 	return n.shutdownChannel
-<<<<<<< HEAD
-}
-
-func (n *testNode) AddNewChannel(channel *lnwallet.LightningChannel,
-	quit <-chan struct{}) error {
-
-	done := make(chan struct{})
-	msg := &newChannelMsg{
-		channel: channel,
-		done:    done,
-	}
-
-	select {
-	case n.newChannels <- msg:
-	case <-quit:
-		return ErrFundingManagerShuttingDown
-	}
-
-	select {
-	case <-done:
-	case <-quit:
-		return ErrFundingManagerShuttingDown
-	}
-
-	return nil
-=======
->>>>>>> b07499f2
 }
 
 func (n *testNode) AddNewChannel(channel *channeldb.OpenChannel,
@@ -846,11 +813,7 @@
 // confirmed. The last arguments can be set if we expect the nodes to advertise
 // custom min_htlc values as part of their ChannelUpdate. We expect Alice to
 // advertise the value required by Bob and vice versa. If they are not set the
-<<<<<<< HEAD
-// advertised value will be checked againts the other node's default min_htlc
-=======
 // advertised value will be checked against the other node's default min_htlc
->>>>>>> b07499f2
 // value.
 func assertChannelAnnouncements(t *testing.T, alice, bob *testNode,
 	customMinHtlc ...lnwire.MilliSatoshi) {
@@ -1017,22 +980,14 @@
 	// They should both send the new channel state to their peer.
 	select {
 	case c := <-alice.newChannels:
-<<<<<<< HEAD
-		close(c.done)
-=======
 		close(c.err)
->>>>>>> b07499f2
 	case <-time.After(time.Second * 15):
 		t.Fatalf("alice did not send new channel to peer")
 	}
 
 	select {
 	case c := <-bob.newChannels:
-<<<<<<< HEAD
-		close(c.done)
-=======
 		close(c.err)
->>>>>>> b07499f2
 	case <-time.After(time.Second * 15):
 		t.Fatalf("bob did not send new channel to peer")
 	}
@@ -2521,8 +2476,6 @@
 	_ = assertFundingMsgSent(
 		t, bob.msgChan, "AcceptChannel",
 	).(*lnwire.AcceptChannel)
-<<<<<<< HEAD
-=======
 }
 
 // TestFundingManagerRejectPush checks behaviour of 'rejectpush'
@@ -2583,5 +2536,4 @@
 		t.Fatalf("expected ErrNonZeroPushAmount error, got \"%v\"",
 			string(err.Data))
 	}
->>>>>>> b07499f2
 }