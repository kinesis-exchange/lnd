--- conflicted
+++ resolved
@@ -14,10 +14,7 @@
 	"github.com/lightningnetwork/lnd/chainntnfs"
 	"github.com/lightningnetwork/lnd/channeldb"
 	"github.com/lightningnetwork/lnd/lnwire"
-<<<<<<< HEAD
-=======
 	"github.com/lightningnetwork/lnd/queue"
->>>>>>> b07499f2
 	"github.com/lightningnetwork/lnd/zpay32"
 )
 
@@ -235,7 +232,6 @@
 		case <-i.quit:
 			return fmt.Errorf("registry shutting down")
 		}
-<<<<<<< HEAD
 	}
 	for _, settleEvent := range settleEvents {
 		// We re-bind the loop variable to ensure we don't hold onto
@@ -251,23 +247,6 @@
 			return fmt.Errorf("registry shutting down")
 		}
 	}
-=======
-	}
-	for _, settleEvent := range settleEvents {
-		// We re-bind the loop variable to ensure we don't hold onto
-		// the loop reference causing is to point to the same item.
-		settleEvent := settleEvent
-
-		select {
-		case client.ntfnQueue.ChanIn() <- &invoiceEvent{
-			isSettle: true,
-			invoice:  &settleEvent,
-		}:
-		case <-i.quit:
-			return fmt.Errorf("registry shutting down")
-		}
-	}
->>>>>>> b07499f2
 
 	return nil
 }
@@ -347,7 +326,6 @@
 	invoice, err := i.cdb.LookupInvoice(rHash)
 	if err != nil {
 		return channeldb.Invoice{}, 0, err
-<<<<<<< HEAD
 	}
 
 	payReq, err := zpay32.Decode(
@@ -357,17 +335,6 @@
 		return channeldb.Invoice{}, 0, err
 	}
 
-=======
-	}
-
-	payReq, err := zpay32.Decode(
-		string(invoice.PaymentRequest), activeNetParams.Params,
-	)
-	if err != nil {
-		return channeldb.Invoice{}, 0, err
-	}
-
->>>>>>> b07499f2
 	return invoice, uint32(payReq.MinFinalCLTVExpiry()), nil
 }
 
@@ -400,7 +367,6 @@
 	ltndLog.Infof("Payment received: %v", spew.Sdump(invoice))
 
 	i.notifyClients(invoice, true)
-<<<<<<< HEAD
 
 	return nil
 }
@@ -414,8 +380,6 @@
 	if err := i.cdb.AddInvoicePreimage(rHash, rPreimage); err != nil {
 		return err
 	}
-=======
->>>>>>> b07499f2
 
 	return nil
 }
@@ -465,11 +429,7 @@
 	// are sent out.
 	settleIndex uint64
 
-<<<<<<< HEAD
-	ntfnQueue *chainntnfs.ConcurrentQueue
-=======
 	ntfnQueue *queue.ConcurrentQueue
->>>>>>> b07499f2
 
 	id uint32
 
@@ -510,11 +470,7 @@
 		addIndex:        addIndex,
 		settleIndex:     settleIndex,
 		inv:             i,
-<<<<<<< HEAD
-		ntfnQueue:       chainntnfs.NewConcurrentQueue(20),
-=======
 		ntfnQueue:       queue.NewConcurrentQueue(20),
->>>>>>> b07499f2
 		cancelChan:      make(chan struct{}),
 	}
 	client.ntfnQueue.Start()
