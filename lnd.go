// Copyright (c) 2013-2017 The btcsuite developers
// Copyright (c) 2015-2016 The Decred developers
// Copyright (C) 2015-2017 The Lightning Network Developers

package main

import (
	"bytes"
	"crypto/ecdsa"
	"crypto/elliptic"
	"crypto/rand"
	"crypto/tls"
	"crypto/x509"
	"crypto/x509/pkix"
	"encoding/pem"
	"fmt"
	"io/ioutil"
	"math/big"
	"net"
	"net/http"
	_ "net/http/pprof"
	"os"
	"path/filepath"
	"runtime/pprof"
	"strings"
	"sync"
	"time"

	"gopkg.in/macaroon-bakery.v2/bakery"

	"golang.org/x/net/context"

	"google.golang.org/grpc"
	"google.golang.org/grpc/credentials"

	"github.com/btcsuite/btcd/btcec"
	"github.com/btcsuite/btcwallet/wallet"
	proxy "github.com/grpc-ecosystem/grpc-gateway/runtime"
	flags "github.com/jessevdk/go-flags"
<<<<<<< HEAD
=======

	"github.com/lightningnetwork/lnd/build"
>>>>>>> b07499f2
	"github.com/lightningnetwork/lnd/channeldb"
	"github.com/lightningnetwork/lnd/keychain"
	"github.com/lightningnetwork/lnd/lncfg"
	"github.com/lightningnetwork/lnd/lnrpc"
	"github.com/lightningnetwork/lnd/lnwallet"
	"github.com/lightningnetwork/lnd/lnwallet/btcwallet"
	"github.com/lightningnetwork/lnd/macaroons"
	"github.com/lightningnetwork/lnd/signal"
	"github.com/lightningnetwork/lnd/walletunlocker"
)

const (
	// Make certificate valid for 14 months.
	autogenCertValidity = 14 /*months*/ * 30 /*days*/ * 24 * time.Hour
)

var (
<<<<<<< HEAD
	// Commit stores the current commit hash of this build. This should be
	// set using -ldflags during compilation.
	Commit string

=======
>>>>>>> b07499f2
	cfg              *config
	registeredChains = newChainRegistry()

	// networkDir is the path to the directory of the currently active
	// network. This path will hold the files related to each different
	// network.
	networkDir string

	// End of ASN.1 time.
	endOfTime = time.Date(2049, 12, 31, 23, 59, 59, 0, time.UTC)

	// Max serial number.
	serialNumberLimit = new(big.Int).Lsh(big.NewInt(1), 128)

	/*
	 * These cipher suites fit the following criteria:
	 * - Don't use outdated algorithms like SHA-1 and 3DES
	 * - Don't use ECB mode or other insecure symmetric methods
	 * - Included in the TLS v1.2 suite
	 * - Are available in the Go 1.7.6 standard library (more are
	 *   available in 1.8.3 and will be added after lnd no longer
	 *   supports 1.7, including suites that support CBC mode)
	**/
	tlsCipherSuites = []uint16{
		tls.TLS_ECDHE_ECDSA_WITH_AES_128_CBC_SHA256,
		tls.TLS_ECDHE_ECDSA_WITH_AES_128_GCM_SHA256,
		tls.TLS_ECDHE_ECDSA_WITH_AES_256_GCM_SHA384,
		tls.TLS_ECDHE_ECDSA_WITH_CHACHA20_POLY1305,
	}
)

// lndMain is the true entry point for lnd. This function is required since
// defers created in the top-level scope of a main method aren't executed if
// os.Exit() is called.
func lndMain() error {
	defer func() {
		if logRotatorPipe != nil {
			ltndLog.Info("Shutdown complete")
		}
	}()

	// Load the configuration, and parse any command line options. This
	// function will also set up logging properly.
	loadedConfig, err := loadConfig()
	if err != nil {
		return err
	}
	cfg = loadedConfig
	defer func() {
		if logRotator != nil {
			ltndLog.Info("Shutdown complete")
			logRotator.Close()
		}
	}()

	// Show version at startup.
	ltndLog.Infof("Version: %s, build=%s, logging=%s",
		build.Version(), build.Deployment, build.LoggingType)

	var network string
	switch {
	case cfg.Bitcoin.TestNet3 || cfg.Litecoin.TestNet3:
		network = "testnet"

	case cfg.Bitcoin.MainNet || cfg.Litecoin.MainNet:
		network = "mainnet"

	case cfg.Bitcoin.SimNet || cfg.Litecoin.SimNet:
		network = "simnet"

	case cfg.Bitcoin.RegTest || cfg.Litecoin.RegTest:
		network = "regtest"
	}

	ltndLog.Infof("Active chain: %v (network=%v)",
		strings.Title(registeredChains.PrimaryChain().String()),
		network,
	)

	// Enable http profiling server if requested.
	if cfg.Profile != "" {
		go func() {
			listenAddr := net.JoinHostPort("", cfg.Profile)
			profileRedirect := http.RedirectHandler("/debug/pprof",
				http.StatusSeeOther)
			http.Handle("/", profileRedirect)
			fmt.Println(http.ListenAndServe(listenAddr, nil))
		}()
	}

	// Write cpu profile if requested.
	if cfg.CPUProfile != "" {
		f, err := os.Create(cfg.CPUProfile)
		if err != nil {
			ltndLog.Errorf("Unable to create cpu profile: %v", err)
			return err
		}
		pprof.StartCPUProfile(f)
		defer f.Close()
		defer pprof.StopCPUProfile()
	}

	// Create the network-segmented directory for the channel database.
	graphDir := filepath.Join(cfg.DataDir,
		defaultGraphSubDirname,
		normalizeNetwork(activeNetParams.Name))

	// Open the channeldb, which is dedicated to storing channel, and
	// network related metadata.
	chanDB, err := channeldb.Open(graphDir)
	if err != nil {
		ltndLog.Errorf("unable to open channeldb: %v", err)
		return err
	}
	defer chanDB.Close()

	// Only process macaroons if --no-macaroons isn't set.
	ctx := context.Background()
	ctx, cancel := context.WithCancel(ctx)
	defer cancel()

	// Ensure we create TLS key and certificate if they don't exist
	if !fileExists(cfg.TLSCertPath) && !fileExists(cfg.TLSKeyPath) {
		if err := genCertPair(cfg.TLSCertPath, cfg.TLSKeyPath); err != nil {
			return err
		}
	}

	cert, err := tls.LoadX509KeyPair(cfg.TLSCertPath, cfg.TLSKeyPath)
	if err != nil {
		return err
	}
	tlsConf := &tls.Config{
		Certificates: []tls.Certificate{cert},
		CipherSuites: tlsCipherSuites,
		MinVersion:   tls.VersionTLS12,
	}
	sCreds := credentials.NewTLS(tlsConf)
	serverOpts := []grpc.ServerOption{grpc.Creds(sCreds)}
	cCreds, err := credentials.NewClientTLSFromFile(cfg.TLSCertPath, "")
	if err != nil {
		return err
	}
	proxyOpts := []grpc.DialOption{grpc.WithTransportCredentials(cCreds)}

	var (
		privateWalletPw = lnwallet.DefaultPrivatePassphrase
		publicWalletPw  = lnwallet.DefaultPublicPassphrase
		birthday        = time.Now()
		recoveryWindow  uint32
		unlockedWallet  *wallet.Wallet
	)

	// We wait until the user provides a password over RPC. In case lnd is
	// started with the --noseedbackup flag, we use the default password
	// for wallet encryption.
	if !cfg.NoSeedBackup {
		walletInitParams, err := waitForWalletPassword(
			cfg.RPCListeners, cfg.RESTListeners, serverOpts,
			proxyOpts, tlsConf,
		)
		if err != nil {
			return err
		}

		privateWalletPw = walletInitParams.Password
		publicWalletPw = walletInitParams.Password
		birthday = walletInitParams.Birthday
		recoveryWindow = walletInitParams.RecoveryWindow
		unlockedWallet = walletInitParams.Wallet

		if recoveryWindow > 0 {
			ltndLog.Infof("Wallet recovery mode enabled with "+
				"address lookahead of %d addresses",
				recoveryWindow)
		}
	}

	var macaroonService *macaroons.Service
	if !cfg.NoMacaroons {
		// Create the macaroon authentication/authorization service.
		macaroonService, err = macaroons.NewService(
			networkDir, macaroons.IPLockChecker,
		)
		if err != nil {
			srvrLog.Errorf("unable to create macaroon service: %v", err)
			return err
		}
		defer macaroonService.Close()

		// Try to unlock the macaroon store with the private password.
		err = macaroonService.CreateUnlock(&privateWalletPw)
		if err != nil {
			srvrLog.Error(err)
			return err
		}

		// Create macaroon files for lncli to use if they don't exist.
		if !fileExists(cfg.AdminMacPath) && !fileExists(cfg.ReadMacPath) &&
			!fileExists(cfg.InvoiceMacPath) {

			err = genMacaroons(
				ctx, macaroonService, cfg.AdminMacPath,
				cfg.ReadMacPath, cfg.InvoiceMacPath,
			)
			if err != nil {
				ltndLog.Errorf("unable to create macaroon "+
					"files: %v", err)
				return err
			}
		}
	}

	// With the information parsed from the configuration, create valid
	// instances of the pertinent interfaces required to operate the
	// Lightning Network Daemon.
	activeChainControl, chainCleanUp, err := newChainControlFromConfig(
		cfg, chanDB, privateWalletPw, publicWalletPw, birthday,
		recoveryWindow, unlockedWallet,
	)
	if err != nil {
		fmt.Printf("unable to create chain control: %v\n", err)
		return err
	}
	if chainCleanUp != nil {
		defer chainCleanUp()
	}

	// Finally before we start the server, we'll register the "holy
	// trinity" of interface for our current "home chain" with the active
	// chainRegistry interface.
	primaryChain := registeredChains.PrimaryChain()
	registeredChains.RegisterChain(primaryChain, activeChainControl)

	// TODO(roasbeef): add rotation
	idPrivKey, err := activeChainControl.wallet.DerivePrivKey(keychain.KeyDescriptor{
		KeyLocator: keychain.KeyLocator{
			Family: keychain.KeyFamilyNodeKey,
			Index:  0,
		},
	})
	if err != nil {
		return err
	}
	idPrivKey.Curve = btcec.S256()

	if cfg.Tor.Active {
		srvrLog.Infof("Proxying all network traffic via Tor "+
			"(stream_isolation=%v)! NOTE: Ensure the backend node "+
			"is proxying over Tor as well", cfg.Tor.StreamIsolation)
	}

	// Set up the core server which will listen for incoming peer
	// connections.
	server, err := newServer(
		cfg.Listeners, chanDB, activeChainControl, idPrivKey,
	)
	if err != nil {
		srvrLog.Errorf("unable to create server: %v\n", err)
		return err
	}

	// Check macaroon authentication if macaroons aren't disabled.
	if macaroonService != nil {
		serverOpts = append(serverOpts,
			grpc.UnaryInterceptor(macaroonService.
				UnaryServerInterceptor(permissions)),
			grpc.StreamInterceptor(macaroonService.
				StreamServerInterceptor(permissions)),
		)
	}

	// Initialize, and register our implementation of the gRPC interface
	// exported by the rpcServer.
	rpcServer := newRPCServer(server)
	if err := rpcServer.Start(); err != nil {
		return err
	}
	defer rpcServer.Stop()

	grpcServer := grpc.NewServer(serverOpts...)
	lnrpc.RegisterLightningServer(grpcServer, rpcServer)

	// Next, Start the gRPC server listening for HTTP/2 connections.
	for _, listener := range cfg.RPCListeners {
		lis, err := lncfg.ListenOnAddress(listener)
		if err != nil {
			ltndLog.Errorf(
				"RPC server unable to listen on %s", listener,
			)
			return err
		}
		defer lis.Close()
		go func() {
			rpcsLog.Infof("RPC server listening on %s", lis.Addr())
			grpcServer.Serve(lis)
		}()
	}

	// Finally, start the REST proxy for our gRPC server above.
	mux := proxy.NewServeMux()
	err = lnrpc.RegisterLightningHandlerFromEndpoint(
		ctx, mux, cfg.RPCListeners[0].String(), proxyOpts,
	)
	if err != nil {
		return err
	}
	for _, restEndpoint := range cfg.RESTListeners {
		lis, err := lncfg.TLSListenOnAddress(restEndpoint, tlsConf)
		if err != nil {
			ltndLog.Errorf(
				"gRPC proxy unable to listen on %s",
				restEndpoint,
			)
			return err
		}
		defer lis.Close()
		go func() {
			rpcsLog.Infof("gRPC proxy started at %s", lis.Addr())
			http.Serve(lis, mux)
		}()
	}

	// If we're not in simnet mode, We'll wait until we're fully synced to
	// continue the start up of the remainder of the daemon. This ensures
	// that we don't accept any possibly invalid state transitions, or
	// accept channels with spent funds.
	if !(cfg.Bitcoin.SimNet || cfg.Litecoin.SimNet) {
		_, bestHeight, err := activeChainControl.chainIO.GetBestBlock()
		if err != nil {
			return err
		}

		ltndLog.Infof("Waiting for chain backend to finish sync, "+
			"start_height=%v", bestHeight)

		for {
			if !signal.Alive() {
				return nil
			}

			synced, _, err := activeChainControl.wallet.IsSynced()
			if err != nil {
				return err
			}

			if synced {
				break
			}

			time.Sleep(time.Second * 1)
		}

		_, bestHeight, err = activeChainControl.chainIO.GetBestBlock()
		if err != nil {
			return err
		}

		ltndLog.Infof("Chain backend is fully synced (end_height=%v)!",
			bestHeight)
	}

	// With all the relevant chains initialized, we can finally start the
	// server itself.
	if err := server.Start(); err != nil {
		srvrLog.Errorf("unable to start server: %v\n", err)
		return err
	}
	defer server.Stop()

	// Now that the server has started, if the autopilot mode is currently
	// active, then we'll initialize a fresh instance of it and start it.
	if cfg.Autopilot.Active {
		pilot, err := initAutoPilot(server, cfg.Autopilot)
		if err != nil {
			ltndLog.Errorf("unable to create autopilot agent: %v",
				err)
			return err
		}
		if err := pilot.Start(); err != nil {
			ltndLog.Errorf("unable to start autopilot agent: %v",
				err)
			return err
		}
		defer pilot.Stop()
	}

	// Wait for shutdown signal from either a graceful server stop or from
	// the interrupt handler.
	<-signal.ShutdownChannel()
	return nil
}

func main() {
	// Call the "real" main in a nested manner so the defers will properly
	// be executed in the case of a graceful shutdown.
	if err := lndMain(); err != nil {
		if e, ok := err.(*flags.Error); ok && e.Type == flags.ErrHelp {
		} else {
			fmt.Fprintln(os.Stderr, err)
		}
		os.Exit(1)
	}
}

// fileExists reports whether the named file or directory exists.
// This function is taken from https://github.com/btcsuite/btcd
func fileExists(name string) bool {
	if _, err := os.Stat(name); err != nil {
		if os.IsNotExist(err) {
			return false
		}
	}
	return true
}

// genCertPair generates a key/cert pair to the paths provided. The
// auto-generated certificates should *not* be used in production for public
// access as they're self-signed and don't necessarily contain all of the
// desired hostnames for the service. For production/public use, consider a
// real PKI.
//
// This function is adapted from https://github.com/btcsuite/btcd and
// https://github.com/btcsuite/btcutil
func genCertPair(certFile, keyFile string) error {
	rpcsLog.Infof("Generating TLS certificates...")

	org := "lnd autogenerated cert"
	now := time.Now()
	validUntil := now.Add(autogenCertValidity)

	// Check that the certificate validity isn't past the ASN.1 end of time.
	if validUntil.After(endOfTime) {
		validUntil = endOfTime
	}

	// Generate a serial number that's below the serialNumberLimit.
	serialNumber, err := rand.Int(rand.Reader, serialNumberLimit)
	if err != nil {
		return fmt.Errorf("failed to generate serial number: %s", err)
	}

	// Collect the host's IP addresses, including loopback, in a slice.
	ipAddresses := []net.IP{net.ParseIP("127.0.0.1"), net.ParseIP("::1")}

	// addIP appends an IP address only if it isn't already in the slice.
	addIP := func(ipAddr net.IP) {
		for _, ip := range ipAddresses {
			if bytes.Equal(ip, ipAddr) {
				return
			}
		}
		ipAddresses = append(ipAddresses, ipAddr)
	}

	// Add all the interface IPs that aren't already in the slice.
	addrs, err := net.InterfaceAddrs()
	if err != nil {
		return err
	}
	for _, a := range addrs {
		ipAddr, _, err := net.ParseCIDR(a.String())
		if err == nil {
			addIP(ipAddr)
		}
	}

	// Add extra IP to the slice.
	ipAddr := net.ParseIP(cfg.TLSExtraIP)
	if ipAddr != nil {
		addIP(ipAddr)
	}

	// Collect the host's names into a slice.
	host, err := os.Hostname()
	if err != nil {
		return err
	}
	dnsNames := []string{host}
	if host != "localhost" {
		dnsNames = append(dnsNames, "localhost")
	}
	if cfg.TLSExtraDomain != "" {
		dnsNames = append(dnsNames, cfg.TLSExtraDomain)
	}

	// Also add fake hostnames for unix sockets, otherwise hostname
	// verification will fail in the client.
	dnsNames = append(dnsNames, "unix", "unixpacket")

	// Generate a private key for the certificate.
	priv, err := ecdsa.GenerateKey(elliptic.P256(), rand.Reader)
	if err != nil {
		return err
	}

	// Construct the certificate template.
	template := x509.Certificate{
		SerialNumber: serialNumber,
		Subject: pkix.Name{
			Organization: []string{org},
			CommonName:   host,
		},
		NotBefore: now.Add(-time.Hour * 24),
		NotAfter:  validUntil,

		KeyUsage: x509.KeyUsageKeyEncipherment |
			x509.KeyUsageDigitalSignature | x509.KeyUsageCertSign,
		IsCA:                  true, // so can sign self.
		BasicConstraintsValid: true,

		DNSNames:    dnsNames,
		IPAddresses: ipAddresses,
	}

	derBytes, err := x509.CreateCertificate(rand.Reader, &template,
		&template, &priv.PublicKey, priv)
	if err != nil {
		return fmt.Errorf("failed to create certificate: %v", err)
	}

	certBuf := &bytes.Buffer{}
	err = pem.Encode(certBuf, &pem.Block{Type: "CERTIFICATE",
		Bytes: derBytes})
	if err != nil {
		return fmt.Errorf("failed to encode certificate: %v", err)
	}

	keybytes, err := x509.MarshalECPrivateKey(priv)
	if err != nil {
		return fmt.Errorf("unable to encode privkey: %v", err)
	}
	keyBuf := &bytes.Buffer{}
	err = pem.Encode(keyBuf, &pem.Block{Type: "EC PRIVATE KEY",
		Bytes: keybytes})
	if err != nil {
		return fmt.Errorf("failed to encode private key: %v", err)
	}

	// Write cert and key files.
	if err = ioutil.WriteFile(certFile, certBuf.Bytes(), 0644); err != nil {
		return err
	}
	if err = ioutil.WriteFile(keyFile, keyBuf.Bytes(), 0600); err != nil {
		os.Remove(certFile)
		return err
	}

	rpcsLog.Infof("Done generating TLS certificates")
	return nil
}

// genMacaroons generates three macaroon files; one admin-level, one
// for invoice access and one read-only. These can also be used
// to generate more granular macaroons.
func genMacaroons(ctx context.Context, svc *macaroons.Service,
	admFile, roFile, invoiceFile string) error {

	// First, we'll generate a macaroon that only allows the caller to
	// access invoice related calls. This is useful for merchants and other
	// services to allow an isolated instance that can only query and
	// modify invoices.
	invoiceMac, err := svc.Oven.NewMacaroon(
		ctx, bakery.LatestVersion, nil, invoicePermissions...,
	)
	if err != nil {
		return err
	}
	invoiceMacBytes, err := invoiceMac.M().MarshalBinary()
	if err != nil {
		return err
	}
	err = ioutil.WriteFile(invoiceFile, invoiceMacBytes, 0644)
	if err != nil {
		os.Remove(invoiceFile)
		return err
	}

	// Generate the read-only macaroon and write it to a file.
	roMacaroon, err := svc.Oven.NewMacaroon(
		ctx, bakery.LatestVersion, nil, readPermissions...,
	)
	if err != nil {
		return err
	}
	roBytes, err := roMacaroon.M().MarshalBinary()
	if err != nil {
		return err
	}
	if err = ioutil.WriteFile(roFile, roBytes, 0644); err != nil {
		os.Remove(admFile)
		return err
	}

	// Generate the admin macaroon and write it to a file.
	adminPermissions := append(readPermissions, writePermissions...)
	admMacaroon, err := svc.Oven.NewMacaroon(
		ctx, bakery.LatestVersion, nil, adminPermissions...,
	)
	if err != nil {
		return err
	}
	admBytes, err := admMacaroon.M().MarshalBinary()
	if err != nil {
		return err
	}
	if err = ioutil.WriteFile(admFile, admBytes, 0600); err != nil {
		return err
	}

	return nil
}

// WalletUnlockParams holds the variables used to parameterize the unlocking of
// lnd's wallet after it has already been created.
type WalletUnlockParams struct {
	// Password is the public and private wallet passphrase.
	Password []byte

	// Birthday specifies the approximate time that this wallet was created.
	// This is used to bound any rescans on startup.
	Birthday time.Time

	// RecoveryWindow specifies the address lookahead when entering recovery
	// mode. A recovery will be attempted if this value is non-zero.
	RecoveryWindow uint32

	// Wallet is the loaded and unlocked Wallet. This is returned
	// from the unlocker service to avoid it being unlocked twice (once in
	// the unlocker service to check if the password is correct and again
	// later when lnd actually uses it). Because unlocking involves scrypt
	// which is resource intensive, we want to avoid doing it twice.
	Wallet *wallet.Wallet
}

// waitForWalletPassword will spin up gRPC and REST endpoints for the
// WalletUnlocker server, and block until a password is provided by
// the user to this RPC server.
func waitForWalletPassword(grpcEndpoints, restEndpoints []net.Addr,
	serverOpts []grpc.ServerOption, proxyOpts []grpc.DialOption,
	tlsConf *tls.Config) (*WalletUnlockParams, error) {

	// Set up a new PasswordService, which will listen for passwords
	// provided over RPC.
	grpcServer := grpc.NewServer(serverOpts...)

	chainConfig := cfg.Bitcoin
	if registeredChains.PrimaryChain() == litecoinChain {
		chainConfig = cfg.Litecoin
	}

	// The macaroon files are passed to the wallet unlocker since they are
	// also encrypted with the wallet's password. These files will be
	// deleted within it and recreated when successfully changing the
	// wallet's password.
	macaroonFiles := []string{
		filepath.Join(networkDir, macaroons.DBFilename),
		cfg.AdminMacPath, cfg.ReadMacPath, cfg.InvoiceMacPath,
	}
	pwService := walletunlocker.New(
		chainConfig.ChainDir, activeNetParams.Params, macaroonFiles,
	)
	lnrpc.RegisterWalletUnlockerServer(grpcServer, pwService)

	// Use a WaitGroup so we can be sure the instructions on how to input the
	// password is the last thing to be printed to the console.
	var wg sync.WaitGroup

	for _, grpcEndpoint := range grpcEndpoints {
		// Start a gRPC server listening for HTTP/2 connections, solely
		// used for getting the encryption password from the client.
		lis, err := lncfg.ListenOnAddress(grpcEndpoint)
		if err != nil {
			ltndLog.Errorf(
				"password RPC server unable to listen on %s",
				grpcEndpoint,
			)
			return nil, err
		}
		defer lis.Close()

		wg.Add(1)
		go func() {
			rpcsLog.Infof(
				"password RPC server listening on %s",
				lis.Addr(),
			)
			wg.Done()
			grpcServer.Serve(lis)
		}()
	}

	// Start a REST proxy for our gRPC server above.
	ctx := context.Background()
	ctx, cancel := context.WithCancel(ctx)
	defer cancel()

	mux := proxy.NewServeMux()

	err := lnrpc.RegisterWalletUnlockerHandlerFromEndpoint(
		ctx, mux, grpcEndpoints[0].String(), proxyOpts,
	)
	if err != nil {
		return nil, err
	}

	srv := &http.Server{Handler: mux}

	for _, restEndpoint := range restEndpoints {
		lis, err := lncfg.TLSListenOnAddress(restEndpoint, tlsConf)
		if err != nil {
			ltndLog.Errorf(
				"password gRPC proxy unable to listen on %s",
				restEndpoint,
			)
			return nil, err
		}
		defer lis.Close()

		wg.Add(1)
		go func() {
			rpcsLog.Infof(
				"password gRPC proxy started at %s",
				lis.Addr(),
			)
			wg.Done()
			srv.Serve(lis)
		}()
	}

	// Wait for gRPC and REST servers to be up running.
	wg.Wait()

	// Wait for user to provide the password.
	ltndLog.Infof("Waiting for wallet encryption password. Use `lncli " +
		"create` to create a wallet, `lncli unlock` to unlock an " +
		"existing wallet, or `lncli changepassword` to change the " +
		"password of an existing wallet and unlock it.")

	// We currently don't distinguish between getting a password to be used
	// for creation or unlocking, as a new wallet db will be created if
	// none exists when creating the chain control.
	select {

	// The wallet is being created for the first time, we'll check to see
	// if the user provided any entropy for seed creation. If so, then
	// we'll create the wallet early to load the seed.
	case initMsg := <-pwService.InitMsgs:
		password := initMsg.Passphrase
		cipherSeed := initMsg.WalletSeed
		recoveryWindow := initMsg.RecoveryWindow

		// Before we proceed, we'll check the internal version of the
		// seed. If it's greater than the current key derivation
		// version, then we'll return an error as we don't understand
		// this.
		if cipherSeed.InternalVersion != keychain.KeyDerivationVersion {
			return nil, fmt.Errorf("invalid internal seed version "+
				"%v, current version is %v",
				cipherSeed.InternalVersion,
				keychain.KeyDerivationVersion)
		}

		netDir := btcwallet.NetworkDir(
			chainConfig.ChainDir, activeNetParams.Params,
		)
		loader := wallet.NewLoader(
			activeNetParams.Params, netDir, uint32(recoveryWindow),
		)

		// With the seed, we can now use the wallet loader to create
		// the wallet, then pass it back to avoid unlocking it again.
		birthday := cipherSeed.BirthdayTime()
		newWallet, err := loader.CreateNewWallet(
			password, password, cipherSeed.Entropy[:], birthday,
		)
		if err != nil {
			// Don't leave the file open in case the new wallet
			// could not be created for whatever reason.
			if err := loader.UnloadWallet(); err != nil {
				ltndLog.Errorf("Could not unload new "+
					"wallet: %v", err)
			}
			return nil, err
		}

		walletInitParams := &WalletUnlockParams{
			Password:       password,
			Birthday:       birthday,
			RecoveryWindow: recoveryWindow,
			Wallet:         newWallet,
		}

		return walletInitParams, nil

	// The wallet has already been created in the past, and is simply being
	// unlocked. So we'll just return these passphrases.
	case unlockMsg := <-pwService.UnlockMsgs:
		walletInitParams := &WalletUnlockParams{
			Password:       unlockMsg.Passphrase,
			RecoveryWindow: unlockMsg.RecoveryWindow,
			Wallet:         unlockMsg.Wallet,
		}
		return walletInitParams, nil

	case <-signal.ShutdownChannel():
		return nil, fmt.Errorf("shutting down")
	}
}<|MERGE_RESOLUTION|>--- conflicted
+++ resolved
@@ -37,11 +37,8 @@
 	"github.com/btcsuite/btcwallet/wallet"
 	proxy "github.com/grpc-ecosystem/grpc-gateway/runtime"
 	flags "github.com/jessevdk/go-flags"
-<<<<<<< HEAD
-=======
 
 	"github.com/lightningnetwork/lnd/build"
->>>>>>> b07499f2
 	"github.com/lightningnetwork/lnd/channeldb"
 	"github.com/lightningnetwork/lnd/keychain"
 	"github.com/lightningnetwork/lnd/lncfg"
@@ -59,13 +56,6 @@
 )
 
 var (
-<<<<<<< HEAD
-	// Commit stores the current commit hash of this build. This should be
-	// set using -ldflags during compilation.
-	Commit string
-
-=======
->>>>>>> b07499f2
 	cfg              *config
 	registeredChains = newChainRegistry()
 
