package channeldb

import (
	"bytes"
	"crypto/rand"
	"crypto/sha256"
	"reflect"
	"testing"
	"time"

	"github.com/davecgh/go-spew/spew"
	"github.com/lightningnetwork/lnd/lnwire"
)

func randInvoice(value lnwire.MilliSatoshi) (*Invoice, error) {
	var pre [32]byte
	if _, err := rand.Read(pre[:]); err != nil {
		return nil, err
	}

	i := &Invoice{
		// Use single second precision to avoid false positive test
		// failures due to the monotonic time component.
		CreationDate: time.Unix(time.Now().Unix(), 0),
		Terms: ContractTerm{
			PaymentPreimage: pre,
			Value:           value,
		},
	}
	i.Memo = []byte("memo")
	i.Receipt = []byte("receipt")

	// Create a random byte slice of MaxPaymentRequestSize bytes to be used
	// as a dummy paymentrequest, and  determine if it should be set based
	// on one of the random bytes.
	var r [MaxPaymentRequestSize]byte
	if _, err := rand.Read(r[:]); err != nil {
		return nil, err
	}
	if r[0]&1 == 0 {
		i.PaymentRequest = r[:]
	} else {
		i.PaymentRequest = []byte("")
	}

	return i, nil
}

func TestInvoiceWorkflow(t *testing.T) {
	t.Parallel()

	db, cleanUp, err := makeTestDB()
	defer cleanUp()
	if err != nil {
		t.Fatalf("unable to make test db: %v", err)
	}

	// Create a fake invoice which we'll use several times in the tests
	// below.
	fakeInvoice := &Invoice{
		// Use single second precision to avoid false positive test
		// failures due to the monotonic time component.
		CreationDate: time.Unix(time.Now().Unix(), 0),
	}
	fakeInvoice.Memo = []byte("memo")
	fakeInvoice.Receipt = []byte("receipt")
	fakeInvoice.PaymentRequest = []byte("")
	copy(fakeInvoice.Terms.PaymentPreimage[:], rev[:])
	fakeInvoice.Terms.Value = lnwire.NewMSatFromSatoshis(10000)

	// Add the invoice to the database, this should succeed as there aren't
	// any existing invoices within the database with the same payment
	// hash.
	if _, err := db.AddInvoice(fakeInvoice); err != nil {
		t.Fatalf("unable to find invoice: %v", err)
	}

	// Attempt to retrieve the invoice which was just added to the
	// database. It should be found, and the invoice returned should be
	// identical to the one created above.
	paymentHash := sha256.Sum256(fakeInvoice.Terms.PaymentPreimage[:])
	dbInvoice, err := db.LookupInvoice(paymentHash)
	if err != nil {
		t.Fatalf("unable to find invoice: %v", err)
	}
	if !reflect.DeepEqual(*fakeInvoice, dbInvoice) {
		t.Fatalf("invoice fetched from db doesn't match original %v vs %v",
			spew.Sdump(fakeInvoice), spew.Sdump(dbInvoice))
	}

	// The add index of the invoice retrieved from the database should now
	// be fully populated. As this is the first index written to the DB,
	// the addIndex should be 1.
	if dbInvoice.AddIndex != 1 {
		t.Fatalf("wrong add index: expected %v, got %v", 1,
			dbInvoice.AddIndex)
	}

	// Settle the invoice, the version retrieved from the database should
	// now have the settled bit toggle to true and a non-default
	// SettledDate
	payAmt := fakeInvoice.Terms.Value * 2
	if _, err := db.SettleInvoice(paymentHash, payAmt); err != nil {
		t.Fatalf("unable to settle invoice: %v", err)
	}
	dbInvoice2, err := db.LookupInvoice(paymentHash)
	if err != nil {
		t.Fatalf("unable to fetch invoice: %v", err)
	}
	if !dbInvoice2.Terms.Settled {
		t.Fatalf("invoice should now be settled but isn't")
	}
	if dbInvoice2.SettleDate.IsZero() {
		t.Fatalf("invoice should have non-zero SettledDate but isn't")
	}

	// Our 2x payment should be reflected, and also the settle index of 1
	// should also have been committed for this index.
	if dbInvoice2.AmtPaid != payAmt {
		t.Fatalf("wrong amt paid: expected %v, got %v", payAmt,
			dbInvoice2.AmtPaid)
	}
	if dbInvoice2.SettleIndex != 1 {
		t.Fatalf("wrong settle index: expected %v, got %v", 1,
			dbInvoice2.SettleIndex)
	}

	// Attempt to insert generated above again, this should fail as
	// duplicates are rejected by the processing logic.
	if _, err := db.AddInvoice(fakeInvoice); err != ErrDuplicateInvoice {
		t.Fatalf("invoice insertion should fail due to duplication, "+
			"instead %v", err)
	}

	// Attempt to look up a non-existent invoice, this should also fail but
	// with a "not found" error.
	var fakeHash [32]byte
	if _, err := db.LookupInvoice(fakeHash); err != ErrInvoiceNotFound {
		t.Fatalf("lookup should have failed, instead %v", err)
	}

<<<<<<< HEAD
	// Add an invoice with an external preimage
	// Create a fake invoice with an external preimage which we'll use several times in the tests
	// below.
	fakeExternalPreimageInvoice := &Invoice{
		// Use single second precision to avoid false positive test
		// failures due to the monotonic time component.
		CreationDate: time.Unix(time.Now().Unix(), 0),
	}
	fakeExternalPreimageInvoice.Memo = []byte("memo")
	fakeExternalPreimageInvoice.Receipt = []byte("receipt")
	fakeExternalPreimageInvoice.PaymentRequest = []byte("")
	fakeExternalPreimageInvoice.Terms.ExternalPreimage = true
	externalPreimagePaymentHash := sha256.Sum256([]byte("fake preimage"))
	fakeExternalPreimageInvoice.Terms.PaymentHash = externalPreimagePaymentHash
	fakeExternalPreimageInvoice.Terms.Value = lnwire.NewMSatFromSatoshis(10000)

	// Add the invoice to the database, this should succeed as there aren't
	// any existing invoices within the database with the same payment
	// hash.
	if err := db.AddInvoice(fakeExternalPreimageInvoice); err != nil {
		t.Fatalf("unable to add invoice: %v", err)
	}

	// Attempt to retrieve the invoice which was just added to the
	// database. It should be found, and the invoice returned should be
	// identical to the one created above.
	dbExternalPreimageInvoice, err := db.LookupInvoice(externalPreimagePaymentHash)
	if err != nil {
		t.Fatalf("unable to find invoice: %v", err)
	}
	if !reflect.DeepEqual(fakeExternalPreimageInvoice, dbExternalPreimageInvoice) {
		t.Fatalf("invoice fetched from db doesn't match original %v vs %v",
			spew.Sdump(fakeExternalPreimageInvoice), spew.Sdump(dbExternalPreimageInvoice))
	}

	// Attempt to insert generated above again, this should fail as
	// duplicates are rejected by the processing logic.
	if err := db.AddInvoice(fakeExternalPreimageInvoice); err != ErrDuplicateInvoice {
		t.Fatalf("invoice insertion should fail due to duplication, "+
			"instead %v", err)
	}

	// Attempt to add a preimage to the existing invoice, this should succeed
	var fakePreimage [32]byte
	copy(fakePreimage[:], []byte("fake preimage"))
	if err := db.AddInvoicePreimage(externalPreimagePaymentHash, fakePreimage); err != nil {
		t.Fatalf("unable to add preimage: %v", err)
	}
	dbLocalPreimageInvoice, err := db.LookupInvoice(externalPreimagePaymentHash)
	if err != nil {
		t.Fatalf("unable to find invoice: %v", err)
	}
	if !bytes.Equal(fakePreimage[:], dbLocalPreimageInvoice.Terms.PaymentPreimage[:]) {
		t.Fatalf("invoice fetched from db doesn't have local preimage: %v vs %v",
			fakePreimage, dbLocalPreimageInvoice.Terms.PaymentPreimage)
	}

	// Attempt to add a preimage to the same invoice again, this should fail
	var anotherFakePreimage [32]byte
	copy(anotherFakePreimage[:], []byte("another fake"))
	if err := db.AddInvoicePreimage(externalPreimagePaymentHash, anotherFakePreimage); err == nil {
		t.Fatalf("invoice overwrote preimage for hash")
	}

	// Attempt to add a preimage to a non-ExternalPreimage invoice, this should fail
	if err := db.AddInvoicePreimage(paymentHash, anotherFakePreimage); err == nil {
		t.Fatalf("invoice wrote preimage for non-ExternalPreimage invoice")
	}

=======
>>>>>>> b07499f2
	// Add 10 random invoices.
	const numInvoices = 10
	amt := lnwire.NewMSatFromSatoshis(1000)
	invoices := make([]*Invoice, numInvoices+1)
	invoices[0] = &dbInvoice2
	for i := 1; i < len(invoices)-1; i++ {
		invoice, err := randInvoice(amt)
		if err != nil {
			t.Fatalf("unable to create invoice: %v", err)
		}

		if _, err := db.AddInvoice(invoice); err != nil {
			t.Fatalf("unable to add invoice %v", err)
		}

		invoices[i] = invoice
	}

	// Perform a scan to collect all the active invoices.
	dbInvoices, err := db.FetchAllInvoices(false)
	if err != nil {
		t.Fatalf("unable to fetch all invoices: %v", err)
	}

	// The retrieve list of invoices should be identical as since we're
	// using big endian, the invoices should be retrieved in ascending
	// order (and the primary key should be incremented with each
	// insertion).
	for i := 0; i < len(invoices)-1; i++ {
		if !reflect.DeepEqual(*invoices[i], dbInvoices[i]) {
			t.Fatalf("retrieved invoices don't match %v vs %v",
				spew.Sdump(invoices[i]),
				spew.Sdump(dbInvoices[i]))
		}
	}
}

// TestInvoiceTimeSeries tests that newly added invoices invoices, as well as
// settled invoices are added to the database are properly placed in the add
// add or settle index which serves as an event time series.
func TestInvoiceAddTimeSeries(t *testing.T) {
	t.Parallel()

	db, cleanUp, err := makeTestDB()
	defer cleanUp()
	if err != nil {
		t.Fatalf("unable to make test db: %v", err)
	}

	// We'll start off by creating 20 random invoices, and inserting them
	// into the database.
	const numInvoices = 20
	amt := lnwire.NewMSatFromSatoshis(1000)
	invoices := make([]Invoice, numInvoices)
	for i := 0; i < len(invoices); i++ {
		invoice, err := randInvoice(amt)
		if err != nil {
			t.Fatalf("unable to create invoice: %v", err)
		}

		if _, err := db.AddInvoice(invoice); err != nil {
			t.Fatalf("unable to add invoice %v", err)
		}

		invoices[i] = *invoice
	}

	// With the invoices constructed, we'll now create a series of queries
	// that we'll use to assert expected return values of
	// InvoicesAddedSince.
	addQueries := []struct {
		sinceAddIndex uint64

		resp []Invoice
	}{
		// If we specify a value of zero, we shouldn't get any invoices
		// back.
		{
			sinceAddIndex: 0,
		},

		// If we specify a value well beyond the number of inserted
		// invoices, we shouldn't get any invoices back.
		{
			sinceAddIndex: 99999999,
		},

		// Using an index of 1 should result in all values, but the
		// first one being returned.
		{
			sinceAddIndex: 1,
			resp:          invoices[1:],
		},

		// If we use an index of 10, then we should retrieve the
		// reaming 10 invoices.
		{
			sinceAddIndex: 10,
			resp:          invoices[10:],
		},
	}

	for i, query := range addQueries {
		resp, err := db.InvoicesAddedSince(query.sinceAddIndex)
		if err != nil {
			t.Fatalf("unable to query: %v", err)
		}

		if !reflect.DeepEqual(query.resp, resp) {
			t.Fatalf("test #%v: expected %v, got %v", i,
				spew.Sdump(query.resp), spew.Sdump(resp))
		}
	}

	// We'll now only settle the latter half of each of those invoices.
	for i := 10; i < len(invoices); i++ {
		invoice := &invoices[i]

		paymentHash := sha256.Sum256(
			invoice.Terms.PaymentPreimage[:],
		)

		_, err := db.SettleInvoice(paymentHash, 0)
		if err != nil {
			t.Fatalf("unable to settle invoice: %v", err)
		}
	}

	invoices, err = db.FetchAllInvoices(false)
	if err != nil {
		t.Fatalf("unable to fetch invoices: %v", err)
	}

	// We'll slice off the first 10 invoices, as we only settled the last
	// 10.
	invoices = invoices[10:]

	// We'll now prepare an additional set of queries to ensure the settle
	// time series has properly been maintained in the database.
	settleQueries := []struct {
		sinceSettleIndex uint64

		resp []Invoice
	}{
		// If we specify a value of zero, we shouldn't get any settled
		// invoices back.
		{
			sinceSettleIndex: 0,
		},

		// If we specify a value well beyond the number of settled
		// invoices, we shouldn't get any invoices back.
		{
			sinceSettleIndex: 99999999,
		},

		// Using an index of 1 should result in the final 10 invoices
		// being returned, as we only settled those.
		{
			sinceSettleIndex: 1,
			resp:             invoices[1:],
		},
	}

	for i, query := range settleQueries {
		resp, err := db.InvoicesSettledSince(query.sinceSettleIndex)
		if err != nil {
			t.Fatalf("unable to query: %v", err)
		}

		if !reflect.DeepEqual(query.resp, resp) {
			t.Fatalf("test #%v: expected %v, got %v", i,
				spew.Sdump(query.resp), spew.Sdump(resp))
		}
	}
}

// TestDuplicateSettleInvoice tests that if we add a new invoice and settle it
// twice, then the second time we also receive the invoice that we settled as a
// return argument.
func TestDuplicateSettleInvoice(t *testing.T) {
	t.Parallel()

	db, cleanUp, err := makeTestDB()
	defer cleanUp()
	if err != nil {
		t.Fatalf("unable to make test db: %v", err)
	}

	// We'll start out by creating an invoice and writing it to the DB.
	amt := lnwire.NewMSatFromSatoshis(1000)
	invoice, err := randInvoice(amt)
	if err != nil {
		t.Fatalf("unable to create invoice: %v", err)
	}

	if _, err := db.AddInvoice(invoice); err != nil {
		t.Fatalf("unable to add invoice %v", err)
	}

	// With the invoice in the DB, we'll now attempt to settle the invoice.
	payHash := sha256.Sum256(invoice.Terms.PaymentPreimage[:])
	dbInvoice, err := db.SettleInvoice(payHash, amt)
	if err != nil {
		t.Fatalf("unable to settle invoice: %v", err)
	}

	// We'll update what we expect the settle invoice to be so that our
	// comparison below has the correct assumption.
	invoice.SettleIndex = 1
	invoice.Terms.Settled = true
	invoice.AmtPaid = amt
	invoice.SettleDate = dbInvoice.SettleDate

	// We should get back the exact same invoice that we just inserted.
	if !reflect.DeepEqual(dbInvoice, invoice) {
		t.Fatalf("wrong invoice after settle, expected %v got %v",
			spew.Sdump(invoice), spew.Sdump(dbInvoice))
	}

	// If we try to settle the invoice again, then we should get the very
	// same invoice back.
	dbInvoice, err = db.SettleInvoice(payHash, amt)
	if err != nil {
		t.Fatalf("unable to settle invoice: %v", err)
	}

	if dbInvoice == nil {
		t.Fatalf("invoice from db is nil after settle!")
	}

	invoice.SettleDate = dbInvoice.SettleDate
	if !reflect.DeepEqual(dbInvoice, invoice) {
		t.Fatalf("wrong invoice after second settle, expected %v got %v",
			spew.Sdump(invoice), spew.Sdump(dbInvoice))
	}
}

// TestQueryInvoices ensures that we can properly query the invoice database for
// invoices using different types of queries.
func TestQueryInvoices(t *testing.T) {
	t.Parallel()

	db, cleanUp, err := makeTestDB()
	defer cleanUp()
	if err != nil {
		t.Fatalf("unable to make test db: %v", err)
	}

	// To begin the test, we'll add 50 invoices to the database. We'll
	// assume that the index of the invoice within the database is the same
	// as the amount of the invoice itself.
	const numInvoices = 50
	for i := lnwire.MilliSatoshi(1); i <= numInvoices; i++ {
		invoice, err := randInvoice(i)
		if err != nil {
			t.Fatalf("unable to create invoice: %v", err)
		}

		if _, err := db.AddInvoice(invoice); err != nil {
			t.Fatalf("unable to add invoice: %v", err)
		}

		// We'll only settle half of all invoices created.
		if i%2 == 0 {
			paymentHash := sha256.Sum256(invoice.Terms.PaymentPreimage[:])
			if _, err := db.SettleInvoice(paymentHash, i); err != nil {
				t.Fatalf("unable to settle invoice: %v", err)
			}
		}
	}

	// We'll then retrieve the set of all invoices and pending invoices.
	// This will serve useful when comparing the expected responses of the
	// query with the actual ones.
	invoices, err := db.FetchAllInvoices(false)
	if err != nil {
		t.Fatalf("unable to retrieve invoices: %v", err)
	}
	pendingInvoices, err := db.FetchAllInvoices(true)
	if err != nil {
		t.Fatalf("unable to retrieve pending invoices: %v", err)
	}

	// The test will consist of several queries along with their respective
	// expected response. Each query response should match its expected one.
	testCases := []struct {
		query    InvoiceQuery
		expected []Invoice
	}{
		// Fetch all invoices with a single query.
		{
			query: InvoiceQuery{
				NumMaxInvoices: numInvoices,
			},
			expected: invoices,
		},
<<<<<<< HEAD
=======
		// Fetch all invoices with a single query, reversed.
		{
			query: InvoiceQuery{
				Reversed:       true,
				NumMaxInvoices: numInvoices,
			},
			expected: invoices,
		},
>>>>>>> b07499f2
		// Fetch the first 25 invoices.
		{
			query: InvoiceQuery{
				NumMaxInvoices: numInvoices / 2,
			},
			expected: invoices[:numInvoices/2],
		},
		// Fetch the first 10 invoices, but this time iterating
		// backwards.
		{
			query: InvoiceQuery{
				IndexOffset:    11,
				Reversed:       true,
				NumMaxInvoices: numInvoices,
			},
			expected: invoices[:10],
		},
		// Fetch the last 40 invoices.
		{
			query: InvoiceQuery{
				IndexOffset:    10,
				NumMaxInvoices: numInvoices,
			},
			expected: invoices[10:],
		},
<<<<<<< HEAD
=======
		// Fetch all but the first invoice.
		{
			query: InvoiceQuery{
				IndexOffset:    1,
				NumMaxInvoices: numInvoices,
			},
			expected: invoices[1:],
		},
		// Fetch one invoice, reversed, with index offset 3. This
		// should give us the second invoice in the array.
		{
			query: InvoiceQuery{
				IndexOffset:    3,
				Reversed:       true,
				NumMaxInvoices: 1,
			},
			expected: invoices[1:2],
		},
		// Same as above, at index 2.
		{
			query: InvoiceQuery{
				IndexOffset:    2,
				Reversed:       true,
				NumMaxInvoices: 1,
			},
			expected: invoices[0:1],
		},
		// Fetch one invoice, at index 1, reversed. Since invoice#1 is
		// the very first, there won't be any left in a reverse search,
		// so we expect no invoices to be returned.
		{
			query: InvoiceQuery{
				IndexOffset:    1,
				Reversed:       true,
				NumMaxInvoices: 1,
			},
			expected: nil,
		},
		// Same as above, but don't restrict the number of invoices to
		// 1.
		{
			query: InvoiceQuery{
				IndexOffset:    1,
				Reversed:       true,
				NumMaxInvoices: numInvoices,
			},
			expected: nil,
		},
		// Fetch one invoice, reversed, with no offset set. We expect
		// the last invoice in the response.
		{
			query: InvoiceQuery{
				Reversed:       true,
				NumMaxInvoices: 1,
			},
			expected: invoices[numInvoices-1:],
		},
		// Fetch one invoice, reversed, the offset set at numInvoices+1.
		// We expect this to return the last invoice.
		{
			query: InvoiceQuery{
				IndexOffset:    numInvoices + 1,
				Reversed:       true,
				NumMaxInvoices: 1,
			},
			expected: invoices[numInvoices-1:],
		},
		// Same as above, at offset numInvoices.
		{
			query: InvoiceQuery{
				IndexOffset:    numInvoices,
				Reversed:       true,
				NumMaxInvoices: 1,
			},
			expected: invoices[numInvoices-2 : numInvoices-1],
		},
		// Fetch one invoice, at no offset (same as offset 0). We
		// expect the first invoice only in the response.
		{
			query: InvoiceQuery{
				NumMaxInvoices: 1,
			},
			expected: invoices[:1],
		},
		// Same as above, at offset 1.
		{
			query: InvoiceQuery{
				IndexOffset:    1,
				NumMaxInvoices: 1,
			},
			expected: invoices[1:2],
		},
		// Same as above, at offset 2.
		{
			query: InvoiceQuery{
				IndexOffset:    2,
				NumMaxInvoices: 1,
			},
			expected: invoices[2:3],
		},
		// Same as above, at offset numInvoices-1. Expect the last
		// invoice to be returned.
		{
			query: InvoiceQuery{
				IndexOffset:    numInvoices - 1,
				NumMaxInvoices: 1,
			},
			expected: invoices[numInvoices-1:],
		},
		// Same as above, at offset numInvoices. No invoices should be
		// returned, as there are no invoices after this offset.
		{
			query: InvoiceQuery{
				IndexOffset:    numInvoices,
				NumMaxInvoices: 1,
			},
			expected: nil,
		},
>>>>>>> b07499f2
		// Fetch all pending invoices with a single query.
		{
			query: InvoiceQuery{
				PendingOnly:    true,
				NumMaxInvoices: numInvoices,
			},
			expected: pendingInvoices,
		},
		// Fetch the first 12 pending invoices.
		{
			query: InvoiceQuery{
				PendingOnly:    true,
				NumMaxInvoices: numInvoices / 4,
			},
			expected: pendingInvoices[:len(pendingInvoices)/2],
		},
		// Fetch the first 5 pending invoices, but this time iterating
		// backwards.
		{
			query: InvoiceQuery{
				IndexOffset:    10,
				PendingOnly:    true,
				Reversed:       true,
				NumMaxInvoices: numInvoices,
			},
			// Since we seek to the invoice with index 10 and
			// iterate backwards, there should only be 5 pending
			// invoices before it as every other invoice within the
			// index is settled.
			expected: pendingInvoices[:5],
		},
		// Fetch the last 15 invoices.
		{
			query: InvoiceQuery{
				IndexOffset:    20,
				PendingOnly:    true,
				NumMaxInvoices: numInvoices,
			},
			// Since we seek to the invoice with index 20, there are
			// 30 invoices left. From these 30, only 15 of them are
			// still pending.
			expected: pendingInvoices[len(pendingInvoices)-15:],
		},
	}

	for i, testCase := range testCases {
		response, err := db.QueryInvoices(testCase.query)
		if err != nil {
			t.Fatalf("unable to query invoice database: %v", err)
		}

		if !reflect.DeepEqual(response.Invoices, testCase.expected) {
			t.Fatalf("test #%d: query returned incorrect set of "+
				"invoices: expcted %v, got %v", i,
				spew.Sdump(response.Invoices),
				spew.Sdump(testCase.expected))
		}
	}
}<|MERGE_RESOLUTION|>--- conflicted
+++ resolved
@@ -139,7 +139,6 @@
 		t.Fatalf("lookup should have failed, instead %v", err)
 	}
 
-<<<<<<< HEAD
 	// Add an invoice with an external preimage
 	// Create a fake invoice with an external preimage which we'll use several times in the tests
 	// below.
@@ -209,8 +208,6 @@
 		t.Fatalf("invoice wrote preimage for non-ExternalPreimage invoice")
 	}
 
-=======
->>>>>>> b07499f2
 	// Add 10 random invoices.
 	const numInvoices = 10
 	amt := lnwire.NewMSatFromSatoshis(1000)
@@ -508,8 +505,6 @@
 			},
 			expected: invoices,
 		},
-<<<<<<< HEAD
-=======
 		// Fetch all invoices with a single query, reversed.
 		{
 			query: InvoiceQuery{
@@ -518,7 +513,6 @@
 			},
 			expected: invoices,
 		},
->>>>>>> b07499f2
 		// Fetch the first 25 invoices.
 		{
 			query: InvoiceQuery{
@@ -544,8 +538,6 @@
 			},
 			expected: invoices[10:],
 		},
-<<<<<<< HEAD
-=======
 		// Fetch all but the first invoice.
 		{
 			query: InvoiceQuery{
@@ -664,7 +656,6 @@
 			},
 			expected: nil,
 		},
->>>>>>> b07499f2
 		// Fetch all pending invoices with a single query.
 		{
 			query: InvoiceQuery{
