package channeldb

import (
	"bytes"
	"crypto/rand"
	"crypto/sha256"
	"reflect"
	"testing"
	"time"

	"github.com/davecgh/go-spew/spew"
	"github.com/lightningnetwork/lnd/lnwire"
)

func randInvoice(value lnwire.MilliSatoshi) (*Invoice, error) {
	var pre [32]byte
	if _, err := rand.Read(pre[:]); err != nil {
		return nil, err
	}

	i := &Invoice{
		// Use single second precision to avoid false positive test
		// failures due to the monotonic time component.
		CreationDate: time.Unix(time.Now().Unix(), 0),
		Terms: ContractTerm{
			PaymentPreimage: pre,
			Value:           value,
		},
	}
	i.Memo = []byte("memo")
	i.Receipt = []byte("receipt")

	// Create a random byte slice of MaxPaymentRequestSize bytes to be used
	// as a dummy paymentrequest, and  determine if it should be set based
	// on one of the random bytes.
	var r [MaxPaymentRequestSize]byte
	if _, err := rand.Read(r[:]); err != nil {
		return nil, err
	}
	if r[0]&1 == 0 {
		i.PaymentRequest = r[:]
	} else {
		i.PaymentRequest = []byte("")
	}

	return i, nil
}

func TestInvoiceWorkflow(t *testing.T) {
	t.Parallel()

	db, cleanUp, err := makeTestDB()
	defer cleanUp()
	if err != nil {
		t.Fatalf("unable to make test db: %v", err)
	}

	// Create a fake invoice which we'll use several times in the tests
	// below.
	fakeInvoice := &Invoice{
		// Use single second precision to avoid false positive test
		// failures due to the monotonic time component.
		CreationDate: time.Unix(time.Now().Unix(), 0),
	}
	fakeInvoice.Memo = []byte("memo")
	fakeInvoice.Receipt = []byte("receipt")
	fakeInvoice.PaymentRequest = []byte("")
	copy(fakeInvoice.Terms.PaymentPreimage[:], rev[:])
	fakeInvoice.Terms.Value = lnwire.NewMSatFromSatoshis(10000)

	// Add the invoice to the database, this should succeed as there aren't
	// any existing invoices within the database with the same payment
	// hash.
<<<<<<< HEAD
	if err := db.AddInvoice(fakeInvoice); err != nil {
		t.Fatalf("unable to add invoice: %v", err)
=======
	if _, err := db.AddInvoice(fakeInvoice); err != nil {
		t.Fatalf("unable to find invoice: %v", err)
>>>>>>> 3b2c8072
	}

	// Attempt to retrieve the invoice which was just added to the
	// database. It should be found, and the invoice returned should be
	// identical to the one created above.
	paymentHash := sha256.Sum256(fakeInvoice.Terms.PaymentPreimage[:])
	dbInvoice, err := db.LookupInvoice(paymentHash)
	if err != nil {
		t.Fatalf("unable to find invoice: %v", err)
	}
	if !reflect.DeepEqual(*fakeInvoice, dbInvoice) {
		t.Fatalf("invoice fetched from db doesn't match original %v vs %v",
			spew.Sdump(fakeInvoice), spew.Sdump(dbInvoice))
	}

	// The add index of the invoice retrieved from the database should now
	// be fully populated. As this is the first index written to the DB,
	// the addIndex should be 1.
	if dbInvoice.AddIndex != 1 {
		t.Fatalf("wrong add index: expected %v, got %v", 1,
			dbInvoice.AddIndex)
	}

	// Settle the invoice, the version retrieved from the database should
	// now have the settled bit toggle to true and a non-default
	// SettledDate
	payAmt := fakeInvoice.Terms.Value * 2
	if _, err := db.SettleInvoice(paymentHash, payAmt); err != nil {
		t.Fatalf("unable to settle invoice: %v", err)
	}
	dbInvoice2, err := db.LookupInvoice(paymentHash)
	if err != nil {
		t.Fatalf("unable to fetch invoice: %v", err)
	}
	if !dbInvoice2.Terms.Settled {
		t.Fatalf("invoice should now be settled but isn't")
	}
	if dbInvoice2.SettleDate.IsZero() {
		t.Fatalf("invoice should have non-zero SettledDate but isn't")
	}

	// Our 2x payment should be reflected, and also the settle index of 1
	// should also have been committed for this index.
	if dbInvoice2.AmtPaid != payAmt {
		t.Fatalf("wrong amt paid: expected %v, got %v", payAmt,
			dbInvoice2.AmtPaid)
	}
	if dbInvoice2.SettleIndex != 1 {
		t.Fatalf("wrong settle index: expected %v, got %v", 1,
			dbInvoice2.SettleIndex)
	}

	// Attempt to insert generated above again, this should fail as
	// duplicates are rejected by the processing logic.
	if _, err := db.AddInvoice(fakeInvoice); err != ErrDuplicateInvoice {
		t.Fatalf("invoice insertion should fail due to duplication, "+
			"instead %v", err)
	}

	// Attempt to look up a non-existent invoice, this should also fail but
	// with a "not found" error.
	var fakeHash [32]byte
	if _, err := db.LookupInvoice(fakeHash); err != ErrInvoiceNotFound {
		t.Fatalf("lookup should have failed, instead %v", err)
	}

<<<<<<< HEAD
	// Add an invoice with an external preimage
	// Create a fake invoice with an external preimage which we'll use several times in the tests
	// below.
	fakeExternalPreimageInvoice := &Invoice{
		// Use single second precision to avoid false positive test
		// failures due to the monotonic time component.
		CreationDate: time.Unix(time.Now().Unix(), 0),
	}
	fakeExternalPreimageInvoice.Memo = []byte("memo")
	fakeExternalPreimageInvoice.Receipt = []byte("receipt")
	fakeExternalPreimageInvoice.PaymentRequest = []byte("")
	fakeExternalPreimageInvoice.Terms.ExternalPreimage = true
	externalPreimagePaymentHash := sha256.Sum256([]byte("fake preimage"))
	fakeExternalPreimageInvoice.Terms.PaymentHash = externalPreimagePaymentHash
	fakeExternalPreimageInvoice.Terms.Value = lnwire.NewMSatFromSatoshis(10000)

	// Add the invoice to the database, this should succeed as there aren't
	// any existing invoices within the database with the same payment
	// hash.
	if err := db.AddInvoice(fakeExternalPreimageInvoice); err != nil {
		t.Fatalf("unable to add invoice: %v", err)
	}

	// Attempt to retrieve the invoice which was just added to the
	// database. It should be found, and the invoice returned should be
	// identical to the one created above.
	dbExternalPreimageInvoice, err := db.LookupInvoice(externalPreimagePaymentHash)
	if err != nil {
		t.Fatalf("unable to find invoice: %v", err)
	}
	if !reflect.DeepEqual(fakeExternalPreimageInvoice, dbExternalPreimageInvoice) {
		t.Fatalf("invoice fetched from db doesn't match original %v vs %v",
			spew.Sdump(fakeExternalPreimageInvoice), spew.Sdump(dbExternalPreimageInvoice))
	}

	// Attempt to insert generated above again, this should fail as
	// duplicates are rejected by the processing logic.
	if err := db.AddInvoice(fakeExternalPreimageInvoice); err != ErrDuplicateInvoice {
		t.Fatalf("invoice insertion should fail due to duplication, "+
			"instead %v", err)
	}

	// Attempt to add a preimage to the existing invoice, this should succeed
	var fakePreimage [32]byte
	copy(fakePreimage[:], []byte("fake preimage"))
	if err := db.AddInvoicePreimage(externalPreimagePaymentHash, fakePreimage); err != nil {
		t.Fatalf("unable to add preimage: %v", err)
	}
	dbLocalPreimageInvoice, err := db.LookupInvoice(externalPreimagePaymentHash)
	if err != nil {
		t.Fatalf("unable to find invoice: %v", err)
	}
	if !bytes.Equal(fakePreimage[:], dbLocalPreimageInvoice.Terms.PaymentPreimage[:]) {
		t.Fatalf("invoice fetched from db doesn't have local preimage: %v vs %v",
			fakePreimage, dbLocalPreimageInvoice.Terms.PaymentPreimage)
	}

	// Attempt to add a preimage to the same invoice again, this should fail
	var anotherFakePreimage [32]byte
	copy(anotherFakePreimage[:], []byte("another fake"))
	if err := db.AddInvoicePreimage(externalPreimagePaymentHash, anotherFakePreimage); err == nil {
		t.Fatalf("invoice overwrote preimage for hash")
	}

	// Attempt to add a preimage to a non-ExternalPreimage invoice, this should fail
	if err := db.AddInvoicePreimage(paymentHash, anotherFakePreimage); err == nil {
		t.Fatalf("invoice wrote preimage for non-ExternalPreimage invoice")
	}

	// Add 100 random invoices.
	const numInvoices = 10
	amt := lnwire.NewMSatFromSatoshis(1000)
	invoices := make([]*Invoice, numInvoices+1)
	for i := 2; i < len(invoices)-1; i++ {
=======
	// Add 10 random invoices.
	const numInvoices = 10
	amt := lnwire.NewMSatFromSatoshis(1000)
	invoices := make([]*Invoice, numInvoices+1)
	invoices[0] = &dbInvoice2
	for i := 1; i < len(invoices)-1; i++ {
>>>>>>> 3b2c8072
		invoice, err := randInvoice(amt)
		if err != nil {
			t.Fatalf("unable to create invoice: %v", err)
		}

		if _, err := db.AddInvoice(invoice); err != nil {
			t.Fatalf("unable to add invoice %v", err)
		}

		invoices[i] = invoice
	}

	// Perform a scan to collect all the active invoices.
	dbInvoices, err := db.FetchAllInvoices(false)
	if err != nil {
		t.Fatalf("unable to fetch all invoices: %v", err)
	}

	// The retrieve list of invoices should be identical as since we're
	// using big endian, the invoices should be retrieved in ascending
	// order (and the primary key should be incremented with each
	// insertion).
<<<<<<< HEAD
	for i := 2; i < len(invoices)-1; i++ {
		if !reflect.DeepEqual(invoices[i], dbInvoices[i]) {
=======
	for i := 0; i < len(invoices)-1; i++ {
		if !reflect.DeepEqual(*invoices[i], dbInvoices[i]) {
>>>>>>> 3b2c8072
			t.Fatalf("retrieved invoices don't match %v vs %v",
				spew.Sdump(invoices[i]),
				spew.Sdump(dbInvoices[i]))
		}
	}
}

// TestInvoiceTimeSeries tests that newly added invoices invoices, as well as
// settled invoices are added to the database are properly placed in the add
// add or settle index which serves as an event time series.
func TestInvoiceAddTimeSeries(t *testing.T) {
	t.Parallel()

	db, cleanUp, err := makeTestDB()
	defer cleanUp()
	if err != nil {
		t.Fatalf("unable to make test db: %v", err)
	}

	// We'll start off by creating 20 random invoices, and inserting them
	// into the database.
	const numInvoices = 20
	amt := lnwire.NewMSatFromSatoshis(1000)
	invoices := make([]Invoice, numInvoices)
	for i := 0; i < len(invoices); i++ {
		invoice, err := randInvoice(amt)
		if err != nil {
			t.Fatalf("unable to create invoice: %v", err)
		}

		if _, err := db.AddInvoice(invoice); err != nil {
			t.Fatalf("unable to add invoice %v", err)
		}

		invoices[i] = *invoice
	}

	// With the invoices constructed, we'll now create a series of queries
	// that we'll use to assert expected return values of
	// InvoicesAddedSince.
	addQueries := []struct {
		sinceAddIndex uint64

		resp []Invoice
	}{
		// If we specify a value of zero, we shouldn't get any invoices
		// back.
		{
			sinceAddIndex: 0,
		},

		// If we specify a value well beyond the number of inserted
		// invoices, we shouldn't get any invoices back.
		{
			sinceAddIndex: 99999999,
		},

		// Using an index of 1 should result in all values, but the
		// first one being returned.
		{
			sinceAddIndex: 1,
			resp:          invoices[1:],
		},

		// If we use an index of 10, then we should retrieve the
		// reaming 10 invoices.
		{
			sinceAddIndex: 10,
			resp:          invoices[10:],
		},
	}

	for i, query := range addQueries {
		resp, err := db.InvoicesAddedSince(query.sinceAddIndex)
		if err != nil {
			t.Fatalf("unable to query: %v", err)
		}

		if !reflect.DeepEqual(query.resp, resp) {
			t.Fatalf("test #%v: expected %v, got %v", i,
				spew.Sdump(query.resp), spew.Sdump(resp))
		}
	}

	// We'll now only settle the latter half of each of those invoices.
	for i := 10; i < len(invoices); i++ {
		invoice := &invoices[i]

		paymentHash := sha256.Sum256(
			invoice.Terms.PaymentPreimage[:],
		)

		_, err := db.SettleInvoice(paymentHash, 0)
		if err != nil {
			t.Fatalf("unable to settle invoice: %v", err)
		}
	}

	invoices, err = db.FetchAllInvoices(false)
	if err != nil {
		t.Fatalf("unable to fetch invoices: %v", err)
	}

	// We'll slice off the first 10 invoices, as we only settled the last
	// 10.
	invoices = invoices[10:]

	// We'll now prepare an additional set of queries to ensure the settle
	// time series has properly been maintained in the database.
	settleQueries := []struct {
		sinceSettleIndex uint64

		resp []Invoice
	}{
		// If we specify a value of zero, we shouldn't get any settled
		// invoices back.
		{
			sinceSettleIndex: 0,
		},

		// If we specify a value well beyond the number of settled
		// invoices, we shouldn't get any invoices back.
		{
			sinceSettleIndex: 99999999,
		},

		// Using an index of 1 should result in the final 10 invoices
		// being returned, as we only settled those.
		{
			sinceSettleIndex: 1,
			resp:             invoices[1:],
		},
	}

	for i, query := range settleQueries {
		resp, err := db.InvoicesSettledSince(query.sinceSettleIndex)
		if err != nil {
			t.Fatalf("unable to query: %v", err)
		}

		if !reflect.DeepEqual(query.resp, resp) {
			t.Fatalf("test #%v: expected %v, got %v", i,
				spew.Sdump(query.resp), spew.Sdump(resp))
		}
	}
}

// TestDuplicateSettleInvoice tests that if we add a new invoice and settle it
// twice, then the second time we also receive the invoice that we settled as a
// return argument.
func TestDuplicateSettleInvoice(t *testing.T) {
	t.Parallel()

	db, cleanUp, err := makeTestDB()
	defer cleanUp()
	if err != nil {
		t.Fatalf("unable to make test db: %v", err)
	}

	// We'll start out by creating an invoice and writing it to the DB.
	amt := lnwire.NewMSatFromSatoshis(1000)
	invoice, err := randInvoice(amt)
	if err != nil {
		t.Fatalf("unable to create invoice: %v", err)
	}

	if _, err := db.AddInvoice(invoice); err != nil {
		t.Fatalf("unable to add invoice %v", err)
	}

	// With the invoice in the DB, we'll now attempt to settle the invoice.
	payHash := sha256.Sum256(invoice.Terms.PaymentPreimage[:])
	dbInvoice, err := db.SettleInvoice(payHash, amt)
	if err != nil {
		t.Fatalf("unable to settle invoice: %v", err)
	}

	// We'll update what we expect the settle invoice to be so that our
	// comparison below has the correct assumption.
	invoice.SettleIndex = 1
	invoice.Terms.Settled = true
	invoice.AmtPaid = amt
	invoice.SettleDate = dbInvoice.SettleDate

	// We should get back the exact same invoice that we just inserted.
	if !reflect.DeepEqual(dbInvoice, invoice) {
		t.Fatalf("wrong invoice after settle, expected %v got %v",
			spew.Sdump(invoice), spew.Sdump(dbInvoice))
	}

	// If we try to settle the invoice again, then we should get the very
	// same invoice back.
	dbInvoice, err = db.SettleInvoice(payHash, amt)
	if err != nil {
		t.Fatalf("unable to settle invoice: %v", err)
	}

	if dbInvoice == nil {
		t.Fatalf("invoice from db is nil after settle!")
	}

	invoice.SettleDate = dbInvoice.SettleDate
	if !reflect.DeepEqual(dbInvoice, invoice) {
		t.Fatalf("wrong invoice after second settle, expected %v got %v",
			spew.Sdump(invoice), spew.Sdump(dbInvoice))
	}
}

// TestQueryInvoices ensures that we can properly query the invoice database for
// invoices using different types of queries.
func TestQueryInvoices(t *testing.T) {
	t.Parallel()

	db, cleanUp, err := makeTestDB()
	defer cleanUp()
	if err != nil {
		t.Fatalf("unable to make test db: %v", err)
	}

	// To begin the test, we'll add 50 invoices to the database. We'll
	// assume that the index of the invoice within the database is the same
	// as the amount of the invoice itself.
	const numInvoices = 50
	for i := lnwire.MilliSatoshi(1); i <= numInvoices; i++ {
		invoice, err := randInvoice(i)
		if err != nil {
			t.Fatalf("unable to create invoice: %v", err)
		}

		if _, err := db.AddInvoice(invoice); err != nil {
			t.Fatalf("unable to add invoice: %v", err)
		}

		// We'll only settle half of all invoices created.
		if i%2 == 0 {
			paymentHash := sha256.Sum256(invoice.Terms.PaymentPreimage[:])
			if _, err := db.SettleInvoice(paymentHash, i); err != nil {
				t.Fatalf("unable to settle invoice: %v", err)
			}
		}
	}

	// We'll then retrieve the set of all invoices and pending invoices.
	// This will serve useful when comparing the expected responses of the
	// query with the actual ones.
	invoices, err := db.FetchAllInvoices(false)
	if err != nil {
		t.Fatalf("unable to retrieve invoices: %v", err)
	}
	pendingInvoices, err := db.FetchAllInvoices(true)
	if err != nil {
		t.Fatalf("unable to retrieve pending invoices: %v", err)
	}

	// The test will consist of several queries along with their respective
	// expected response. Each query response should match its expected one.
	testCases := []struct {
		query    InvoiceQuery
		expected []Invoice
	}{
		// Fetch all invoices with a single query.
		{
			query: InvoiceQuery{
				NumMaxInvoices: numInvoices,
			},
			expected: invoices,
		},
		// Fetch the first 25 invoices.
		{
			query: InvoiceQuery{
				NumMaxInvoices: numInvoices / 2,
			},
			expected: invoices[:numInvoices/2],
		},
		// Fetch the first 10 invoices, but this time iterating
		// backwards.
		{
			query: InvoiceQuery{
				IndexOffset:    11,
				Reversed:       true,
				NumMaxInvoices: numInvoices,
			},
			expected: invoices[:10],
		},
		// Fetch the last 40 invoices.
		{
			query: InvoiceQuery{
				IndexOffset:    10,
				NumMaxInvoices: numInvoices,
			},
			expected: invoices[10:],
		},
		// Fetch all pending invoices with a single query.
		{
			query: InvoiceQuery{
				PendingOnly:    true,
				NumMaxInvoices: numInvoices,
			},
			expected: pendingInvoices,
		},
		// Fetch the first 12 pending invoices.
		{
			query: InvoiceQuery{
				PendingOnly:    true,
				NumMaxInvoices: numInvoices / 4,
			},
			expected: pendingInvoices[:len(pendingInvoices)/2],
		},
		// Fetch the first 5 pending invoices, but this time iterating
		// backwards.
		{
			query: InvoiceQuery{
				IndexOffset:    10,
				PendingOnly:    true,
				Reversed:       true,
				NumMaxInvoices: numInvoices,
			},
			// Since we seek to the invoice with index 10 and
			// iterate backwards, there should only be 5 pending
			// invoices before it as every other invoice within the
			// index is settled.
			expected: pendingInvoices[:5],
		},
		// Fetch the last 15 invoices.
		{
			query: InvoiceQuery{
				IndexOffset:    20,
				PendingOnly:    true,
				NumMaxInvoices: numInvoices,
			},
			// Since we seek to the invoice with index 20, there are
			// 30 invoices left. From these 30, only 15 of them are
			// still pending.
			expected: pendingInvoices[len(pendingInvoices)-15:],
		},
	}

	for i, testCase := range testCases {
		response, err := db.QueryInvoices(testCase.query)
		if err != nil {
			t.Fatalf("unable to query invoice database: %v", err)
		}

		if !reflect.DeepEqual(response.Invoices, testCase.expected) {
			t.Fatalf("test #%d: query returned incorrect set of "+
				"invoices: expcted %v, got %v", i,
				spew.Sdump(response.Invoices),
				spew.Sdump(testCase.expected))
		}
	}
}<|MERGE_RESOLUTION|>--- conflicted
+++ resolved
@@ -71,13 +71,8 @@
 	// Add the invoice to the database, this should succeed as there aren't
 	// any existing invoices within the database with the same payment
 	// hash.
-<<<<<<< HEAD
-	if err := db.AddInvoice(fakeInvoice); err != nil {
-		t.Fatalf("unable to add invoice: %v", err)
-=======
 	if _, err := db.AddInvoice(fakeInvoice); err != nil {
 		t.Fatalf("unable to find invoice: %v", err)
->>>>>>> 3b2c8072
 	}
 
 	// Attempt to retrieve the invoice which was just added to the
@@ -144,7 +139,6 @@
 		t.Fatalf("lookup should have failed, instead %v", err)
 	}
 
-<<<<<<< HEAD
 	// Add an invoice with an external preimage
 	// Create a fake invoice with an external preimage which we'll use several times in the tests
 	// below.
@@ -214,19 +208,12 @@
 		t.Fatalf("invoice wrote preimage for non-ExternalPreimage invoice")
 	}
 
-	// Add 100 random invoices.
-	const numInvoices = 10
-	amt := lnwire.NewMSatFromSatoshis(1000)
-	invoices := make([]*Invoice, numInvoices+1)
-	for i := 2; i < len(invoices)-1; i++ {
-=======
 	// Add 10 random invoices.
 	const numInvoices = 10
 	amt := lnwire.NewMSatFromSatoshis(1000)
 	invoices := make([]*Invoice, numInvoices+1)
 	invoices[0] = &dbInvoice2
 	for i := 1; i < len(invoices)-1; i++ {
->>>>>>> 3b2c8072
 		invoice, err := randInvoice(amt)
 		if err != nil {
 			t.Fatalf("unable to create invoice: %v", err)
@@ -249,13 +236,8 @@
 	// using big endian, the invoices should be retrieved in ascending
 	// order (and the primary key should be incremented with each
 	// insertion).
-<<<<<<< HEAD
-	for i := 2; i < len(invoices)-1; i++ {
-		if !reflect.DeepEqual(invoices[i], dbInvoices[i]) {
-=======
 	for i := 0; i < len(invoices)-1; i++ {
 		if !reflect.DeepEqual(*invoices[i], dbInvoices[i]) {
->>>>>>> 3b2c8072
 			t.Fatalf("retrieved invoices don't match %v vs %v",
 				spew.Sdump(invoices[i]),
 				spew.Sdump(dbInvoices[i]))
