--- conflicted
+++ resolved
@@ -514,17 +514,6 @@
 			err)
 	}
 
-<<<<<<< HEAD
-	// With the existing edge policies gathered, we'll recreate the index
-	// and populate it with the correct entries.
-	//
-	// NOTE: In bolt DB, calling Delete() on an iterator will actually move
-	// it to the NEXT item. As a result, we call First() here again to go
-	// back to the front after the item has been deleted.
-	updateCursor := edgeUpdateIndex.Cursor()
-	for k, _ := updateCursor.First(); k != nil; k, _ = updateCursor.First() {
-		if err := updateCursor.Delete(); err != nil {
-=======
 	log.Info("Constructing set of edge update entries to purge.")
 
 	// Build the set of keys that we will remove from the edge update index.
@@ -546,17 +535,13 @@
 	// we'll proceed in purging all of them from the index.
 	for _, updKey := range updateKeysToRemove {
 		if err := edgeUpdateIndex.Delete(updKey); err != nil {
->>>>>>> b07499f2
-			return err
-		}
-	}
-
-<<<<<<< HEAD
-=======
+			return err
+		}
+	}
+
 	log.Infof("Repopulating edge update index with %d valid entries.",
 		len(edgeKeys))
 
->>>>>>> b07499f2
 	// For each edge key, we'll retrieve the policy, deserialize it, and
 	// re-add it to the different buckets. By doing so, we'll ensure that
 	// all existing edge policies are serialized correctly within their
@@ -587,8 +572,6 @@
 	log.Info("Migration to properly prune edge update index complete!")
 
 	return nil
-<<<<<<< HEAD
-=======
 }
 
 // migrateOptionalChannelCloseSummaryFields migrates the serialized format of
@@ -626,5 +609,4 @@
 	log.Info("Migration to new closed channel format complete!")
 
 	return nil
->>>>>>> b07499f2
 }