package channeldb

import (
	"bytes"
	"encoding/binary"
	"fmt"
	"os"
	"path/filepath"
	"sync"

	"github.com/btcsuite/btcd/btcec"
	"github.com/btcsuite/btcd/wire"
	"github.com/coreos/bbolt"
	"github.com/go-errors/errors"
<<<<<<< HEAD
=======
	"github.com/lightningnetwork/lnd/lnwire"
>>>>>>> b07499f2
)

const (
	dbName           = "channel.db"
	dbFilePermission = 0600
)

// migration is a function which takes a prior outdated version of the database
// instances and mutates the key/bucket structure to arrive at a more
// up-to-date version of the database.
type migration func(tx *bolt.Tx) error

type version struct {
	number    uint32
	migration migration
}

var (
	// dbVersions is storing all versions of database. If current version
	// of database don't match with latest version this list will be used
	// for retrieving all migration function that are need to apply to the
	// current db.
	dbVersions = []version{
		{
			// The base DB version requires no migration.
			number:    0,
			migration: nil,
		},
		{
			// The version of the database where two new indexes
			// for the update time of node and channel updates were
			// added.
			number:    1,
			migration: migrateNodeAndEdgeUpdateIndex,
		},
		{
			// The DB version that added the invoice event time
			// series.
			number:    2,
			migration: migrateInvoiceTimeSeries,
		},
		{
			// The DB version that updated the embedded invoice in
			// outgoing payments to match the new format.
			number:    3,
			migration: migrateInvoiceTimeSeriesOutgoingPayments,
		},
		{
			// The version of the database where every channel
			// always has two entries in the edges bucket. If
			// a policy is unknown, this will be represented
			// by a special byte sequence.
			number:    4,
			migration: migrateEdgePolicies,
		},
		{
			// The DB version where we persist each attempt to send
			// an HTLC to a payment hash, and track whether the
			// payment is in-flight, succeeded, or failed.
			number:    5,
			migration: paymentStatusesMigration,
		},
		{
			// The DB version that properly prunes stale entries
			// from the edge update index.
			number:    6,
			migration: migratePruneEdgeUpdateIndex,
		},
<<<<<<< HEAD
=======
		{
			// The DB version that migrates the ChannelCloseSummary
			// to a format where optional fields are indicated with
			// boolean flags.
			number:    7,
			migration: migrateOptionalChannelCloseSummaryFields,
		},
>>>>>>> b07499f2
	}

	// Big endian is the preferred byte order, due to cursor scans over
	// integer keys iterating in order.
	byteOrder = binary.BigEndian
)

var bufPool = &sync.Pool{
	New: func() interface{} { return new(bytes.Buffer) },
}

// DB is the primary datastore for the lnd daemon. The database stores
// information related to nodes, routing data, open/closed channels, fee
// schedules, and reputation data.
type DB struct {
	*bolt.DB
	dbPath string
}

// Open opens an existing channeldb. Any necessary schemas migrations due to
// updates will take place as necessary.
func Open(dbPath string) (*DB, error) {
	path := filepath.Join(dbPath, dbName)

	if !fileExists(path) {
		if err := createChannelDB(dbPath); err != nil {
			return nil, err
		}
	}

	bdb, err := bolt.Open(path, dbFilePermission, nil)
	if err != nil {
		return nil, err
	}

	chanDB := &DB{
		DB:     bdb,
		dbPath: dbPath,
	}

	// Synchronize the version of database and apply migrations if needed.
	if err := chanDB.syncVersions(dbVersions); err != nil {
		bdb.Close()
		return nil, err
	}

	return chanDB, nil
}

// Path returns the file path to the channel database.
func (d *DB) Path() string {
	return d.dbPath
}

// Wipe completely deletes all saved state within all used buckets within the
// database. The deletion is done in a single transaction, therefore this
// operation is fully atomic.
func (d *DB) Wipe() error {
	return d.Update(func(tx *bolt.Tx) error {
		err := tx.DeleteBucket(openChannelBucket)
		if err != nil && err != bolt.ErrBucketNotFound {
			return err
		}

		err = tx.DeleteBucket(closedChannelBucket)
		if err != nil && err != bolt.ErrBucketNotFound {
			return err
		}

		err = tx.DeleteBucket(invoiceBucket)
		if err != nil && err != bolt.ErrBucketNotFound {
			return err
		}

		err = tx.DeleteBucket(nodeInfoBucket)
		if err != nil && err != bolt.ErrBucketNotFound {
			return err
		}

		err = tx.DeleteBucket(nodeBucket)
		if err != nil && err != bolt.ErrBucketNotFound {
			return err
		}
		err = tx.DeleteBucket(edgeBucket)
		if err != nil && err != bolt.ErrBucketNotFound {
			return err
		}
		err = tx.DeleteBucket(edgeIndexBucket)
		if err != nil && err != bolt.ErrBucketNotFound {
			return err
		}
		err = tx.DeleteBucket(graphMetaBucket)
		if err != nil && err != bolt.ErrBucketNotFound {
			return err
		}

		return nil
	})
}

// createChannelDB creates and initializes a fresh version of channeldb. In
// the case that the target path has not yet been created or doesn't yet exist,
// then the path is created. Additionally, all required top-level buckets used
// within the database are created.
func createChannelDB(dbPath string) error {
	if !fileExists(dbPath) {
		if err := os.MkdirAll(dbPath, 0700); err != nil {
			return err
		}
	}

	path := filepath.Join(dbPath, dbName)
	bdb, err := bolt.Open(path, dbFilePermission, nil)
	if err != nil {
		return err
	}

	err = bdb.Update(func(tx *bolt.Tx) error {
		if _, err := tx.CreateBucket(openChannelBucket); err != nil {
			return err
		}
		if _, err := tx.CreateBucket(closedChannelBucket); err != nil {
			return err
		}

		if _, err := tx.CreateBucket(forwardingLogBucket); err != nil {
			return err
		}

		if _, err := tx.CreateBucket(fwdPackagesKey); err != nil {
			return err
		}

		if _, err := tx.CreateBucket(invoiceBucket); err != nil {
			return err
		}

		if _, err := tx.CreateBucket(paymentBucket); err != nil {
			return err
		}

		if _, err := tx.CreateBucket(nodeInfoBucket); err != nil {
			return err
		}

		nodes, err := tx.CreateBucket(nodeBucket)
		if err != nil {
<<<<<<< HEAD
			return err
		}
		_, err = nodes.CreateBucket(aliasIndexBucket)
		if err != nil {
			return err
		}
		_, err = nodes.CreateBucket(nodeUpdateIndexBucket)
		if err != nil {
			return err
		}

		edges, err := tx.CreateBucket(edgeBucket)
		if err != nil {
			return err
		}
		if _, err := edges.CreateBucket(edgeIndexBucket); err != nil {
			return err
		}
		if _, err := edges.CreateBucket(edgeUpdateIndexBucket); err != nil {
			return err
		}
=======
			return err
		}
		_, err = nodes.CreateBucket(aliasIndexBucket)
		if err != nil {
			return err
		}
		_, err = nodes.CreateBucket(nodeUpdateIndexBucket)
		if err != nil {
			return err
		}

		edges, err := tx.CreateBucket(edgeBucket)
		if err != nil {
			return err
		}
		if _, err := edges.CreateBucket(edgeIndexBucket); err != nil {
			return err
		}
		if _, err := edges.CreateBucket(edgeUpdateIndexBucket); err != nil {
			return err
		}
>>>>>>> b07499f2
		if _, err := edges.CreateBucket(channelPointBucket); err != nil {
			return err
		}

		graphMeta, err := tx.CreateBucket(graphMetaBucket)
		if err != nil {
			return err
		}
		_, err = graphMeta.CreateBucket(pruneLogBucket)
		if err != nil {
			return err
		}

		if _, err := tx.CreateBucket(metaBucket); err != nil {
			return err
		}

		meta := &Meta{
			DbVersionNumber: getLatestDBVersion(dbVersions),
		}
		return putMeta(meta, tx)
	})
	if err != nil {
		return fmt.Errorf("unable to create new channeldb")
	}

	return bdb.Close()
}

// fileExists returns true if the file exists, and false otherwise.
func fileExists(path string) bool {
	if _, err := os.Stat(path); err != nil {
		if os.IsNotExist(err) {
			return false
		}
	}

	return true
}

// FetchOpenChannels starts a new database transaction and returns all stored
// currently active/open channels associated with the target nodeID. In the case
// that no active channels are known to have been created with this node, then a
// zero-length slice is returned.
func (d *DB) FetchOpenChannels(nodeID *btcec.PublicKey) ([]*OpenChannel, error) {
	var channels []*OpenChannel
	err := d.View(func(tx *bolt.Tx) error {
		var err error
		channels, err = d.fetchOpenChannels(tx, nodeID)
		return err
	})
<<<<<<< HEAD

	return channels, err
}

// fetchOpenChannels uses and existing database transaction and returns all
// stored currently active/open channels associated with the target nodeID. In
// the case that no active channels are known to have been created with this
// node, then a zero-length slice is returned.
func (d *DB) fetchOpenChannels(tx *bolt.Tx,
	nodeID *btcec.PublicKey) ([]*OpenChannel, error) {

	// Get the bucket dedicated to storing the metadata for open channels.
	openChanBucket := tx.Bucket(openChannelBucket)
	if openChanBucket == nil {
		return nil, nil
	}

=======

	return channels, err
}

// fetchOpenChannels uses and existing database transaction and returns all
// stored currently active/open channels associated with the target nodeID. In
// the case that no active channels are known to have been created with this
// node, then a zero-length slice is returned.
func (d *DB) fetchOpenChannels(tx *bolt.Tx,
	nodeID *btcec.PublicKey) ([]*OpenChannel, error) {

	// Get the bucket dedicated to storing the metadata for open channels.
	openChanBucket := tx.Bucket(openChannelBucket)
	if openChanBucket == nil {
		return nil, nil
	}

>>>>>>> b07499f2
	// Within this top level bucket, fetch the bucket dedicated to storing
	// open channel data specific to the remote node.
	pub := nodeID.SerializeCompressed()
	nodeChanBucket := openChanBucket.Bucket(pub)
	if nodeChanBucket == nil {
		return nil, nil
	}

	// Next, we'll need to go down an additional layer in order to retrieve
	// the channels for each chain the node knows of.
	var channels []*OpenChannel
	err := nodeChanBucket.ForEach(func(chainHash, v []byte) error {
		// If there's a value, it's not a bucket so ignore it.
		if v != nil {
			return nil
		}

		// If we've found a valid chainhash bucket, then we'll retrieve
		// that so we can extract all the channels.
		chainBucket := nodeChanBucket.Bucket(chainHash)
		if chainBucket == nil {
			return fmt.Errorf("unable to read bucket for chain=%x",
				chainHash[:])
		}

		// Finally, we both of the necessary buckets retrieved, fetch
		// all the active channels related to this node.
		nodeChannels, err := d.fetchNodeChannels(chainBucket)
		if err != nil {
			return fmt.Errorf("unable to read channel for "+
				"chain_hash=%x, node_key=%x: %v",
				chainHash[:], pub, err)
		}

		channels = append(channels, nodeChannels...)
		return nil
	})

	return channels, err
}

// fetchNodeChannels retrieves all active channels from the target chainBucket
// which is under a node's dedicated channel bucket. This function is typically
// used to fetch all the active channels related to a particular node.
func (d *DB) fetchNodeChannels(chainBucket *bolt.Bucket) ([]*OpenChannel, error) {

	var channels []*OpenChannel

	// A node may have channels on several chains, so for each known chain,
	// we'll extract all the channels.
	err := chainBucket.ForEach(func(chanPoint, v []byte) error {
		// If there's a value, it's not a bucket so ignore it.
		if v != nil {
			return nil
		}

		// Once we've found a valid channel bucket, we'll extract it
		// from the node's chain bucket.
		chanBucket := chainBucket.Bucket(chanPoint)

		var outPoint wire.OutPoint
		err := readOutpoint(bytes.NewReader(chanPoint), &outPoint)
		if err != nil {
			return err
		}
		oChannel, err := fetchOpenChannel(chanBucket, &outPoint)
		if err != nil {
			return fmt.Errorf("unable to read channel data for "+
				"chan_point=%v: %v", outPoint, err)
		}
		oChannel.Db = d

		channels = append(channels, oChannel)

		return nil
	})
	if err != nil {
		return nil, err
	}

	return channels, nil
}

// FetchAllChannels attempts to retrieve all open channels currently stored
// within the database, including pending open, fully open and channels waiting
// for a closing transaction to confirm.
func (d *DB) FetchAllChannels() ([]*OpenChannel, error) {
	var channels []*OpenChannel

	// TODO(halseth): fetch all in one db tx.
	openChannels, err := d.FetchAllOpenChannels()
	if err != nil {
		return nil, err
	}
	channels = append(channels, openChannels...)

	pendingChannels, err := d.FetchPendingChannels()
	if err != nil {
		return nil, err
	}
	channels = append(channels, pendingChannels...)

	waitingClose, err := d.FetchWaitingCloseChannels()
	if err != nil {
		return nil, err
	}
	channels = append(channels, waitingClose...)

	return channels, nil
}

// FetchAllOpenChannels will return all channels that have the funding
// transaction confirmed, and is not waiting for a closing transaction to be
// confirmed.
func (d *DB) FetchAllOpenChannels() ([]*OpenChannel, error) {
	return fetchChannels(d, false, false)
}

// FetchPendingChannels will return channels that have completed the process of
// generating and broadcasting funding transactions, but whose funding
// transactions have yet to be confirmed on the blockchain.
func (d *DB) FetchPendingChannels() ([]*OpenChannel, error) {
	return fetchChannels(d, true, false)
}

// FetchWaitingCloseChannels will return all channels that have been opened,
// but now is waiting for a closing transaction to be confirmed.
func (d *DB) FetchWaitingCloseChannels() ([]*OpenChannel, error) {
	return fetchChannels(d, false, true)
}

// fetchChannels attempts to retrieve channels currently stored in the
// database. The pending parameter determines whether only pending channels
// will be returned, or only open channels will be returned. The waitingClose
// parameter determines whether only channels waiting for a closing transaction
// to be confirmed should be returned. If no active channels exist within the
// network, then ErrNoActiveChannels is returned.
func fetchChannels(d *DB, pending, waitingClose bool) ([]*OpenChannel, error) {
	var channels []*OpenChannel

	err := d.View(func(tx *bolt.Tx) error {
		// Get the bucket dedicated to storing the metadata for open
		// channels.
		openChanBucket := tx.Bucket(openChannelBucket)
		if openChanBucket == nil {
			return ErrNoActiveChannels
		}

		// Next, fetch the bucket dedicated to storing metadata related
		// to all nodes. All keys within this bucket are the serialized
		// public keys of all our direct counterparties.
		nodeMetaBucket := tx.Bucket(nodeInfoBucket)
		if nodeMetaBucket == nil {
			return fmt.Errorf("node bucket not created")
		}

		// Finally for each node public key in the bucket, fetch all
		// the channels related to this particular node.
		return nodeMetaBucket.ForEach(func(k, v []byte) error {
			nodeChanBucket := openChanBucket.Bucket(k)
			if nodeChanBucket == nil {
				return nil
			}

			return nodeChanBucket.ForEach(func(chainHash, v []byte) error {
				// If there's a value, it's not a bucket so
				// ignore it.
				if v != nil {
					return nil
				}

				// If we've found a valid chainhash bucket,
				// then we'll retrieve that so we can extract
				// all the channels.
				chainBucket := nodeChanBucket.Bucket(chainHash)
				if chainBucket == nil {
					return fmt.Errorf("unable to read "+
						"bucket for chain=%x", chainHash[:])
				}

				nodeChans, err := d.fetchNodeChannels(chainBucket)
				if err != nil {
					return fmt.Errorf("unable to read "+
						"channel for chain_hash=%x, "+
						"node_key=%x: %v", chainHash[:], k, err)
				}
				for _, channel := range nodeChans {
					if channel.IsPending != pending {
						continue
					}

					// If the channel is in any other state
					// than Default, then it means it is
					// waiting to be closed.
					channelWaitingClose :=
						channel.ChanStatus() != Default

					// Only include it if we requested
					// channels with the same waitingClose
					// status.
					if channelWaitingClose != waitingClose {
						continue
					}

					channels = append(channels, channel)
				}
				return nil
			})

		})
	})
	if err != nil {
		return nil, err
	}

	return channels, nil
}

// FetchClosedChannels attempts to fetch all closed channels from the database.
// The pendingOnly bool toggles if channels that aren't yet fully closed should
// be returned in the response or not. When a channel was cooperatively closed,
// it becomes fully closed after a single confirmation.  When a channel was
// forcibly closed, it will become fully closed after _all_ the pending funds
// (if any) have been swept.
func (d *DB) FetchClosedChannels(pendingOnly bool) ([]*ChannelCloseSummary, error) {
	var chanSummaries []*ChannelCloseSummary

	if err := d.View(func(tx *bolt.Tx) error {
		closeBucket := tx.Bucket(closedChannelBucket)
		if closeBucket == nil {
			return ErrNoClosedChannels
		}

		return closeBucket.ForEach(func(chanID []byte, summaryBytes []byte) error {
			summaryReader := bytes.NewReader(summaryBytes)
			chanSummary, err := deserializeCloseChannelSummary(summaryReader)
			if err != nil {
				return err
			}

			// If the query specified to only include pending
			// channels, then we'll skip any channels which aren't
			// currently pending.
			if !chanSummary.IsPending && pendingOnly {
				return nil
			}

			chanSummaries = append(chanSummaries, chanSummary)
			return nil
		})
	}); err != nil {
		return nil, err
	}

	return chanSummaries, nil
}

// ErrClosedChannelNotFound signals that a closed channel could not be found in
// the channeldb.
var ErrClosedChannelNotFound = errors.New("unable to find closed channel summary")

// FetchClosedChannel queries for a channel close summary using the channel
// point of the channel in question.
func (d *DB) FetchClosedChannel(chanID *wire.OutPoint) (*ChannelCloseSummary, error) {
	var chanSummary *ChannelCloseSummary
	if err := d.View(func(tx *bolt.Tx) error {
		closeBucket := tx.Bucket(closedChannelBucket)
		if closeBucket == nil {
			return ErrClosedChannelNotFound
		}

		var b bytes.Buffer
		var err error
		if err = writeOutpoint(&b, chanID); err != nil {
			return err
		}

		summaryBytes := closeBucket.Get(b.Bytes())
		if summaryBytes == nil {
			return ErrClosedChannelNotFound
		}

		summaryReader := bytes.NewReader(summaryBytes)
		chanSummary, err = deserializeCloseChannelSummary(summaryReader)

		return err
	}); err != nil {
		return nil, err
	}

	return chanSummary, nil
}

// FetchClosedChannelForID queries for a channel close summary using the
// channel ID of the channel in question.
func (d *DB) FetchClosedChannelForID(cid lnwire.ChannelID) (
	*ChannelCloseSummary, error) {

	var chanSummary *ChannelCloseSummary
	if err := d.View(func(tx *bolt.Tx) error {
		closeBucket := tx.Bucket(closedChannelBucket)
		if closeBucket == nil {
			return ErrClosedChannelNotFound
		}

		// The first 30 bytes of the channel ID and outpoint will be
		// equal.
		cursor := closeBucket.Cursor()
		op, c := cursor.Seek(cid[:30])

		// We scan over all possible candidates for this channel ID.
		for ; op != nil && bytes.Compare(cid[:30], op[:30]) <= 0; op, c = cursor.Next() {
			var outPoint wire.OutPoint
			err := readOutpoint(bytes.NewReader(op), &outPoint)
			if err != nil {
				return err
			}

			// If the found outpoint does not correspond to this
			// channel ID, we continue.
			if !cid.IsChanPoint(&outPoint) {
				continue
			}

			// Deserialize the close summary and return.
			r := bytes.NewReader(c)
			chanSummary, err = deserializeCloseChannelSummary(r)
			if err != nil {
				return err
			}

			return nil
		}
		return ErrClosedChannelNotFound
	}); err != nil {
		return nil, err
	}

	return chanSummary, nil
}

// MarkChanFullyClosed marks a channel as fully closed within the database. A
// channel should be marked as fully closed if the channel was initially
// cooperatively closed and it's reached a single confirmation, or after all
// the pending funds in a channel that has been forcibly closed have been
// swept.
func (d *DB) MarkChanFullyClosed(chanPoint *wire.OutPoint) error {
	return d.Update(func(tx *bolt.Tx) error {
		var b bytes.Buffer
		if err := writeOutpoint(&b, chanPoint); err != nil {
			return err
		}

		chanID := b.Bytes()

		closedChanBucket, err := tx.CreateBucketIfNotExists(
			closedChannelBucket,
		)
		if err != nil {
			return err
		}

		chanSummaryBytes := closedChanBucket.Get(chanID)
		if chanSummaryBytes == nil {
			return fmt.Errorf("no closed channel for "+
				"chan_point=%v found", chanPoint)
		}

		chanSummaryReader := bytes.NewReader(chanSummaryBytes)
		chanSummary, err := deserializeCloseChannelSummary(
			chanSummaryReader,
		)
		if err != nil {
			return err
		}

		chanSummary.IsPending = false

		var newSummary bytes.Buffer
		err = serializeChannelCloseSummary(&newSummary, chanSummary)
		if err != nil {
			return err
		}

		err = closedChanBucket.Put(chanID, newSummary.Bytes())
		if err != nil {
			return err
		}

		// Now that the channel is closed, we'll check if we have any
		// other open channels with this peer. If we don't we'll
		// garbage collect it to ensure we don't establish persistent
		// connections to peers without open channels.
		return d.pruneLinkNode(tx, chanSummary.RemotePub)
	})
}

// pruneLinkNode determines whether we should garbage collect a link node from
// the database due to no longer having any open channels with it. If there are
// any left, then this acts as a no-op.
func (d *DB) pruneLinkNode(tx *bolt.Tx, remotePub *btcec.PublicKey) error {
	openChannels, err := d.fetchOpenChannels(tx, remotePub)
	if err != nil {
		return fmt.Errorf("unable to fetch open channels for peer %x: "+
			"%v", remotePub.SerializeCompressed(), err)
	}

	if len(openChannels) > 0 {
		return nil
	}

	log.Infof("Pruning link node %x with zero open channels from database",
		remotePub.SerializeCompressed())

	return d.deleteLinkNode(tx, remotePub)
}

// PruneLinkNodes attempts to prune all link nodes found within the databse with
// whom we no longer have any open channels with.
func (d *DB) PruneLinkNodes() error {
	return d.Update(func(tx *bolt.Tx) error {
		linkNodes, err := d.fetchAllLinkNodes(tx)
		if err != nil {
			return err
		}

		for _, linkNode := range linkNodes {
			err := d.pruneLinkNode(tx, linkNode.IdentityPub)
			if err != nil {
				return err
			}
		}

		return nil
	})
}

// syncVersions function is used for safe db version synchronization. It
// applies migration functions to the current database and recovers the
// previous state of db if at least one error/panic appeared during migration.
func (d *DB) syncVersions(versions []version) error {
	meta, err := d.FetchMeta(nil)
	if err != nil {
		if err == ErrMetaNotFound {
			meta = &Meta{}
		} else {
			return err
		}
	}

	latestVersion := getLatestDBVersion(versions)
	log.Infof("Checking for schema update: latest_version=%v, "+
		"db_version=%v", latestVersion, meta.DbVersionNumber)

	switch {

	// If the database reports a higher version that we are aware of, the
	// user is probably trying to revert to a prior version of lnd. We fail
	// here to prevent reversions and unintended corruption.
	case meta.DbVersionNumber > latestVersion:
		log.Errorf("Refusing to revert from db_version=%d to "+
			"lower version=%d", meta.DbVersionNumber,
			latestVersion)
		return ErrDBReversion

	// If the current database version matches the latest version number,
	// then we don't need to perform any migrations.
	case meta.DbVersionNumber == latestVersion:
		return nil
	}

	log.Infof("Performing database schema migration")

	// Otherwise, we fetch the migrations which need to applied, and
	// execute them serially within a single database transaction to ensure
	// the migration is atomic.
	migrations, migrationVersions := getMigrationsToApply(
		versions, meta.DbVersionNumber,
	)
	return d.Update(func(tx *bolt.Tx) error {
		for i, migration := range migrations {
			if migration == nil {
				continue
			}

			log.Infof("Applying migration #%v", migrationVersions[i])

			if err := migration(tx); err != nil {
				log.Infof("Unable to apply migration #%v",
					migrationVersions[i])
				return err
			}
		}

		meta.DbVersionNumber = latestVersion
		return putMeta(meta, tx)
	})
}

// ChannelGraph returns a new instance of the directed channel graph.
func (d *DB) ChannelGraph() *ChannelGraph {
	return &ChannelGraph{d}
}

func getLatestDBVersion(versions []version) uint32 {
	return versions[len(versions)-1].number
}

// getMigrationsToApply retrieves the migration function that should be
// applied to the database.
func getMigrationsToApply(versions []version, version uint32) ([]migration, []uint32) {
	migrations := make([]migration, 0, len(versions))
	migrationVersions := make([]uint32, 0, len(versions))

	for _, v := range versions {
		if v.number > version {
			migrations = append(migrations, v.migration)
			migrationVersions = append(migrationVersions, v.number)
		}
	}

	return migrations, migrationVersions
}<|MERGE_RESOLUTION|>--- conflicted
+++ resolved
@@ -12,10 +12,7 @@
 	"github.com/btcsuite/btcd/wire"
 	"github.com/coreos/bbolt"
 	"github.com/go-errors/errors"
-<<<<<<< HEAD
-=======
 	"github.com/lightningnetwork/lnd/lnwire"
->>>>>>> b07499f2
 )
 
 const (
@@ -84,8 +81,6 @@
 			number:    6,
 			migration: migratePruneEdgeUpdateIndex,
 		},
-<<<<<<< HEAD
-=======
 		{
 			// The DB version that migrates the ChannelCloseSummary
 			// to a format where optional fields are indicated with
@@ -93,7 +88,6 @@
 			number:    7,
 			migration: migrateOptionalChannelCloseSummaryFields,
 		},
->>>>>>> b07499f2
 	}
 
 	// Big endian is the preferred byte order, due to cursor scans over
@@ -241,7 +235,6 @@
 
 		nodes, err := tx.CreateBucket(nodeBucket)
 		if err != nil {
-<<<<<<< HEAD
 			return err
 		}
 		_, err = nodes.CreateBucket(aliasIndexBucket)
@@ -263,29 +256,6 @@
 		if _, err := edges.CreateBucket(edgeUpdateIndexBucket); err != nil {
 			return err
 		}
-=======
-			return err
-		}
-		_, err = nodes.CreateBucket(aliasIndexBucket)
-		if err != nil {
-			return err
-		}
-		_, err = nodes.CreateBucket(nodeUpdateIndexBucket)
-		if err != nil {
-			return err
-		}
-
-		edges, err := tx.CreateBucket(edgeBucket)
-		if err != nil {
-			return err
-		}
-		if _, err := edges.CreateBucket(edgeIndexBucket); err != nil {
-			return err
-		}
-		if _, err := edges.CreateBucket(edgeUpdateIndexBucket); err != nil {
-			return err
-		}
->>>>>>> b07499f2
 		if _, err := edges.CreateBucket(channelPointBucket); err != nil {
 			return err
 		}
@@ -337,7 +307,6 @@
 		channels, err = d.fetchOpenChannels(tx, nodeID)
 		return err
 	})
-<<<<<<< HEAD
 
 	return channels, err
 }
@@ -355,25 +324,6 @@
 		return nil, nil
 	}
 
-=======
-
-	return channels, err
-}
-
-// fetchOpenChannels uses and existing database transaction and returns all
-// stored currently active/open channels associated with the target nodeID. In
-// the case that no active channels are known to have been created with this
-// node, then a zero-length slice is returned.
-func (d *DB) fetchOpenChannels(tx *bolt.Tx,
-	nodeID *btcec.PublicKey) ([]*OpenChannel, error) {
-
-	// Get the bucket dedicated to storing the metadata for open channels.
-	openChanBucket := tx.Bucket(openChannelBucket)
-	if openChanBucket == nil {
-		return nil, nil
-	}
-
->>>>>>> b07499f2
 	// Within this top level bucket, fetch the bucket dedicated to storing
 	// open channel data specific to the remote node.
 	pub := nodeID.SerializeCompressed()
