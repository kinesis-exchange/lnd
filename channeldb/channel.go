--- conflicted
+++ resolved
@@ -650,11 +650,7 @@
 
 	var status ChannelStatus
 	if err := c.Db.Update(func(tx *bolt.Tx) error {
-<<<<<<< HEAD
-		chanBucket, err := updateChanBucket(
-=======
 		chanBucket, err := fetchChanBucket(
->>>>>>> b07499f2
 			tx, c.IdentityPub, &c.FundingOutpoint, c.ChainHash,
 		)
 		if err != nil {
@@ -698,13 +694,6 @@
 	var commitPoint *btcec.PublicKey
 
 	err := c.Db.View(func(tx *bolt.Tx) error {
-<<<<<<< HEAD
-		chanBucket, err := readChanBucket(tx, c.IdentityPub,
-			&c.FundingOutpoint, c.ChainHash)
-		if err == ErrNoActiveChannels || err == ErrNoChanDBExists {
-			return ErrNoCommitPoint
-		} else if err != nil {
-=======
 		chanBucket, err := fetchChanBucket(
 			tx, c.IdentityPub, &c.FundingOutpoint, c.ChainHash,
 		)
@@ -713,7 +702,6 @@
 		case ErrNoChanDBExists, ErrNoActiveChannels, ErrChannelNotFound:
 			return ErrNoCommitPoint
 		default:
->>>>>>> b07499f2
 			return err
 		}
 
@@ -2107,9 +2095,6 @@
 		}
 	}
 
-<<<<<<< HEAD
-	return WriteElements(w, cs.RemoteNextRevocation)
-=======
 	// Write whether the channel sync message is present.
 	if err := WriteElements(w, cs.LastChanSyncMsg != nil); err != nil {
 		return err
@@ -2123,7 +2108,6 @@
 	}
 
 	return nil
->>>>>>> b07499f2
 }
 
 func fetchChannelCloseSummary(tx *bolt.Tx,
@@ -2157,11 +2141,6 @@
 
 	// We'll now check to see if the channel close summary was encoded with
 	// any of the additional optional fields.
-<<<<<<< HEAD
-	err = ReadElements(r, &c.RemoteCurrentRevocation)
-	switch {
-	case err == io.EOF:
-=======
 	var hasNewFields bool
 	err = ReadElements(r, &hasNewFields)
 	if err != nil {
@@ -2170,7 +2149,6 @@
 
 	// If fields are not present, we can return.
 	if !hasNewFields {
->>>>>>> b07499f2
 		return c, nil
 	}
 
@@ -2185,22 +2163,11 @@
 
 	// Finally, we'll attempt to read the next unrevoked commitment point
 	// for the remote party. If we closed the channel before receiving a
-<<<<<<< HEAD
-	// funding locked message, then this can be nil. As a result, we'll use
-	// the same technique to read the field, only if there's still data
-	// left in the buffer.
-	err = ReadElements(r, &c.RemoteNextRevocation)
-	if err != nil && err != io.EOF {
-		// If we got a non-eof error, then we know there's an actually
-		// issue. Otherwise, it may have been the case that this
-		// summary didn't have the set of optional fields.
-=======
 	// funding locked message then this might not be present. A boolean
 	// indicating whether the field is present will come first.
 	var hasRemoteNextRevocation bool
 	err = ReadElements(r, &hasRemoteNextRevocation)
 	if err != nil {
->>>>>>> b07499f2
 		return nil, err
 	}
 
