--- conflicted
+++ resolved
@@ -37,7 +37,6 @@
 	// invoices are uniquely identified by the invoice ID.
 	numInvoicesKey = []byte("nik")
 
-<<<<<<< HEAD
 	// zeroPreimage is an empty preimage that we use when we have an external
 	// preimage for the invoice. We initialize it here to allow for easy
 	// comparisons.
@@ -45,7 +44,7 @@
 
 	// zeroHash is an empty hash for easy comparisons.
 	zeroHash [sha256.Size]byte
-=======
+
 	// addIndexBucket is an index bucket that we'll use to create a
 	// monotonically increasing set of add indexes. Each time we add a new
 	// invoice, this sequence number will be incremented and then populated
@@ -65,7 +64,6 @@
 	//
 	//   settleIndexNo => invoiceKey
 	settleIndexBucket = []byte("invoice-settle-index")
->>>>>>> 3b2c8072
 )
 
 const (
@@ -248,19 +246,13 @@
 			return err
 		}
 
-		paymentHash, err := getPaymentHash(i)
+		paymentHash, err := getPaymentHash(newInvoice)
 		if err != nil {
 			return err
 		}
 
 		// Ensure that an invoice an identical payment hash doesn't
 		// already exist within the index.
-<<<<<<< HEAD
-=======
-		paymentHash := sha256.Sum256(
-			newInvoice.Terms.PaymentPreimage[:],
-		)
->>>>>>> 3b2c8072
 		if invoiceIndex.Get(paymentHash[:]) != nil {
 			return ErrDuplicateInvoice
 		}
@@ -648,7 +640,6 @@
 	return settledInvoice, nil
 }
 
-<<<<<<< HEAD
 // addInvoicePreimage attempts to update an invoice with an External Preimage
 // to save that preimage locally, allowing us to re-use it for duplicate
 // payments and provide it to listeners via LookupInvoice. If an invoice
@@ -676,9 +667,6 @@
 	})
 }
 
-func putInvoice(invoices *bolt.Bucket, invoiceIndex *bolt.Bucket,
-	i *Invoice, invoiceNum uint32) error {
-=======
 // InvoicesSettledSince can be used by callers to catch up any settled invoices
 // they missed within the settled invoice time series. We'll return all known
 // settled invoice that have a settle index higher than the passed
@@ -742,7 +730,6 @@
 
 func putInvoice(invoices, invoiceIndex, addIndex *bolt.Bucket,
 	i *Invoice, invoiceNum uint32) (uint64, error) {
->>>>>>> 3b2c8072
 
 	// Create the invoice key which is just the big-endian representation
 	// of the invoice number.
@@ -760,18 +747,13 @@
 
 	paymentHash, err := getPaymentHash(i)
 	if err != nil {
-		return err
+		return 0, err
 	}
 
 	// Add the payment hash to the invoice index. This will let us quickly
 	// identify if we can settle an incoming payment, and also to possibly
 	// allow a single invoice to have multiple payment installations.
-<<<<<<< HEAD
-	if err := invoiceIndex.Put(paymentHash[:], invoiceKey[:]); err != nil {
-		return err
-=======
-	paymentHash := sha256.Sum256(i.Terms.PaymentPreimage[:])
-	err := invoiceIndex.Put(paymentHash[:], invoiceKey[:])
+	err = invoiceIndex.Put(paymentHash[:], invoiceKey[:])
 	if err != nil {
 		return 0, err
 	}
@@ -791,7 +773,6 @@
 	byteOrder.PutUint64(seqNoBytes[:], nextAddSeqNo)
 	if err := addIndex.Put(seqNoBytes[:], invoiceKey[:]); err != nil {
 		return 0, err
->>>>>>> 3b2c8072
 	}
 
 	i.AddIndex = nextAddSeqNo
@@ -868,17 +849,16 @@
 		return err
 	}
 
-<<<<<<< HEAD
+	if err := binary.Write(w, byteOrder, i.AddIndex); err != nil {
+		return err
+	}
+	if err := binary.Write(w, byteOrder, i.SettleIndex); err != nil {
+		return err
+	}
+	if err := binary.Write(w, byteOrder, int64(i.AmtPaid)); err != nil {
+		return err
+	}
 	if err := binary.Write(w, byteOrder, i.Terms.ExternalPreimage); err != nil {
-=======
-	if err := binary.Write(w, byteOrder, i.AddIndex); err != nil {
-		return err
-	}
-	if err := binary.Write(w, byteOrder, i.SettleIndex); err != nil {
-		return err
-	}
-	if err := binary.Write(w, byteOrder, int64(i.AmtPaid)); err != nil {
->>>>>>> 3b2c8072
 		return err
 	}
 
@@ -936,7 +916,7 @@
 	}
 
 	if _, err := io.ReadFull(r, invoice.Terms.PaymentHash[:]); err != nil {
-		return nil, err
+		return invoice, err
 	}
 
 	var scratch [8]byte
@@ -960,7 +940,7 @@
 	}
 
 	if err := binary.Read(r, byteOrder, &invoice.Terms.ExternalPreimage); err != nil {
-		return nil, err
+		return invoice, err
 	}
 
 	if !invoice.Terms.ExternalPreimage {
@@ -1013,8 +993,7 @@
 		return nil, err
 	}
 
-<<<<<<< HEAD
-	return invoices.Put(invoiceNum[:], buf.Bytes())
+	return &invoice, nil
 }
 
 // addInvoicePreimage adds a preimage to an existing invoice that has an
@@ -1030,7 +1009,7 @@
 	// Only allow setting a preimage on invoices that are true External Preimage
 	// invoices
 	if !invoice.Terms.ExternalPreimage {
-		return fmt.Errorf("Invoices without an ExternalPreimage flag cannot have "+
+		return fmt.Errorf("Invoices without an ExternalPreimage flag cannot have " +
 			"their preimage modified.")
 	}
 
@@ -1045,12 +1024,9 @@
 	invoice.Terms.PaymentPreimage = paymentPreimage
 
 	var buf bytes.Buffer
-	if err := serializeInvoice(&buf, invoice); err != nil {
+	if err := serializeInvoice(&buf, &invoice); err != nil {
 		return nil
 	}
 
 	return invoices.Put(invoiceNum[:], buf.Bytes())
-=======
-	return &invoice, nil
->>>>>>> 3b2c8072
 }