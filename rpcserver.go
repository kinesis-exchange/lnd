--- conflicted
+++ resolved
@@ -2701,7 +2701,7 @@
 		PaymentRequest: []byte(payReqString),
 		Terms: channeldb.ContractTerm{
 			ExternalPreimage: invoice.ExternalPreimage,
-			Value: amtMSat,
+			Value:            amtMSat,
 		},
 	}
 	copy(newInvoice.Terms.PaymentPreimage[:], paymentPreimage[:])
@@ -2776,11 +2776,10 @@
 	satAmt := invoice.Terms.Value.ToSatoshis()
 
 	return &lnrpc.Invoice{
-<<<<<<< HEAD
 		Memo:             string(invoice.Memo[:]),
 		Receipt:          invoice.Receipt[:],
 		ExternalPreimage: invoice.Terms.ExternalPreimage,
-		RHash:            paymentHash,
+		RHash:            decoded.PaymentHash[:],
 		RPreimage:        preimage[:],
 		Value:            int64(satAmt),
 		CreationDate:     invoice.CreationDate.Unix(),
@@ -2792,25 +2791,9 @@
 		CltvExpiry:       cltvExpiry,
 		FallbackAddr:     fallbackAddr,
 		RouteHints:       routeHints,
-=======
-		Memo:            string(invoice.Memo[:]),
-		Receipt:         invoice.Receipt[:],
-		RHash:           decoded.PaymentHash[:],
-		RPreimage:       preimage[:],
-		Value:           int64(satAmt),
-		CreationDate:    invoice.CreationDate.Unix(),
-		SettleDate:      settleDate,
-		Settled:         invoice.Terms.Settled,
-		PaymentRequest:  paymentRequest,
-		DescriptionHash: descHash,
-		Expiry:          expiry,
-		CltvExpiry:      cltvExpiry,
-		FallbackAddr:    fallbackAddr,
-		RouteHints:      routeHints,
-		AddIndex:        invoice.AddIndex,
-		SettleIndex:     invoice.SettleIndex,
-		AmtPaid:         int64(invoice.AmtPaid),
->>>>>>> 999f4a74
+		AddIndex:         invoice.AddIndex,
+		SettleIndex:      invoice.SettleIndex,
+		AmtPaid:          int64(invoice.AmtPaid),
 	}, nil
 }
 
