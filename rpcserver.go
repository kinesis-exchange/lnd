--- conflicted
+++ resolved
@@ -797,19 +797,12 @@
 			"size is: %v SAT", int64(minChanFundingSize))
 	}
 
-<<<<<<< HEAD
-	// Ensure that the MinConfs parameter is non-negative.
-	if in.MinConfs < 0 {
-		return errors.New("minimum number of confirmations must be a " +
-			"non-negative number")
-=======
 	// Then, we'll extract the minimum number of confirmations that each
 	// output we use to fund the channel's funding transaction should
 	// satisfy.
 	minConfs, err := extractOpenChannelMinConfs(in)
 	if err != nil {
 		return err
->>>>>>> b07499f2
 	}
 
 	var (
@@ -863,11 +856,7 @@
 		fundingFeePerKw: feeRate,
 		private:         in.Private,
 		remoteCsvDelay:  remoteCsvDelay,
-<<<<<<< HEAD
-		minConfs:        in.MinConfs,
-=======
 		minConfs:        minConfs,
->>>>>>> b07499f2
 	}
 
 	updateChan, errChan := r.server.OpenChannel(req)
@@ -982,19 +971,12 @@
 			"size is: %v SAT", int64(minChanFundingSize))
 	}
 
-<<<<<<< HEAD
-	// Ensure that the MinConfs parameter is non-negative.
-	if in.MinConfs < 0 {
-		return nil, errors.New("minimum number of confirmations must " +
-			"be a non-negative number")
-=======
 	// Then, we'll extract the minimum number of confirmations that each
 	// output we use to fund the channel's funding transaction should
 	// satisfy.
 	minConfs, err := extractOpenChannelMinConfs(in)
 	if err != nil {
 		return nil, err
->>>>>>> b07499f2
 	}
 
 	// Based on the passed fee related parameters, we'll determine an
@@ -1018,11 +1000,7 @@
 		fundingFeePerKw: feeRate,
 		private:         in.Private,
 		remoteCsvDelay:  remoteCsvDelay,
-<<<<<<< HEAD
-		minConfs:        in.MinConfs,
-=======
 		minConfs:        minConfs,
->>>>>>> b07499f2
 	}
 
 	updateChan, errChan := r.server.OpenChannel(req)
@@ -2512,11 +2490,7 @@
 					return
 				}
 
-<<<<<<< HEAD
-				marshalledRouted := marshallRoute(resp.Route)
-=======
 				marshalledRouted := r.marshallRoute(resp.Route)
->>>>>>> b07499f2
 				err := stream.send(&lnrpc.SendResponse{
 					PaymentPreimage: resp.Preimage[:],
 					PaymentRoute:    marshalledRouted,
@@ -2607,11 +2581,7 @@
 
 	return &lnrpc.SendResponse{
 		PaymentPreimage: resp.Preimage[:],
-<<<<<<< HEAD
-		PaymentRoute:    marshallRoute(resp.Route),
-=======
 		PaymentRoute:    r.marshallRoute(resp.Route),
->>>>>>> b07499f2
 	}, nil
 }
 
@@ -2929,15 +2899,12 @@
 		},
 	}
 	copy(newInvoice.Terms.PaymentPreimage[:], paymentPreimage[:])
-<<<<<<< HEAD
 
 	// If we are using an external preimage, we need to persist the payment
 	// hash locally so that we can identify incoming payments to this invoice
 	if invoice.ExternalPreimage {
 		copy(newInvoice.Terms.PaymentHash[:], rHash[:])
 	}
-=======
->>>>>>> b07499f2
 
 	rpcsLog.Tracef("[addinvoice] adding new invoice %v",
 		newLogClosure(func() string {
@@ -3004,11 +2971,10 @@
 	satAmtPaid := invoice.AmtPaid.ToSatoshis()
 
 	return &lnrpc.Invoice{
-<<<<<<< HEAD
 		Memo:             string(invoice.Memo[:]),
 		Receipt:          invoice.Receipt[:],
 		ExternalPreimage: invoice.Terms.ExternalPreimage,
-		RHash:            paymentHash,
+		RHash:            decoded.PaymentHash[:],
 		RPreimage:        preimage[:],
 		Value:            int64(satAmt),
 		CreationDate:     invoice.CreationDate.Unix(),
@@ -3025,27 +2991,6 @@
 		AmtPaidSat:       int64(satAmtPaid),
 		AmtPaidMsat:      int64(invoice.AmtPaid),
 		AmtPaid:          int64(invoice.AmtPaid),
-=======
-		Memo:            string(invoice.Memo[:]),
-		Receipt:         invoice.Receipt[:],
-		RHash:           decoded.PaymentHash[:],
-		RPreimage:       preimage[:],
-		Value:           int64(satAmt),
-		CreationDate:    invoice.CreationDate.Unix(),
-		SettleDate:      settleDate,
-		Settled:         invoice.Terms.Settled,
-		PaymentRequest:  paymentRequest,
-		DescriptionHash: descHash,
-		Expiry:          expiry,
-		CltvExpiry:      cltvExpiry,
-		FallbackAddr:    fallbackAddr,
-		RouteHints:      routeHints,
-		AddIndex:        invoice.AddIndex,
-		SettleIndex:     invoice.SettleIndex,
-		AmtPaidSat:      int64(satAmtPaid),
-		AmtPaidMsat:     int64(invoice.AmtPaid),
-		AmtPaid:         int64(invoice.AmtPaid),
->>>>>>> b07499f2
 	}, nil
 }
 
@@ -3187,19 +3132,11 @@
 			if err != nil {
 				return err
 			}
-<<<<<<< HEAD
 
 			if err := updateStream.Send(rpcInvoice); err != nil {
 				return err
 			}
 
-=======
-
-			if err := updateStream.Send(rpcInvoice); err != nil {
-				return err
-			}
-
->>>>>>> b07499f2
 		case settledInvoice := <-invoiceClient.SettledInvoices:
 			rpcInvoice, err := createRPCInvoice(settledInvoice)
 			if err != nil {
@@ -3615,13 +3552,8 @@
 		}
 
 		resp.Hops[i] = &lnrpc.Hop{
-<<<<<<< HEAD
-			ChanId:           hop.Channel.ChannelID,
-			ChanCapacity:     int64(hop.Channel.Bandwidth.ToSatoshis()),
-=======
 			ChanId:           hop.ChannelID,
 			ChanCapacity:     int64(chanCapacity),
->>>>>>> b07499f2
 			AmtToForward:     int64(hop.AmtToForward.ToSatoshis()),
 			AmtToForwardMsat: int64(hop.AmtToForward),
 			Fee:              int64(fee.ToSatoshis()),
@@ -3724,16 +3656,7 @@
 			return nil, err
 		}
 
-<<<<<<< HEAD
-		routingHop := &routing.ChannelHop{
-			ChannelEdgePolicy: channelEdgePolicy,
-			Bandwidth: lnwire.NewMSatFromSatoshis(
-				btcutil.Amount(hop.ChanCapacity)),
-			Chain: edgeInfo.ChainHash,
-		}
-=======
 		hops[i] = routeHop
->>>>>>> b07499f2
 
 		prevNodePubKey = routeHop.PubKeyBytes
 	}
