package lntest

import (
	"errors"
	"fmt"
	"io/ioutil"
	"strings"
	"sync"
	"time"

	"golang.org/x/net/context"
	"google.golang.org/grpc/grpclog"

	"github.com/btcsuite/btcd/chaincfg"
	"github.com/btcsuite/btcd/chaincfg/chainhash"
	"github.com/btcsuite/btcd/integration/rpctest"
	"github.com/btcsuite/btcd/rpcclient"
	"github.com/btcsuite/btcd/txscript"
	"github.com/btcsuite/btcd/wire"
	"github.com/btcsuite/btcutil"
	"github.com/lightningnetwork/lnd/lnrpc"
	"github.com/lightningnetwork/lnd/lnwire"
<<<<<<< HEAD
=======
)

const (
	// DefaultCSV is the CSV delay (remotedelay) we will start our test
	// nodes with.
	DefaultCSV = 4

	// MinerMempoolTimeout is the max time we will wait for a transaction
	// to propagate to the mining node's mempool.
	MinerMempoolTimeout = time.Second * 30

	// ChannelOpenTimeout is the max time we will wait before a channel to
	// be considered opened.
	ChannelOpenTimeout = time.Second * 30

	// ChannelCloseTimeout is the max time we will wait before a channel is
	// considered closed.
	ChannelCloseTimeout = time.Second * 30

	// DefaultTimeout is a timeout that will be used for various wait
	// scenarios where no custom timeout value is defined.
	DefaultTimeout = time.Second * 30
>>>>>>> b07499f2
)

// NetworkHarness is an integration testing harness for the lightning network.
// The harness by default is created with two active nodes on the network:
// Alice and Bob.
type NetworkHarness struct {
	rpcConfig rpcclient.ConnConfig
	netParams *chaincfg.Params

	// Miner is a reference to a running full node that can be used to create
	// new blocks on the network.
	Miner *rpctest.Harness

	activeNodes map[int]*HarnessNode

	nodesByPub map[string]*HarnessNode

	// Alice and Bob are the initial seeder nodes that are automatically
	// created to be the initial participants of the test network.
	Alice *HarnessNode
	Bob   *HarnessNode

	seenTxns             chan *chainhash.Hash
	bitcoinWatchRequests chan *txWatchRequest

	// Channel for transmitting stderr output from failed lightning node
	// to main process.
	lndErrorChan chan error

	quit chan struct{}

	mtx sync.Mutex
}

// NewNetworkHarness creates a new network test harness.
// TODO(roasbeef): add option to use golang's build library to a binary of the
// current repo. This will save developers from having to manually `go install`
// within the repo each time before changes
func NewNetworkHarness(r *rpctest.Harness) (*NetworkHarness, error) {
	n := NetworkHarness{
		activeNodes:          make(map[int]*HarnessNode),
		nodesByPub:           make(map[string]*HarnessNode),
		seenTxns:             make(chan *chainhash.Hash),
		bitcoinWatchRequests: make(chan *txWatchRequest),
		lndErrorChan:         make(chan error),
		netParams:            r.ActiveNet,
		Miner:                r,
		rpcConfig:            r.RPCConfig(),
		quit:                 make(chan struct{}),
	}
	go n.networkWatcher()
	return &n, nil
}

// LookUpNodeByPub queries the set of active nodes to locate a node according
// to its public key. The second value will be true if the node was found, and
// false otherwise.
func (n *NetworkHarness) LookUpNodeByPub(pubStr string) (*HarnessNode, error) {
	n.mtx.Lock()
	defer n.mtx.Unlock()

	node, ok := n.nodesByPub[pubStr]
	if !ok {
		return nil, fmt.Errorf("unable to find node")
	}

	return node, nil
}

// ProcessErrors returns a channel used for reporting any fatal process errors.
// If any of the active nodes within the harness' test network incur a fatal
// error, that error is sent over this channel.
func (n *NetworkHarness) ProcessErrors() <-chan error {
	return n.lndErrorChan
}

// fakeLogger is a fake grpclog.Logger implementation. This is used to stop
// grpc's logger from printing directly to stdout.
type fakeLogger struct{}

func (f *fakeLogger) Fatal(args ...interface{})                 {}
func (f *fakeLogger) Fatalf(format string, args ...interface{}) {}
func (f *fakeLogger) Fatalln(args ...interface{})               {}
func (f *fakeLogger) Print(args ...interface{})                 {}
func (f *fakeLogger) Printf(format string, args ...interface{}) {}
func (f *fakeLogger) Println(args ...interface{})               {}

// SetUp starts the initial seeder nodes within the test harness. The initial
// node's wallets will be funded wallets with ten 1 BTC outputs each. Finally
// rpc clients capable of communicating with the initial seeder nodes are
// created. Nodes are initialized with the given extra command line flags, which
// should be formatted properly - "--arg=value".
func (n *NetworkHarness) SetUp(lndArgs []string) error {
	// Swap out grpc's default logger with out fake logger which drops the
	// statements on the floor.
	grpclog.SetLogger(&fakeLogger{})

	// Start the initial seeder nodes within the test network, then connect
	// their respective RPC clients.
	var wg sync.WaitGroup
	errChan := make(chan error, 2)
	wg.Add(2)
	go func() {
		defer wg.Done()
		node, err := n.NewNode("Alice", lndArgs)
		if err != nil {
			errChan <- err
			return
		}
		n.Alice = node
	}()
	go func() {
		defer wg.Done()
		node, err := n.NewNode("Bob", lndArgs)
		if err != nil {
			errChan <- err
			return
		}
		n.Bob = node
	}()
	wg.Wait()
	select {
	case err := <-errChan:
		return err
	default:
	}

	// Load up the wallets of the seeder nodes with 10 outputs of 1 BTC
	// each.
	ctxb := context.Background()
	addrReq := &lnrpc.NewAddressRequest{
		Type: lnrpc.NewAddressRequest_WITNESS_PUBKEY_HASH,
	}
	clients := []lnrpc.LightningClient{n.Alice, n.Bob}
	for _, client := range clients {
		for i := 0; i < 10; i++ {
			resp, err := client.NewAddress(ctxb, addrReq)
			if err != nil {
				return err
			}
			addr, err := btcutil.DecodeAddress(resp.Address, n.netParams)
			if err != nil {
				return err
			}
			addrScript, err := txscript.PayToAddrScript(addr)
			if err != nil {
				return err
			}

			output := &wire.TxOut{
				PkScript: addrScript,
				Value:    btcutil.SatoshiPerBitcoin,
			}
			_, err = n.Miner.SendOutputs([]*wire.TxOut{output}, 7500)
			if err != nil {
				return err
			}
		}
	}

	// We generate several blocks in order to give the outputs created
	// above a good number of confirmations.
	if _, err := n.Miner.Node.Generate(10); err != nil {
		return err
	}

	// Finally, make a connection between both of the nodes.
	if err := n.ConnectNodes(ctxb, n.Alice, n.Bob); err != nil {
		return err
	}

	// Now block until both wallets have fully synced up.
	expectedBalance := int64(btcutil.SatoshiPerBitcoin * 10)
	balReq := &lnrpc.WalletBalanceRequest{}
	balanceTicker := time.Tick(time.Millisecond * 50)
	balanceTimeout := time.After(time.Second * 30)
out:
	for {
		select {
		case <-balanceTicker:
			aliceResp, err := n.Alice.WalletBalance(ctxb, balReq)
			if err != nil {
				return err
			}
			bobResp, err := n.Bob.WalletBalance(ctxb, balReq)
			if err != nil {
				return err
			}

			if aliceResp.ConfirmedBalance == expectedBalance &&
				bobResp.ConfirmedBalance == expectedBalance {
				break out
			}
		case <-balanceTimeout:
			return fmt.Errorf("balances not synced after deadline")
		}
	}

	return nil
}

// TearDownAll tears down all active nodes within the test lightning network.
func (n *NetworkHarness) TearDownAll() error {

	for _, node := range n.activeNodes {
		if err := n.ShutdownNode(node); err != nil {
			return err
		}
	}

	close(n.lndErrorChan)
	close(n.quit)

	return nil
}

// NewNode fully initializes a returns a new HarnessNode bound to the
// current instance of the network harness. The created node is running, but
// not yet connected to other nodes within the network.
func (n *NetworkHarness) NewNode(name string, extraArgs []string) (*HarnessNode, error) {
	return n.newNode(name, extraArgs, false)
}

// NewNodeWithSeed fully initializes a new HarnessNode after creating a fresh
// aezeed. The provided password is used as both the aezeed password and the
// wallet password. The generated mnemonic is returned along with the
// initialized harness node.
func (n *NetworkHarness) NewNodeWithSeed(name string, extraArgs []string,
	password []byte) (*HarnessNode, []string, error) {

	node, err := n.newNode(name, extraArgs, true)
	if err != nil {
		return nil, nil, err
	}

	timeout := time.Duration(time.Second * 15)
	ctxb := context.Background()

	// Create a request to generate a new aezeed. The new seed will have the
	// same password as the internal wallet.
	genSeedReq := &lnrpc.GenSeedRequest{
		AezeedPassphrase: password,
	}

	ctxt, _ := context.WithTimeout(ctxb, timeout)
	genSeedResp, err := node.GenSeed(ctxt, genSeedReq)
	if err != nil {
		return nil, nil, err
	}

	// With the seed created, construct the init request to the node,
	// including the newly generated seed.
	initReq := &lnrpc.InitWalletRequest{
		WalletPassword:     password,
		CipherSeedMnemonic: genSeedResp.CipherSeedMnemonic,
		AezeedPassphrase:   password,
	}

	// Pass the init request via rpc to finish unlocking the node. This will
	// also initialize the macaroon-authenticated LightningClient.
	err = node.Init(ctxb, initReq)
	if err != nil {
		return nil, nil, err
	}

	// With the node started, we can now record its public key within the
	// global mapping.
	n.RegisterNode(node)

	return node, genSeedResp.CipherSeedMnemonic, nil
}

// RestoreNodeWithSeed fully initializes a HarnessNode using a chosen mnemonic,
// password, and recovery window. After providing the initialization request to
// unlock the node, this method will finish initializing the LightningClient
// such that the HarnessNode can be used for regular rpc operations.
func (n *NetworkHarness) RestoreNodeWithSeed(name string, extraArgs []string,
	password []byte, mnemonic []string,
	recoveryWindow int32) (*HarnessNode, error) {

	node, err := n.newNode(name, extraArgs, true)
	if err != nil {
		return nil, err
	}

	initReq := &lnrpc.InitWalletRequest{
		WalletPassword:     password,
		CipherSeedMnemonic: mnemonic,
		AezeedPassphrase:   password,
		RecoveryWindow:     recoveryWindow,
	}

	err = node.Init(context.Background(), initReq)
	if err != nil {
		return nil, err
	}

	// With the node started, we can now record its public key within the
	// global mapping.
	n.RegisterNode(node)

	return node, nil
}

// newNode initializes a new HarnessNode, supporting the ability to initialize a
// wallet with or without a seed. If hasSeed is false, the returned harness node
// can be used immediately. Otherwise, the node will require an additional
// initialization phase where the wallet is either created or restored.
func (n *NetworkHarness) newNode(name string, extraArgs []string,
	hasSeed bool) (*HarnessNode, error) {
	node, err := newNode(nodeConfig{
		Name:      name,
		HasSeed:   hasSeed,
		RPCConfig: &n.rpcConfig,
		NetParams: n.netParams,
		ExtraArgs: extraArgs,
	})
	if err != nil {
		return nil, err
	}

	// Put node in activeNodes to ensure Shutdown is called even if Start
	// returns an error.
	n.mtx.Lock()
	n.activeNodes[node.NodeID] = node
	n.mtx.Unlock()

	if err := node.start(n.lndErrorChan); err != nil {
		return nil, err
	}

	// If this node is to have a seed, it will need to be unlocked or
	// initialized via rpc. Delay registering it with the network until it
	// can be driven via an unlocked rpc connection.
	if node.cfg.HasSeed {
		return node, nil
	}

	// With the node started, we can now record its public key within the
	// global mapping.
	n.RegisterNode(node)

	return node, nil
}

// RegisterNode records a new HarnessNode in the NetworkHarnesses map of known
// nodes. This method should only be called with nodes that have successfully
// retrieved their public keys via FetchNodeInfo.
func (n *NetworkHarness) RegisterNode(node *HarnessNode) {
	n.mtx.Lock()
	n.nodesByPub[node.PubKeyStr] = node
	n.mtx.Unlock()
}

func (n *NetworkHarness) connect(ctx context.Context,
	req *lnrpc.ConnectPeerRequest, a *HarnessNode) error {

	syncTimeout := time.After(15 * time.Second)
tryconnect:
	if _, err := a.ConnectPeer(ctx, req); err != nil {
		// If the chain backend is still syncing, retry.
		if strings.Contains(err.Error(), "still syncing") {
			select {
			case <-time.After(100 * time.Millisecond):
				goto tryconnect
			case <-syncTimeout:
				return fmt.Errorf("chain backend did not " +
					"finish syncing")
			}
		}
		return err
	}

	return nil
}

// EnsureConnected will try to connect to two nodes, returning no error if they
// are already connected. If the nodes were not connected previously, this will
// behave the same as ConnectNodes. If a pending connection request has already
// been made, the method will block until the two nodes appear in each other's
// peers list, or until the 15s timeout expires.
func (n *NetworkHarness) EnsureConnected(ctx context.Context, a, b *HarnessNode) error {
	// errConnectionRequested is used to signal that a connection was
	// requested successfully, which is distinct from already being
	// connected to the peer.
	errConnectionRequested := errors.New("connection request in progress")

	tryConnect := func(a, b *HarnessNode) error {
		ctxt, _ := context.WithTimeout(ctx, 15*time.Second)
		bInfo, err := b.GetInfo(ctxt, &lnrpc.GetInfoRequest{})
		if err != nil {
			return err
		}

		req := &lnrpc.ConnectPeerRequest{
			Addr: &lnrpc.LightningAddress{
				Pubkey: bInfo.IdentityPubkey,
				Host:   b.cfg.P2PAddr(),
			},
		}

		ctxt, _ = context.WithTimeout(ctx, 15*time.Second)
		err = n.connect(ctxt, req, a)
		switch {

		// Request was successful, wait for both to display the
		// connection.
		case err == nil:
			return errConnectionRequested

		// If the two are already connected, we return early with no
		// error.
		case strings.Contains(err.Error(), "already connected to peer"):
			return nil

		default:
			return err
		}
	}

	aErr := tryConnect(a, b)
	bErr := tryConnect(b, a)
	switch {
	case aErr == nil && bErr == nil:
		// If both reported already being connected to each other, we
		// can exit early.
		return nil

	case aErr != errConnectionRequested:
		// Return any critical errors returned by either alice.
		return aErr

	case bErr != errConnectionRequested:
		// Return any critical errors returned by either bob.
		return bErr

	default:
		// Otherwise one or both requested a connection, so we wait for
		// the peers lists to reflect the connection.
	}

	findSelfInPeerList := func(a, b *HarnessNode) bool {
		// If node B is seen in the ListPeers response from node A,
		// then we can exit early as the connection has been fully
		// established.
		ctxt, _ := context.WithTimeout(ctx, 15*time.Second)
		resp, err := b.ListPeers(ctxt, &lnrpc.ListPeersRequest{})
		if err != nil {
			return false
		}

		for _, peer := range resp.Peers {
			if peer.PubKey == a.PubKeyStr {
				return true
			}
		}

		return false
	}

	err := WaitPredicate(func() bool {
		return findSelfInPeerList(a, b) && findSelfInPeerList(b, a)
	}, time.Second*15)
	if err != nil {
		return fmt.Errorf("peers not connected within 15 seconds")
	}

	return nil
}

// ConnectNodes establishes an encrypted+authenticated p2p connection from node
// a towards node b. The function will return a non-nil error if the connection
// was unable to be established.
//
// NOTE: This function may block for up to 15-seconds as it will not return
// until the new connection is detected as being known to both nodes.
func (n *NetworkHarness) ConnectNodes(ctx context.Context, a, b *HarnessNode) error {
	bobInfo, err := b.GetInfo(ctx, &lnrpc.GetInfoRequest{})
	if err != nil {
		return err
	}

	req := &lnrpc.ConnectPeerRequest{
		Addr: &lnrpc.LightningAddress{
			Pubkey: bobInfo.IdentityPubkey,
			Host:   b.cfg.P2PAddr(),
		},
	}

	if err := n.connect(ctx, req, a); err != nil {
		return err
	}

	err = WaitPredicate(func() bool {
		// If node B is seen in the ListPeers response from node A,
		// then we can exit early as the connection has been fully
		// established.
		resp, err := a.ListPeers(ctx, &lnrpc.ListPeersRequest{})
		if err != nil {
			return false
		}

		for _, peer := range resp.Peers {
			if peer.PubKey == b.PubKeyStr {
				return true
			}
		}

		return false
	}, time.Second*15)
	if err != nil {
		return fmt.Errorf("peers not connected within 15 seconds")
	}

	return nil
}

// DisconnectNodes disconnects node a from node b by sending RPC message
// from a node to b node
func (n *NetworkHarness) DisconnectNodes(ctx context.Context, a, b *HarnessNode) error {
	bobInfo, err := b.GetInfo(ctx, &lnrpc.GetInfoRequest{})
	if err != nil {
		return err
	}

	req := &lnrpc.DisconnectPeerRequest{
		PubKey: bobInfo.IdentityPubkey,
	}

	if _, err := a.DisconnectPeer(ctx, req); err != nil {
		return err
	}

	return nil
}

// RestartNode attempts to restart a lightning node by shutting it down
// cleanly, then restarting the process. This function is fully blocking. Upon
// restart, the RPC connection to the node will be re-attempted, continuing iff
// the connection attempt is successful. If the callback parameter is non-nil,
// then the function will be executed after the node shuts down, but *before*
// the process has been started up again.
//
// This method can be useful when testing edge cases such as a node broadcast
// and invalidated prior state, or persistent state recovery, simulating node
// crashes, etc.
func (n *NetworkHarness) RestartNode(node *HarnessNode, callback func() error) error {
	if err := node.stop(); err != nil {
		return err
	}

	if callback != nil {
		if err := callback(); err != nil {
			return err
		}
	}

	return node.start(n.lndErrorChan)
}

// SuspendNode stops the given node and returns a callback that can be used to
// start it again.
func (n *NetworkHarness) SuspendNode(node *HarnessNode) (func() error, error) {
	if err := node.stop(); err != nil {
		return nil, err
	}

	restart := func() error {
		return node.start(n.lndErrorChan)
	}

	return restart, nil
}

// ShutdownNode stops an active lnd process and returns when the process has
// exited and any temporary directories have been cleaned up.
func (n *NetworkHarness) ShutdownNode(node *HarnessNode) error {
	if err := node.shutdown(); err != nil {
		return err
	}

	delete(n.activeNodes, node.NodeID)
	return nil
}

// StopNode stops the target node, but doesn't yet clean up its directories.
// This can be used to temporarily bring a node down during a test, to be later
// started up again.
func (n *NetworkHarness) StopNode(node *HarnessNode) error {
	return node.stop()
}

// TODO(roasbeef): add a WithChannel higher-order function?
//  * python-like context manager w.r.t using a channel within a test
//  * possibly  adds more funds to the target wallet if the funds are not
//    enough

// txWatchRequest encapsulates a request to the harness' Bitcoin network
// watcher to dispatch a notification once a transaction with the target txid
// is seen within the test network.
type txWatchRequest struct {
	txid      chainhash.Hash
	eventChan chan struct{}
}

// networkWatcher is a goroutine which accepts async notification
// requests for the broadcast of a target transaction, and then dispatches the
// transaction once its seen on the Bitcoin network.
func (n *NetworkHarness) networkWatcher() {
	seenTxns := make(map[chainhash.Hash]struct{})
	clients := make(map[chainhash.Hash][]chan struct{})

	for {

		select {
		case <-n.quit:
			return

		case req := <-n.bitcoinWatchRequests:
			// If we've already seen this transaction, then
			// immediately dispatch the request. Otherwise, append
			// to the list of clients who are watching for the
			// broadcast of this transaction.
			if _, ok := seenTxns[req.txid]; ok {
				close(req.eventChan)
			} else {
				clients[req.txid] = append(clients[req.txid], req.eventChan)
			}
		case txid := <-n.seenTxns:
			// Add this txid to our set of "seen" transactions. So
			// we're able to dispatch any notifications for this
			// txid which arrive *after* it's seen within the
			// network.
			seenTxns[*txid] = struct{}{}

			// If there isn't a registered notification for this
			// transaction then ignore it.
			txClients, ok := clients[*txid]
			if !ok {
				continue
			}

			// Otherwise, dispatch the notification to all clients,
			// cleaning up the now un-needed state.
			for _, client := range txClients {
				close(client)
			}
			delete(clients, *txid)
		}
	}
}

// OnTxAccepted is a callback to be called each time a new transaction has been
// broadcast on the network.
func (n *NetworkHarness) OnTxAccepted(hash *chainhash.Hash) {
	select {
	case n.seenTxns <- hash:
	case <-n.quit:
		return
	}
}

// WaitForTxBroadcast blocks until the target txid is seen on the network. If
// the transaction isn't seen within the network before the passed timeout,
// then an error is returned.
// TODO(roasbeef): add another method which creates queue of all seen transactions
func (n *NetworkHarness) WaitForTxBroadcast(ctx context.Context, txid chainhash.Hash) error {
	// Return immediately if harness has been torn down.
	select {
	case <-n.quit:
		return fmt.Errorf("NetworkHarness has been torn down")
	default:
	}

	eventChan := make(chan struct{})

	n.bitcoinWatchRequests <- &txWatchRequest{
		txid:      txid,
		eventChan: eventChan,
	}

	select {
	case <-eventChan:
		return nil
	case <-n.quit:
		return fmt.Errorf("NetworkHarness has been torn down")
	case <-ctx.Done():
		return fmt.Errorf("tx not seen before context timeout")
	}
}

// OpenChannelParams houses the params to specify when opening a new channel.
type OpenChannelParams struct {
	// Amt is the local amount being put into the channel.
	Amt btcutil.Amount

	// PushAmt is the amount that should be pushed to the remote when the
	// channel is opened.
	PushAmt btcutil.Amount

	// Private is a boolan indicating whether the opened channel should be
	// private.
	Private bool

	// SpendUnconfirmed is a boolean indicating whether we can utilize
	// unconfirmed outputs to fund the channel.
	SpendUnconfirmed bool

<<<<<<< HEAD
	// MinHtlc is the htlc_minumum_msat value set when opening the channel.
=======
	// MinHtlc is the htlc_minimum_msat value set when opening the channel.
>>>>>>> b07499f2
	MinHtlc lnwire.MilliSatoshi
}

// OpenChannel attempts to open a channel between srcNode and destNode with the
// passed channel funding parameters. If the passed context has a timeout, then
// if the timeout is reached before the channel pending notification is
// received, an error is returned. The confirmed boolean determines whether we
// should fund the channel with confirmed outputs or not.
func (n *NetworkHarness) OpenChannel(ctx context.Context,
	srcNode, destNode *HarnessNode, p OpenChannelParams) (
	lnrpc.Lightning_OpenChannelClient, error) {

	// Wait until srcNode and destNode have the latest chain synced.
	// Otherwise, we may run into a check within the funding manager that
	// prevents any funding workflows from being kicked off if the chain
	// isn't yet synced.
	if err := srcNode.WaitForBlockchainSync(ctx); err != nil {
		return nil, fmt.Errorf("Unable to sync srcNode chain: %v", err)
	}
	if err := destNode.WaitForBlockchainSync(ctx); err != nil {
		return nil, fmt.Errorf("Unable to sync destNode chain: %v", err)
	}

	minConfs := int32(1)
	if p.SpendUnconfirmed {
		minConfs = 0
	}

	openReq := &lnrpc.OpenChannelRequest{
		NodePubkey:         destNode.PubKey[:],
		LocalFundingAmount: int64(p.Amt),
		PushSat:            int64(p.PushAmt),
		Private:            p.Private,
		MinConfs:           minConfs,
<<<<<<< HEAD
=======
		SpendUnconfirmed:   p.SpendUnconfirmed,
>>>>>>> b07499f2
		MinHtlcMsat:        int64(p.MinHtlc),
	}

	respStream, err := srcNode.OpenChannel(ctx, openReq)
	if err != nil {
		return nil, fmt.Errorf("unable to open channel between "+
			"alice and bob: %v", err)
	}

	chanOpen := make(chan struct{})
	errChan := make(chan error)
	go func() {
		// Consume the "channel pending" update. This waits until the node
		// notifies us that the final message in the channel funding workflow
		// has been sent to the remote node.
		resp, err := respStream.Recv()
		if err != nil {
			errChan <- err
			return
		}
		if _, ok := resp.Update.(*lnrpc.OpenStatusUpdate_ChanPending); !ok {
			errChan <- fmt.Errorf("expected channel pending update, "+
				"instead got %v", resp)
			return
		}

		close(chanOpen)
	}()

	select {
	case <-ctx.Done():
		return nil, fmt.Errorf("timeout reached before chan pending "+
			"update sent: %v", err)
	case err := <-errChan:
		return nil, err
	case <-chanOpen:
		return respStream, nil
	}
}

// OpenPendingChannel attempts to open a channel between srcNode and destNode with the
// passed channel funding parameters. If the passed context has a timeout, then
// if the timeout is reached before the channel pending notification is
// received, an error is returned.
func (n *NetworkHarness) OpenPendingChannel(ctx context.Context,
	srcNode, destNode *HarnessNode, amt btcutil.Amount,
	pushAmt btcutil.Amount) (*lnrpc.PendingUpdate, error) {

	// Wait until srcNode and destNode have blockchain synced
	if err := srcNode.WaitForBlockchainSync(ctx); err != nil {
		return nil, fmt.Errorf("Unable to sync srcNode chain: %v", err)
	}
	if err := destNode.WaitForBlockchainSync(ctx); err != nil {
		return nil, fmt.Errorf("Unable to sync destNode chain: %v", err)
	}

	openReq := &lnrpc.OpenChannelRequest{
		NodePubkey:         destNode.PubKey[:],
		LocalFundingAmount: int64(amt),
		PushSat:            int64(pushAmt),
		Private:            false,
	}

	respStream, err := srcNode.OpenChannel(ctx, openReq)
	if err != nil {
		return nil, fmt.Errorf("unable to open channel between "+
			"alice and bob: %v", err)
	}

	chanPending := make(chan *lnrpc.PendingUpdate)
	errChan := make(chan error)
	go func() {
		// Consume the "channel pending" update. This waits until the node
		// notifies us that the final message in the channel funding workflow
		// has been sent to the remote node.
		resp, err := respStream.Recv()
		if err != nil {
			errChan <- err
			return
		}
		pendingResp, ok := resp.Update.(*lnrpc.OpenStatusUpdate_ChanPending)
		if !ok {
			errChan <- fmt.Errorf("expected channel pending update, "+
				"instead got %v", resp)
			return
		}

		chanPending <- pendingResp.ChanPending
	}()

	select {
	case <-ctx.Done():
		return nil, fmt.Errorf("timeout reached before chan pending " +
			"update sent")
	case err := <-errChan:
		return nil, err
	case pendingChan := <-chanPending:
		return pendingChan, nil
	}
}

// WaitForChannelOpen waits for a notification that a channel is open by
// consuming a message from the past open channel stream. If the passed context
// has a timeout, then if the timeout is reached before the channel has been
// opened, then an error is returned.
func (n *NetworkHarness) WaitForChannelOpen(ctx context.Context,
	openChanStream lnrpc.Lightning_OpenChannelClient) (*lnrpc.ChannelPoint, error) {

	errChan := make(chan error)
	respChan := make(chan *lnrpc.ChannelPoint)
	go func() {
		resp, err := openChanStream.Recv()
		if err != nil {
			errChan <- fmt.Errorf("unable to read rpc resp: %v", err)
			return
		}
		fundingResp, ok := resp.Update.(*lnrpc.OpenStatusUpdate_ChanOpen)
		if !ok {
			errChan <- fmt.Errorf("expected channel open update, "+
				"instead got %v", resp)
			return
		}

		respChan <- fundingResp.ChanOpen.ChannelPoint
	}()

	select {
	case <-ctx.Done():
		return nil, fmt.Errorf("timeout reached while waiting for " +
			"channel open")
	case err := <-errChan:
		return nil, err
	case chanPoint := <-respChan:
		return chanPoint, nil
	}
}

// CloseChannel attempts to close the channel indicated by the
// passed channel point, initiated by the passed lnNode. If the passed context
// has a timeout, an error is returned if that timeout is reached before the
// channel close is pending.
func (n *NetworkHarness) CloseChannel(ctx context.Context,
	lnNode *HarnessNode, cp *lnrpc.ChannelPoint,
	force bool) (lnrpc.Lightning_CloseChannelClient, *chainhash.Hash, error) {

	// Create a channel outpoint that we can use to compare to channels
	// from the ListChannelsResponse.
	txidHash, err := getChanPointFundingTxid(cp)
	if err != nil {
		return nil, nil, err
	}
	fundingTxID, err := chainhash.NewHash(txidHash)
	if err != nil {
		return nil, nil, err
	}
	chanPoint := wire.OutPoint{
		Hash:  *fundingTxID,
		Index: cp.OutputIndex,
	}

	// We'll wait for *both* nodes to read the channel as active if we're
	// performing a cooperative channel closure.
	if !force {
		timeout := time.Second * 15
		listReq := &lnrpc.ListChannelsRequest{}

		// We define two helper functions, one two locate a particular
		// channel, and the other to check if a channel is active or
		// not.
		filterChannel := func(node *HarnessNode,
			op wire.OutPoint) (*lnrpc.Channel, error) {
			listResp, err := node.ListChannels(ctx, listReq)
			if err != nil {
				return nil, err
			}

			for _, c := range listResp.Channels {
				if c.ChannelPoint == op.String() {
					return c, nil
				}
			}

			return nil, fmt.Errorf("unable to find channel")
		}
		activeChanPredicate := func(node *HarnessNode) func() bool {
			return func() bool {
				channel, err := filterChannel(node, chanPoint)
				if err != nil {
					return false
				}

				return channel.Active
			}
		}

		// Next, we'll fetch the target channel in order to get the
		// harness node that will be receiving the channel close request.
		targetChan, err := filterChannel(lnNode, chanPoint)
		if err != nil {
			return nil, nil, err
		}
		receivingNode, err := n.LookUpNodeByPub(targetChan.RemotePubkey)
		if err != nil {
			return nil, nil, err
		}

		// Before proceeding, we'll ensure that the channel is active
		// for both nodes.
		err = WaitPredicate(activeChanPredicate(lnNode), timeout)
		if err != nil {
			return nil, nil, fmt.Errorf("channel of closing " +
				"node not active in time")
		}
		err = WaitPredicate(activeChanPredicate(receivingNode), timeout)
		if err != nil {
			return nil, nil, fmt.Errorf("channel of receiving " +
				"node not active in time")
		}
	}

	closeReq := &lnrpc.CloseChannelRequest{
		ChannelPoint: cp,
		Force:        force,
	}
	closeRespStream, err := lnNode.CloseChannel(ctx, closeReq)
	if err != nil {
		return nil, nil, fmt.Errorf("unable to close channel: %v", err)
	}

	errChan := make(chan error)
	fin := make(chan *chainhash.Hash)
	go func() {
		// Consume the "channel close" update in order to wait for the closing
		// transaction to be broadcast, then wait for the closing tx to be seen
		// within the network.
		closeResp, err := closeRespStream.Recv()
		if err != nil {
			errChan <- err
			return
		}
		pendingClose, ok := closeResp.Update.(*lnrpc.CloseStatusUpdate_ClosePending)
		if !ok {
			errChan <- fmt.Errorf("expected channel close update, "+
				"instead got %v", pendingClose)
			return
		}

		closeTxid, err := chainhash.NewHash(pendingClose.ClosePending.Txid)
		if err != nil {
			errChan <- err
			return
		}
		if err := n.WaitForTxBroadcast(ctx, *closeTxid); err != nil {
			errChan <- err
			return
		}
		fin <- closeTxid
	}()

	// Wait until either the deadline for the context expires, an error
	// occurs, or the channel close update is received.
	select {
	case <-ctx.Done():
		return nil, nil, fmt.Errorf("timeout reached before channel close " +
			"initiated")
	case err := <-errChan:
		return nil, nil, err
	case closeTxid := <-fin:
		return closeRespStream, closeTxid, nil
	}
}

// WaitForChannelClose waits for a notification from the passed channel close
// stream that the node has deemed the channel has been fully closed. If the
// passed context has a timeout, then if the timeout is reached before the
// notification is received then an error is returned.
func (n *NetworkHarness) WaitForChannelClose(ctx context.Context,
	closeChanStream lnrpc.Lightning_CloseChannelClient) (*chainhash.Hash, error) {

	errChan := make(chan error)
	updateChan := make(chan *lnrpc.CloseStatusUpdate_ChanClose)
	go func() {
		closeResp, err := closeChanStream.Recv()
		if err != nil {
			errChan <- err
			return
		}

		closeFin, ok := closeResp.Update.(*lnrpc.CloseStatusUpdate_ChanClose)
		if !ok {
			errChan <- fmt.Errorf("expected channel close update, "+
				"instead got %v", closeFin)
			return
		}

		updateChan <- closeFin
	}()

	// Wait until either the deadline for the context expires, an error
	// occurs, or the channel close update is received.
	select {
	case <-ctx.Done():
		return nil, fmt.Errorf("timeout reached before update sent")
	case err := <-errChan:
		return nil, err
	case update := <-updateChan:
		return chainhash.NewHash(update.ChanClose.ClosingTxid)
	}
}

// AssertChannelExists asserts that an active channel identified by the
// specified channel point exists from the point-of-view of the node.
func (n *NetworkHarness) AssertChannelExists(ctx context.Context,
	node *HarnessNode, chanPoint *wire.OutPoint) error {

	req := &lnrpc.ListChannelsRequest{}

	var predErr error
	pred := func() bool {
		resp, err := node.ListChannels(ctx, req)
		if err != nil {
			predErr = fmt.Errorf("unable fetch node's channels: %v", err)
			return false
		}

		for _, channel := range resp.Channels {
			if channel.ChannelPoint == chanPoint.String() {
				return channel.Active
			}

		}
		return false
	}

	if err := WaitPredicate(pred, time.Second*15); err != nil {
		return fmt.Errorf("channel not found: %v", predErr)
	}

	return nil
}

// WaitPredicate is a helper test function that will wait for a timeout period
// of time until the passed predicate returns true. This function is helpful as
// timing doesn't always line up well when running integration tests with
// several running lnd nodes. This function gives callers a way to assert that
// some property is upheld within a particular time frame.
func WaitPredicate(pred func() bool, timeout time.Duration) error {
	const pollInterval = 20 * time.Millisecond

	exitTimer := time.After(timeout)
	for {
		<-time.After(pollInterval)

		select {
		case <-exitTimer:
			return fmt.Errorf("predicate not satisfied after time out")
		default:
		}

		if pred() {
			return nil
		}
	}
}

// WaitInvariant is a helper test function that will wait for a timeout period
// of time, verifying that a statement remains true for the entire duration.
// This function is helpful as timing doesn't always line up well when running
// integration tests with several running lnd nodes. This function gives callers
// a way to assert that some property is maintained over a particular time
// frame.
func WaitInvariant(statement func() bool, timeout time.Duration) error {
	const pollInterval = 20 * time.Millisecond

	exitTimer := time.After(timeout)
	for {
		<-time.After(pollInterval)

		// Fail if the invariant is broken while polling.
		if !statement() {
			return fmt.Errorf("invariant broken before time out")
		}

		select {
		case <-exitTimer:
			return nil
		default:
		}
	}
}

// DumpLogs reads the current logs generated by the passed node, and returns
// the logs as a single string. This function is useful for examining the logs
// of a particular node in the case of a test failure.
// Logs from lightning node being generated with delay - you should
// add time.Sleep() in order to get all logs.
func (n *NetworkHarness) DumpLogs(node *HarnessNode) (string, error) {
	logFile := fmt.Sprintf("%v/simnet/lnd.log", node.cfg.LogDir)

	buf, err := ioutil.ReadFile(logFile)
	if err != nil {
		return "", err
	}

	return string(buf), nil
}

// SendCoins attempts to send amt satoshis from the internal mining node to the
// targeted lightning node using a P2WKH address. 6 blocks are mined after in
// order to confirm the transaction.
func (n *NetworkHarness) SendCoins(ctx context.Context, amt btcutil.Amount,
	target *HarnessNode) error {

	return n.sendCoins(
		ctx, amt, target, lnrpc.NewAddressRequest_WITNESS_PUBKEY_HASH,
		true,
	)
}

// SendCoinsUnconfirmed sends coins from the internal mining node to the target
// lightning node using a P2WPKH address. No blocks are mined after, so the
// transaction remains unconfirmed.
func (n *NetworkHarness) SendCoinsUnconfirmed(ctx context.Context,
	amt btcutil.Amount, target *HarnessNode) error {

	return n.sendCoins(
		ctx, amt, target, lnrpc.NewAddressRequest_WITNESS_PUBKEY_HASH,
		false,
	)
}

// SendCoinsNP2WKH attempts to send amt satoshis from the internal mining node
// to the targeted lightning node using a NP2WKH address.
func (n *NetworkHarness) SendCoinsNP2WKH(ctx context.Context,
	amt btcutil.Amount, target *HarnessNode) error {

	return n.sendCoins(
		ctx, amt, target, lnrpc.NewAddressRequest_NESTED_PUBKEY_HASH,
		true,
	)
}

// sendCoins attempts to send amt satoshis from the internal mining node to the
// targeted lightning node. The confirmed boolean indicates whether the
// transaction that pays to the target should confirm.
func (n *NetworkHarness) sendCoins(ctx context.Context, amt btcutil.Amount,
	target *HarnessNode, addrType lnrpc.NewAddressRequest_AddressType,
	confirmed bool) error {

	balReq := &lnrpc.WalletBalanceRequest{}
	initialBalance, err := target.WalletBalance(ctx, balReq)
	if err != nil {
		return err
	}

	// First, obtain an address from the target lightning node, preferring
	// to receive a p2wkh address s.t the output can immediately be used as
	// an input to a funding transaction.
	addrReq := &lnrpc.NewAddressRequest{
		Type: addrType,
	}
	resp, err := target.NewAddress(ctx, addrReq)
	if err != nil {
		return err
	}
	addr, err := btcutil.DecodeAddress(resp.Address, n.netParams)
	if err != nil {
		return err
	}
	addrScript, err := txscript.PayToAddrScript(addr)
	if err != nil {
		return err
	}

	// Generate a transaction which creates an output to the target
	// pkScript of the desired amount.
	output := &wire.TxOut{
		PkScript: addrScript,
		Value:    int64(amt),
	}
	_, err = n.Miner.SendOutputs([]*wire.TxOut{output}, 7500)
	if err != nil {
		return err
	}

	// If the transaction should remain unconfirmed, then we'll wait until
	// the target node's unconfirmed balance reflects the expected balance
	// and exit.
	if !confirmed {
		expectedBalance := initialBalance.UnconfirmedBalance + int64(amt)
		return target.WaitForBalance(expectedBalance, false)
	}

	// Otherwise, we'll generate 6 new blocks to ensure the output gains a
	// sufficient number of confirmations and wait for the balance to
	// reflect what's expected.
	if _, err := n.Miner.Node.Generate(6); err != nil {
		return err
	}

	expectedBalance := initialBalance.ConfirmedBalance + int64(amt)
	return target.WaitForBalance(expectedBalance, true)
}<|MERGE_RESOLUTION|>--- conflicted
+++ resolved
@@ -20,8 +20,6 @@
 	"github.com/btcsuite/btcutil"
 	"github.com/lightningnetwork/lnd/lnrpc"
 	"github.com/lightningnetwork/lnd/lnwire"
-<<<<<<< HEAD
-=======
 )
 
 const (
@@ -44,7 +42,6 @@
 	// DefaultTimeout is a timeout that will be used for various wait
 	// scenarios where no custom timeout value is defined.
 	DefaultTimeout = time.Second * 30
->>>>>>> b07499f2
 )
 
 // NetworkHarness is an integration testing harness for the lightning network.
@@ -753,11 +750,7 @@
 	// unconfirmed outputs to fund the channel.
 	SpendUnconfirmed bool
 
-<<<<<<< HEAD
-	// MinHtlc is the htlc_minumum_msat value set when opening the channel.
-=======
 	// MinHtlc is the htlc_minimum_msat value set when opening the channel.
->>>>>>> b07499f2
 	MinHtlc lnwire.MilliSatoshi
 }
 
@@ -792,10 +785,7 @@
 		PushSat:            int64(p.PushAmt),
 		Private:            p.Private,
 		MinConfs:           minConfs,
-<<<<<<< HEAD
-=======
 		SpendUnconfirmed:   p.SpendUnconfirmed,
->>>>>>> b07499f2
 		MinHtlcMsat:        int64(p.MinHtlc),
 	}
 
