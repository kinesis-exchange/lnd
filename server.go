--- conflicted
+++ resolved
@@ -16,11 +16,8 @@
 	"sync/atomic"
 	"time"
 
-<<<<<<< HEAD
-=======
 	"github.com/lightningnetwork/lnd/sweep"
 
->>>>>>> b07499f2
 	"github.com/btcsuite/btcd/btcec"
 	"github.com/btcsuite/btcd/chaincfg/chainhash"
 	"github.com/btcsuite/btcd/connmgr"
@@ -460,11 +457,7 @@
 	// If we were requested to route connections through Tor and to
 	// automatically create an onion service, we'll initiate our Tor
 	// controller and establish a connection to the Tor server.
-<<<<<<< HEAD
-	if cfg.Tor.Active {
-=======
 	if cfg.Tor.Active && (cfg.Tor.V2 || cfg.Tor.V3) {
->>>>>>> b07499f2
 		s.torController = tor.NewController(cfg.Tor.Control)
 	}
 
@@ -699,13 +692,6 @@
 			chanID := lnwire.NewChanIDFromOutPoint(&chanPoint)
 			s.htlcSwitch.RemoveLink(chanID)
 			return nil
-<<<<<<< HEAD
-		},
-		IsOurAddress: func(addr btcutil.Address) bool {
-			_, err := cc.wallet.GetPrivKey(addr)
-			return err == nil
-=======
->>>>>>> b07499f2
 		},
 		IsOurAddress: cc.wallet.IsOurAddress,
 		ContractBreach: func(chanPoint wire.OutPoint,
@@ -734,10 +720,7 @@
 		DisableChannel: func(op wire.OutPoint) error {
 			return s.announceChanStatus(op, true)
 		},
-<<<<<<< HEAD
-=======
 		Sweeper: sweeper,
->>>>>>> b07499f2
 	}, chanDB)
 
 	s.breachArbiter = newBreachArbiter(&BreachConfig{
@@ -796,13 +779,9 @@
 		},
 		NotifyWhenOnline: s.NotifyWhenOnline,
 		TempChanIDSeed:   chanIDSeed,
-<<<<<<< HEAD
-		FindChannel: func(chanID lnwire.ChannelID) (*lnwallet.LightningChannel, error) {
-=======
 		FindChannel: func(chanID lnwire.ChannelID) (
 			*channeldb.OpenChannel, error) {
 
->>>>>>> b07499f2
 			dbChannels, err := chanDB.FetchAllChannels()
 			if err != nil {
 				return nil, err
@@ -810,14 +789,7 @@
 
 			for _, channel := range dbChannels {
 				if chanID.IsChanPoint(&channel.FundingOutpoint) {
-<<<<<<< HEAD
-					return lnwallet.NewLightningChannel(
-						cc.signer, s.witnessBeacon,
-						channel,
-					)
-=======
 					return channel, nil
->>>>>>> b07499f2
 				}
 			}
 
@@ -1094,15 +1066,12 @@
 	s.cc.feeEstimator.Stop()
 	s.invoices.Stop()
 	s.fundingMgr.Stop()
-<<<<<<< HEAD
 
 	// If the extpreimage service was set up, we need to shutdown
 	// any outstanding connections to it.
 	if s.extpreimageClient != nil {
 		s.extpreimageClient.Stop()
 	}
-=======
->>>>>>> b07499f2
 
 	// Disconnect from each active peers to ensure that
 	// peerTerminationWatchers signal completion to each peer.
@@ -1577,9 +1546,6 @@
 
 	// Now that the onion service has been created, we'll add the onion
 	// address it can be reached at to our list of advertised addresses.
-<<<<<<< HEAD
-	s.currentNodeAnn.Addresses = append(s.currentNodeAnn.Addresses, addr)
-=======
 	newNodeAnn, err := s.genNodeAnnouncement(
 		true, func(currentAnn *lnwire.NodeAnnouncement) {
 			currentAnn.Addresses = append(currentAnn.Addresses, addr)
@@ -1607,7 +1573,6 @@
 	if err := s.chanDB.ChannelGraph().SetSourceNode(selfNode); err != nil {
 		return fmt.Errorf("can't set self node: %v", err)
 	}
->>>>>>> b07499f2
 
 	return nil
 }
@@ -2042,7 +2007,6 @@
 // returned.
 func (s *server) nextPeerBackoff(pubStr string,
 	startTime time.Time) time.Duration {
-<<<<<<< HEAD
 
 	// Now, determine the appropriate backoff to use for the retry.
 	backoff, ok := s.persistentPeersBackoff[pubStr]
@@ -2112,77 +2076,6 @@
 
 	nodePub := conn.(*brontide.Conn).RemotePub()
 	pubStr := string(nodePub.SerializeCompressed())
-=======
-
-	// Now, determine the appropriate backoff to use for the retry.
-	backoff, ok := s.persistentPeersBackoff[pubStr]
-	if !ok {
-		// If an existing backoff was unknown, use the default.
-		return defaultBackoff
-	}
-
-	// If the peer failed to start properly, we'll just use the previous
-	// backoff to compute the subsequent randomized exponential backoff
-	// duration. This will roughly double on average.
-	if startTime.IsZero() {
-		return computeNextBackoff(backoff)
-	}
-
-	// The peer succeeded in starting. If the connection didn't last long
-	// enough to be considered stable, we'll continue to back off retries
-	// with this peer.
-	connDuration := time.Now().Sub(startTime)
-	if connDuration < defaultStableConnDuration {
-		return computeNextBackoff(backoff)
-	}
-
-	// The peer succeed in starting and this was stable peer, so we'll
-	// reduce the timeout duration by the length of the connection after
-	// applying randomized exponential backoff. We'll only apply this in the
-	// case that:
-	//   reb(curBackoff) - connDuration > defaultBackoff
-	relaxedBackoff := computeNextBackoff(backoff) - connDuration
-	if relaxedBackoff > defaultBackoff {
-		return relaxedBackoff
-	}
-
-	// Lastly, if reb(currBackoff) - connDuration <= defaultBackoff, meaning
-	// the stable connection lasted much longer than our previous backoff.
-	// To reward such good behavior, we'll reconnect after the default
-	// timeout.
-	return defaultBackoff
-}
-
-// shouldDropConnection determines if our local connection to a remote peer
-// should be dropped in the case of concurrent connection establishment. In
-// order to deterministically decide which connection should be dropped, we'll
-// utilize the ordering of the local and remote public key. If we didn't use
-// such a tie breaker, then we risk _both_ connections erroneously being
-// dropped.
-func shouldDropLocalConnection(local, remote *btcec.PublicKey) bool {
-	localPubBytes := local.SerializeCompressed()
-	remotePubPbytes := remote.SerializeCompressed()
-
-	// The connection that comes from the node with a "smaller" pubkey
-	// should be kept. Therefore, if our pubkey is "greater" than theirs, we
-	// should drop our established connection.
-	return bytes.Compare(localPubBytes, remotePubPbytes) > 0
-}
-
-// InboundPeerConnected initializes a new peer in response to a new inbound
-// connection.
-//
-// NOTE: This function is safe for concurrent access.
-func (s *server) InboundPeerConnected(conn net.Conn) {
-	// Exit early if we have already been instructed to shutdown, this
-	// prevents any delayed callbacks from accidentally registering peers.
-	if s.Stopped() {
-		return
-	}
->>>>>>> b07499f2
-
-	nodePub := conn.(*brontide.Conn).RemotePub()
-	pubStr := string(nodePub.SerializeCompressed())
 
 	s.mu.Lock()
 	defer s.mu.Unlock()
@@ -2193,28 +2086,11 @@
 		srvrLog.Debugf("Already have outbound connection for %x, "+
 			"ignoring inbound connection",
 			nodePub.SerializeCompressed())
-<<<<<<< HEAD
 
 		conn.Close()
 		return
 	}
 
-	// If we already have a valid connection that is scheduled to take
-	// precedence once the prior peer has finished disconnecting, we'll
-	// ignore this connection.
-	if _, ok := s.scheduledPeerConnection[pubStr]; ok {
-		srvrLog.Debugf("Ignoring connection, peer already scheduled")
-=======
-
->>>>>>> b07499f2
-		conn.Close()
-		return
-	}
-
-<<<<<<< HEAD
-	srvrLog.Infof("New inbound connection from %v", conn.RemoteAddr())
-
-=======
 	// If we already have a valid connection that is scheduled to take
 	// precedence once the prior peer has finished disconnecting, we'll
 	// ignore this connection.
@@ -2226,7 +2102,6 @@
 
 	srvrLog.Infof("New inbound connection from %v", conn.RemoteAddr())
 
->>>>>>> b07499f2
 	// Check to see if we already have a connection with this peer. If so,
 	// we may need to drop our existing connection. This prevents us from
 	// having duplicate connections to the same peer. We forgo adding a
@@ -2539,11 +2414,7 @@
 	s.wg.Add(1)
 	go s.peerTerminationWatcher(p, ready)
 
-<<<<<<< HEAD
-	// Start teh peer! If an error occurs, we Disconnect the peer, which
-=======
 	// Start the peer! If an error occurs, we Disconnect the peer, which
->>>>>>> b07499f2
 	// will unblock the peerTerminationWatcher.
 	if err := p.Start(); err != nil {
 		p.Disconnect(fmt.Errorf("unable to start peer: %v", err))
@@ -3052,11 +2923,6 @@
 		return nil
 	}
 
-<<<<<<< HEAD
-	srvrLog.Debugf("Announcing channel(%v) disabled=%v", op, disabled)
-
-=======
->>>>>>> b07499f2
 	// Retrieve the latest update for this channel. We'll use this
 	// as our starting point to send the new update.
 	chanUpdate, err := s.fetchLastChanUpdateByOutPoint(op)
@@ -3096,11 +2962,8 @@
 		return err
 	}
 
-<<<<<<< HEAD
-=======
 	srvrLog.Debugf("Announcing channel(%v) disabled=%v", op, disabled)
 
->>>>>>> b07499f2
 	// Once signed, we'll send the new update to all of our peers.
 	if err := s.applyChannelUpdate(chanUpdate); err != nil {
 		return err
@@ -3266,13 +3129,8 @@
 			newStatus := make(map[wire.OutPoint]activeStatus)
 			for _, c := range channels {
 				// We'll skip any private channels, as they
-<<<<<<< HEAD
-				// aren't used for routing within the network
-				// by other nodes.
-=======
 				// aren't used for routing within the network by
 				// other nodes.
->>>>>>> b07499f2
 				if c.ChannelFlags&lnwire.FFAnnounceChannel == 0 {
 					continue
 				}
@@ -3331,19 +3189,12 @@
 					delete(status, op)
 
 					err = s.announceChanStatus(op, disable)
-<<<<<<< HEAD
-					if err != nil {
-						srvrLog.Errorf("Unable to "+
-							"disable channel: %v",
-							err)
-=======
 					if err != nil &&
 						err != channeldb.ErrEdgeNotFound {
 
 						srvrLog.Errorf("Unable to "+
 							"disable channel %v: %v",
 							op, err)
->>>>>>> b07499f2
 					}
 				}
 			}
