package btcdnotify

import (
	"errors"
	"fmt"
	"strings"
	"sync"
	"sync/atomic"
	"time"

	"github.com/btcsuite/btcd/btcjson"
	"github.com/btcsuite/btcd/chaincfg/chainhash"
	"github.com/btcsuite/btcd/rpcclient"
	"github.com/btcsuite/btcd/wire"
	"github.com/btcsuite/btcutil"
	"github.com/lightningnetwork/lnd/chainntnfs"
<<<<<<< HEAD
=======
	"github.com/lightningnetwork/lnd/queue"
>>>>>>> b07499f2
)

const (
	// notifierType uniquely identifies this concrete implementation of the
	// ChainNotifier interface.
	notifierType = "btcd"

	// reorgSafetyLimit is assumed maximum depth of a chain reorganization.
	// After this many confirmation, transaction confirmation info will be
	// pruned.
	reorgSafetyLimit = 100
)

var (
	// ErrChainNotifierShuttingDown is used when we are trying to
	// measure a spend notification when notifier is already stopped.
	ErrChainNotifierShuttingDown = errors.New("chainntnfs: system interrupt " +
		"while attempting to register for spend notification.")
)

// chainUpdate encapsulates an update to the current main chain. This struct is
// used as an element within an unbounded queue in order to avoid blocking the
// main rpc dispatch rule.
type chainUpdate struct {
	blockHash   *chainhash.Hash
	blockHeight int32

	// connected is true if this update is a new block and false if it is a
	// disconnected block.
	connect bool
}

// txUpdate encapsulates a transaction related notification sent from btcd to
// the registered RPC client. This struct is used as an element within an
// unbounded queue in order to avoid blocking the main rpc dispatch rule.
type txUpdate struct {
	tx      *btcutil.Tx
	details *btcjson.BlockDetails
}

// TODO(roasbeef): generalize struct below:
//  * move chans to config, allow outside callers to handle send conditions

// BtcdNotifier implements the ChainNotifier interface using btcd's websockets
// notifications. Multiple concurrent clients are supported. All notifications
// are achieved via non-blocking sends on client channels.
type BtcdNotifier struct {
	confClientCounter  uint64 // To be used aotmically.
	spendClientCounter uint64 // To be used atomically.
	epochClientCounter uint64 // To be used atomically.

	started int32 // To be used atomically.
	stopped int32 // To be used atomically.

	chainConn *rpcclient.Client

	notificationCancels  chan interface{}
	notificationRegistry chan interface{}

	txNotifier *chainntnfs.TxNotifier

	blockEpochClients map[uint64]*blockEpochRegistration

	bestBlock chainntnfs.BlockEpoch

<<<<<<< HEAD
	chainUpdates *chainntnfs.ConcurrentQueue
	txUpdates    *chainntnfs.ConcurrentQueue
=======
	chainUpdates *queue.ConcurrentQueue
	txUpdates    *queue.ConcurrentQueue

	// spendHintCache is a cache used to query and update the latest height
	// hints for an outpoint. Each height hint represents the earliest
	// height at which the outpoint could have been spent within the chain.
	spendHintCache chainntnfs.SpendHintCache

	// confirmHintCache is a cache used to query the latest height hints for
	// a transaction. Each height hint represents the earliest height at
	// which the transaction could have confirmed within the chain.
	confirmHintCache chainntnfs.ConfirmHintCache
>>>>>>> b07499f2

	// spendHintCache is a cache used to query and update the latest height
	// hints for an outpoint. Each height hint represents the earliest
	// height at which the outpoint could have been spent within the chain.
	spendHintCache chainntnfs.SpendHintCache

	// confirmHintCache is a cache used to query the latest height hints for
	// a transaction. Each height hint represents the earliest height at
	// which the transaction could have confirmed within the chain.
	confirmHintCache chainntnfs.ConfirmHintCache

	wg   sync.WaitGroup
	quit chan struct{}
}

// Ensure BtcdNotifier implements the ChainNotifier interface at compile time.
var _ chainntnfs.ChainNotifier = (*BtcdNotifier)(nil)

// New returns a new BtcdNotifier instance. This function assumes the btcd node
// detailed in the passed configuration is already running, and willing to
// accept new websockets clients.
func New(config *rpcclient.ConnConfig, spendHintCache chainntnfs.SpendHintCache,
	confirmHintCache chainntnfs.ConfirmHintCache) (*BtcdNotifier, error) {

	notifier := &BtcdNotifier{
		notificationCancels:  make(chan interface{}),
		notificationRegistry: make(chan interface{}),

		blockEpochClients: make(map[uint64]*blockEpochRegistration),

		chainUpdates: queue.NewConcurrentQueue(10),
		txUpdates:    queue.NewConcurrentQueue(10),

		spendHintCache:   spendHintCache,
		confirmHintCache: confirmHintCache,

		spendHintCache:   spendHintCache,
		confirmHintCache: confirmHintCache,

		quit: make(chan struct{}),
	}

	ntfnCallbacks := &rpcclient.NotificationHandlers{
		OnBlockConnected:    notifier.onBlockConnected,
		OnBlockDisconnected: notifier.onBlockDisconnected,
		OnRedeemingTx:       notifier.onRedeemingTx,
	}

	// Disable connecting to btcd within the rpcclient.New method. We
	// defer establishing the connection to our .Start() method.
	config.DisableConnectOnNew = true
	config.DisableAutoReconnect = false
	chainConn, err := rpcclient.New(config, ntfnCallbacks)
	if err != nil {
		return nil, err
	}
	notifier.chainConn = chainConn

	return notifier, nil
}

// Start connects to the running btcd node over websockets, registers for block
// notifications, and finally launches all related helper goroutines.
func (b *BtcdNotifier) Start() error {
	// Already started?
	if atomic.AddInt32(&b.started, 1) != 1 {
		return nil
	}

	// Connect to btcd, and register for notifications on connected, and
	// disconnected blocks.
	if err := b.chainConn.Connect(20); err != nil {
		return err
	}
	if err := b.chainConn.NotifyBlocks(); err != nil {
		return err
	}

	currentHash, currentHeight, err := b.chainConn.GetBestBlock()
	if err != nil {
		return err
	}

<<<<<<< HEAD
	b.txConfNotifier = chainntnfs.NewTxConfNotifier(
		uint32(currentHeight), reorgSafetyLimit, b.confirmHintCache,
=======
	b.txNotifier = chainntnfs.NewTxNotifier(
		uint32(currentHeight), reorgSafetyLimit, b.confirmHintCache,
		b.spendHintCache,
>>>>>>> b07499f2
	)

	b.bestBlock = chainntnfs.BlockEpoch{
		Height: currentHeight,
		Hash:   currentHash,
	}

	b.chainUpdates.Start()
	b.txUpdates.Start()

	b.wg.Add(1)
	go b.notificationDispatcher()

	return nil
}

// Stop shutsdown the BtcdNotifier.
func (b *BtcdNotifier) Stop() error {
	// Already shutting down?
	if atomic.AddInt32(&b.stopped, 1) != 1 {
		return nil
	}

	// Shutdown the rpc client, this gracefully disconnects from btcd, and
	// cleans up all related resources.
	b.chainConn.Shutdown()

	close(b.quit)
	b.wg.Wait()

	b.chainUpdates.Stop()
	b.txUpdates.Stop()

	// Notify all pending clients of our shutdown by closing the related
	// notification channels.
	for _, epochClient := range b.blockEpochClients {
		close(epochClient.cancelChan)
		epochClient.wg.Wait()

		close(epochClient.epochChan)
	}
	b.txNotifier.TearDown()

	return nil
}

// onBlockConnected implements on OnBlockConnected callback for rpcclient.
// Ingesting a block updates the wallet's internal utxo state based on the
// outputs created and destroyed within each block.
func (b *BtcdNotifier) onBlockConnected(hash *chainhash.Hash, height int32, t time.Time) {
	// Append this new chain update to the end of the queue of new chain
	// updates.
	b.chainUpdates.ChanIn() <- &chainUpdate{
		blockHash:   hash,
		blockHeight: height,
		connect:     true,
	}
}

// filteredBlock represents a new block which has been connected to the main
// chain. The slice of transactions will only be populated if the block
// includes a transaction that confirmed one of our watched txids, or spends
// one of the outputs currently being watched.
// TODO(halseth): this is currently used for complete blocks. Change to use
// onFilteredBlockConnected and onFilteredBlockDisconnected, making it easier
// to unify with the Neutrino implementation.
type filteredBlock struct {
	hash   chainhash.Hash
	height uint32
	txns   []*btcutil.Tx

	// connected is true if this update is a new block and false if it is a
	// disconnected block.
	connect bool
}

// onBlockDisconnected implements on OnBlockDisconnected callback for rpcclient.
func (b *BtcdNotifier) onBlockDisconnected(hash *chainhash.Hash, height int32, t time.Time) {
	// Append this new chain update to the end of the queue of new chain
	// updates.
	b.chainUpdates.ChanIn() <- &chainUpdate{
		blockHash:   hash,
		blockHeight: height,
		connect:     false,
	}
}

// onRedeemingTx implements on OnRedeemingTx callback for rpcclient.
func (b *BtcdNotifier) onRedeemingTx(tx *btcutil.Tx, details *btcjson.BlockDetails) {
	// Append this new transaction update to the end of the queue of new
	// chain updates.
	b.txUpdates.ChanIn() <- &txUpdate{tx, details}
}

// notificationDispatcher is the primary goroutine which handles client
// notification registrations, as well as notification dispatches.
func (b *BtcdNotifier) notificationDispatcher() {
out:
	for {
		select {
		case cancelMsg := <-b.notificationCancels:
			switch msg := cancelMsg.(type) {
			case *epochCancel:
				chainntnfs.Log.Infof("Cancelling epoch "+
					"notification, epoch_id=%v", msg.epochID)

				// First, we'll lookup the original
				// registration in order to stop the active
				// queue goroutine.
				reg := b.blockEpochClients[msg.epochID]
				reg.epochQueue.Stop()

				// Next, close the cancel channel for this
				// specific client, and wait for the client to
				// exit.
				close(b.blockEpochClients[msg.epochID].cancelChan)
				b.blockEpochClients[msg.epochID].wg.Wait()

				// Once the client has exited, we can then
				// safely close the channel used to send epoch
				// notifications, in order to notify any
				// listeners that the intent has been
				// cancelled.
				close(b.blockEpochClients[msg.epochID].epochChan)
				delete(b.blockEpochClients, msg.epochID)
			}
		case registerMsg := <-b.notificationRegistry:
			switch msg := registerMsg.(type) {
			case *chainntnfs.HistoricalConfDispatch:
				// Look up whether the transaction is already
				// included in the active chain. We'll do this
				// in a goroutine to prevent blocking
				// potentially long rescans.
				//
				// TODO(wilmer): add retry logic if rescan fails?
				b.wg.Add(1)
				go func() {
					defer b.wg.Done()

					confDetails, _, err := b.historicalConfDetails(
						msg.TxID, msg.StartHeight, msg.EndHeight,
					)
					if err != nil {
						chainntnfs.Log.Error(err)
						return
					}

<<<<<<< HEAD
				if _, ok := b.spendNotifications[op]; !ok {
					b.spendNotifications[op] = make(map[uint64]*spendNotification)
				}
				b.spendNotifications[op][msg.spendID] = msg

			case *confirmationNotification:
				chainntnfs.Log.Infof("New confirmation "+
					"subscription: txid=%v, numconfs=%v",
					msg.TxID, msg.NumConfirmations)

				bestHeight := uint32(b.bestBlock.Height)

				// Look up whether the transaction is already
				// included in the active chain. We'll do this
				// in a goroutine to prevent blocking
				// potentially long rescans.
				b.wg.Add(1)
				go func() {
					defer b.wg.Done()

					confDetails, _, err := b.historicalConfDetails(
						msg.TxID, msg.heightHint,
						bestHeight,
					)
					if err != nil {
						chainntnfs.Log.Error(err)
						return
					}

					if confDetails != nil {
						err = b.txConfNotifier.UpdateConfDetails(
							*msg.TxID, msg.ConfID,
							confDetails,
						)
						if err != nil {
							chainntnfs.Log.Error(err)
						}
=======
					// If the historical dispatch finished
					// without error, we will invoke
					// UpdateConfDetails even if none were
					// found. This allows the notifier to
					// begin safely updating the height hint
					// cache at tip, since any pending
					// rescans have now completed.
					err = b.txNotifier.UpdateConfDetails(
						*msg.TxID, confDetails,
					)
					if err != nil {
						chainntnfs.Log.Error(err)
>>>>>>> b07499f2
					}
				}()

			case *blockEpochRegistration:
				chainntnfs.Log.Infof("New block epoch subscription")
				b.blockEpochClients[msg.epochID] = msg
				if msg.bestBlock != nil {
					missedBlocks, err :=
						chainntnfs.GetClientMissedBlocks(
							b.chainConn, msg.bestBlock,
							b.bestBlock.Height, true,
						)
					if err != nil {
						msg.errorChan <- err
						continue
					}
					for _, block := range missedBlocks {
						b.notifyBlockEpochClient(msg,
							block.Height, block.Hash)
					}

				}
				msg.errorChan <- nil
			}

		case item := <-b.chainUpdates.ChanOut():
			update := item.(*chainUpdate)
			if update.connect {
				blockHeader, err :=
					b.chainConn.GetBlockHeader(update.blockHash)
				if err != nil {
					chainntnfs.Log.Errorf("Unable to fetch "+
						"block header: %v", err)
					continue
				}

				if blockHeader.PrevBlock != *b.bestBlock.Hash {
					// Handle the case where the notifier
					// missed some blocks from its chain
					// backend
					chainntnfs.Log.Infof("Missed blocks, " +
						"attempting to catch up")
					newBestBlock, missedBlocks, err :=
						chainntnfs.HandleMissedBlocks(
							b.chainConn,
<<<<<<< HEAD
							b.txConfNotifier,
=======
							b.txNotifier,
>>>>>>> b07499f2
							b.bestBlock,
							update.blockHeight,
							true,
						)
					if err != nil {
						// Set the bestBlock here in case
						// a catch up partially completed.
						b.bestBlock = newBestBlock
						chainntnfs.Log.Error(err)
						continue
					}

					for _, block := range missedBlocks {
						err := b.handleBlockConnected(block)
						if err != nil {
							chainntnfs.Log.Error(err)
							continue out
						}
					}
				}

				newBlock := chainntnfs.BlockEpoch{
					Height: update.blockHeight,
					Hash:   update.blockHash,
				}
				if err := b.handleBlockConnected(newBlock); err != nil {
					chainntnfs.Log.Error(err)
				}
				continue
			}

			if update.blockHeight != b.bestBlock.Height {
				chainntnfs.Log.Infof("Missed disconnected" +
					"blocks, attempting to catch up")
			}

			newBestBlock, err := chainntnfs.RewindChain(
<<<<<<< HEAD
				b.chainConn, b.txConfNotifier, b.bestBlock,
=======
				b.chainConn, b.txNotifier, b.bestBlock,
>>>>>>> b07499f2
				update.blockHeight-1,
			)
			if err != nil {
				chainntnfs.Log.Errorf("Unable to rewind chain "+
					"from height %d to height %d: %v",
					b.bestBlock.Height, update.blockHeight-1, err)
			}

			// Set the bestBlock here in case a chain rewind
			// partially completed.
			b.bestBlock = newBestBlock

<<<<<<< HEAD
		// NOTE: we currently only use txUpdates for mempool spends and
		// rescan spends. It might get removed entirely in the future.
=======
>>>>>>> b07499f2
		case item := <-b.txUpdates.ChanOut():
			newSpend := item.(*txUpdate)

			// We only care about notifying on confirmed spends, so
<<<<<<< HEAD
			// in case this is a mempool spend, we can continue,
			// and wait for the spend to appear in chain.
=======
			// if this is a mempool spend, we can ignore it and wait
			// for the spend to appear in on-chain.
>>>>>>> b07499f2
			if newSpend.details == nil {
				continue
			}

<<<<<<< HEAD
			spendingTx := newSpend.tx

			// First, check if this transaction spends an output
			// that has an existing spend notification for it.
			for i, txIn := range spendingTx.MsgTx().TxIn {
				prevOut := txIn.PreviousOutPoint

				// If this transaction indeed does spend an
				// output which we have a registered
				// notification for, then create a spend
				// summary, finally sending off the details to
				// the notification subscriber.
				if clients, ok := b.spendNotifications[prevOut]; ok {
					spenderSha := newSpend.tx.Hash()
					spendDetails := &chainntnfs.SpendDetail{
						SpentOutPoint:     &prevOut,
						SpenderTxHash:     spenderSha,
						SpendingTx:        spendingTx.MsgTx(),
						SpenderInputIndex: uint32(i),
					}
					spendDetails.SpendingHeight = newSpend.details.Height

					for _, ntfn := range clients {
						chainntnfs.Log.Infof("Dispatching "+
							"confirmed spend "+
							"notification for "+
							"outpoint=%v at height %v",
							ntfn.targetOutpoint,
							spendDetails.SpendingHeight)
						ntfn.spendChan <- spendDetails

						// Close spendChan to ensure
						// that any calls to Cancel
						// will not block. This is safe
						// to do since the channel is
						// buffered, and the message
						// can still be read by the
						// receiver.
						close(ntfn.spendChan)
					}
					delete(b.spendNotifications, prevOut)
				}
=======
			tx := newSpend.tx.MsgTx()
			err := b.txNotifier.ProcessRelevantSpendTx(
				tx, newSpend.details.Height,
			)
			if err != nil {
				chainntnfs.Log.Errorf("Unable to process "+
					"transaction %v: %v", tx.TxHash(), err)
>>>>>>> b07499f2
			}

		case <-b.quit:
			break out
		}
	}
	b.wg.Done()
}

// historicalConfDetails looks up whether a transaction is already included in a
// block in the active chain and, if so, returns details about the confirmation.
func (b *BtcdNotifier) historicalConfDetails(txid *chainhash.Hash,
<<<<<<< HEAD
	heightHint, currentHeight uint32) (*chainntnfs.TxConfirmation,
=======
	startHeight, endHeight uint32) (*chainntnfs.TxConfirmation,
>>>>>>> b07499f2
	chainntnfs.TxConfStatus, error) {

	// We'll first attempt to retrieve the transaction using the node's
	// txindex.
	txConf, txStatus, err := b.confDetailsFromTxIndex(txid)
<<<<<<< HEAD

	// We'll then check the status of the transaction lookup returned to
	// determine whether we should proceed with any fallback methods.
	switch {

	// We failed querying the index for the transaction, fall back to
	// scanning manually.
	case err != nil:
		chainntnfs.Log.Debugf("Failed getting conf details from "+
			"index (%v), scanning manually", err)
		return b.confDetailsManually(txid, heightHint, currentHeight)

=======

	// We'll then check the status of the transaction lookup returned to
	// determine whether we should proceed with any fallback methods.
	switch {

	// We failed querying the index for the transaction, fall back to
	// scanning manually.
	case err != nil:
		chainntnfs.Log.Debugf("Failed getting conf details from "+
			"index (%v), scanning manually", err)
		return b.confDetailsManually(txid, startHeight, endHeight)

>>>>>>> b07499f2
	// The transaction was found within the node's mempool.
	case txStatus == chainntnfs.TxFoundMempool:

	// The transaction was found within the node's txindex.
	case txStatus == chainntnfs.TxFoundIndex:

	// The transaction was not found within the node's mempool or txindex.
	case txStatus == chainntnfs.TxNotFoundIndex:

	// Unexpected txStatus returned.
	default:
		return nil, txStatus,
			fmt.Errorf("Got unexpected txConfStatus: %v", txStatus)
	}

	return txConf, txStatus, nil
}

// confDetailsFromTxIndex looks up whether a transaction is already included in
// a block in the active chain by using the backend node's transaction index.
// If the transaction is found its TxConfStatus is returned. If it was found in
// the mempool this will be TxFoundMempool, if it is found in a block this will
// be TxFoundIndex. Otherwise TxNotFoundIndex is returned. If the tx is found
// in a block its confirmation details are also returned.
func (b *BtcdNotifier) confDetailsFromTxIndex(txid *chainhash.Hash,
) (*chainntnfs.TxConfirmation, chainntnfs.TxConfStatus, error) {

	// If the transaction has some or all of its confirmations required,
	// then we may be able to dispatch it immediately.
	tx, err := b.chainConn.GetRawTransactionVerbose(txid)
	if err != nil {
<<<<<<< HEAD
		// If the transaction lookup was succesful, but it wasn't found
=======
		// If the transaction lookup was successful, but it wasn't found
>>>>>>> b07499f2
		// within the index itself, then we can exit early. We'll also
		// need to look at the error message returned as the error code
		// is used for multiple errors.
		txNotFoundErr := "No information available about transaction"
		jsonErr, ok := err.(*btcjson.RPCError)
		if ok && jsonErr.Code == btcjson.ErrRPCNoTxInfo &&
			strings.Contains(jsonErr.Message, txNotFoundErr) {

			return nil, chainntnfs.TxNotFoundIndex, nil
		}

		return nil, chainntnfs.TxNotFoundIndex,
			fmt.Errorf("unable to query for txid %v: %v", txid, err)
	}

	// Make sure we actually retrieved a transaction that is included in a
	// block. If not, the transaction must be unconfirmed (in the mempool),
	// and we'll return TxFoundMempool together with a nil TxConfirmation.
	if tx.BlockHash == "" {
		return nil, chainntnfs.TxFoundMempool, nil
	}

	// As we need to fully populate the returned TxConfirmation struct,
	// grab the block in which the transaction was confirmed so we can
	// locate its exact index within the block.
	blockHash, err := chainhash.NewHashFromStr(tx.BlockHash)
	if err != nil {
		return nil, chainntnfs.TxNotFoundIndex,
			fmt.Errorf("unable to get block hash %v for "+
				"historical dispatch: %v", tx.BlockHash, err)
	}

	block, err := b.chainConn.GetBlockVerbose(blockHash)
	if err != nil {
		return nil, chainntnfs.TxNotFoundIndex,
			fmt.Errorf("unable to get block with hash %v for "+
				"historical dispatch: %v", blockHash, err)
	}

	// If the block was obtained, locate the transaction's index within the
	// block so we can give the subscriber full confirmation details.
	targetTxidStr := txid.String()
	for txIndex, txHash := range block.Tx {
		if txHash == targetTxidStr {
			details := &chainntnfs.TxConfirmation{
				BlockHash:   blockHash,
				BlockHeight: uint32(block.Height),
				TxIndex:     uint32(txIndex),
			}
			return details, chainntnfs.TxFoundIndex, nil
		}
	}

	// We return an error because we should have found the transaction
	// within the block, but didn't.
	return nil, chainntnfs.TxNotFoundIndex,
		fmt.Errorf("unable to locate tx %v in block %v", txid,
			blockHash)
}

// confDetailsManually looks up whether a transaction is already included in a
// block in the active chain by scanning the chain's blocks, starting from the
// earliest height the transaction could have been included in, to the current
// height in the chain. If the transaction is found, its confirmation details
// are returned. Otherwise, nil is returned.
<<<<<<< HEAD
func (b *BtcdNotifier) confDetailsManually(txid *chainhash.Hash, heightHint,
	currentHeight uint32) (*chainntnfs.TxConfirmation,
=======
func (b *BtcdNotifier) confDetailsManually(txid *chainhash.Hash, startHeight,
	endHeight uint32) (*chainntnfs.TxConfirmation,
>>>>>>> b07499f2
	chainntnfs.TxConfStatus, error) {

	targetTxidStr := txid.String()

	// Begin scanning blocks at every height to determine where the
	// transaction was included in.
<<<<<<< HEAD
	for height := heightHint; height <= currentHeight; height++ {
=======
	for height := startHeight; height <= endHeight; height++ {
>>>>>>> b07499f2
		// Ensure we haven't been requested to shut down before
		// processing the next height.
		select {
		case <-b.quit:
			return nil, chainntnfs.TxNotFoundManually,
				ErrChainNotifierShuttingDown
		default:
		}

		blockHash, err := b.chainConn.GetBlockHash(int64(height))
		if err != nil {
			return nil, chainntnfs.TxNotFoundManually,
				fmt.Errorf("unable to get hash from block "+
					"with height %d", height)
		}

		// TODO: fetch the neutrino filters instead.
		block, err := b.chainConn.GetBlockVerbose(blockHash)
		if err != nil {
			return nil, chainntnfs.TxNotFoundManually,
				fmt.Errorf("unable to get block with hash "+
					"%v: %v", blockHash, err)
		}

		for txIndex, txHash := range block.Tx {
			// If we're able to find the transaction in this block,
			// return its confirmation details.
			if txHash == targetTxidStr {
				details := &chainntnfs.TxConfirmation{
					BlockHash:   blockHash,
					BlockHeight: height,
					TxIndex:     uint32(txIndex),
				}
				return details, chainntnfs.TxFoundManually, nil
			}
		}
	}

	// If we reach here, then we were not able to find the transaction
	// within a block, so we avoid returning an error.
	return nil, chainntnfs.TxNotFoundManually, nil
}

// handleBlockConnected applies a chain update for a new block. Any watched
// transactions included this block will processed to either send notifications
// now or after numConfirmations confs.
// TODO(halseth): this is reusing the neutrino notifier implementation, unify
// them.
func (b *BtcdNotifier) handleBlockConnected(epoch chainntnfs.BlockEpoch) error {
<<<<<<< HEAD
	// First process the block for our internal state. A new block has
	// been connected to the main chain. Send out any N confirmation
	// notifications which may have been triggered by this new block.
=======
	// First, we'll fetch the raw block as we'll need to gather all the
	// transactions to determine whether any are relevant to our registered
	// clients.
>>>>>>> b07499f2
	rawBlock, err := b.chainConn.GetBlock(epoch.Hash)
	if err != nil {
		return fmt.Errorf("unable to get block: %v", err)
	}
<<<<<<< HEAD

=======
>>>>>>> b07499f2
	newBlock := &filteredBlock{
		hash:    *epoch.Hash,
		height:  uint32(epoch.Height),
		txns:    btcutil.NewBlock(rawBlock).Transactions(),
		connect: true,
	}
<<<<<<< HEAD

	err = b.txConfNotifier.ConnectTip(
		&newBlock.hash, newBlock.height, newBlock.txns,
	)
	if err != nil {
		return fmt.Errorf("unable to connect tip: %v", err)
	}

	chainntnfs.Log.Infof("New block: height=%v, sha=%v", epoch.Height,
		epoch.Hash)

	// We want to set the best block before dispatching notifications
	// so if any subscribers make queries based on their received
	// block epoch, our state is fully updated in time.
	b.bestBlock = epoch

	// Next we'll notify any subscribed clients of the block.
	b.notifyBlockEpochs(int32(newBlock.height), &newBlock.hash)

	// Scan over the list of relevant transactions and possibly dispatch
	// notifications for spends.
	for _, tx := range newBlock.txns {
		mtx := tx.MsgTx()
		txSha := mtx.TxHash()

		for i, txIn := range mtx.TxIn {
			prevOut := txIn.PreviousOutPoint

			// If this transaction indeed does spend an output which
			// we have a registered notification for, then create a
			// spend summary, finally sending off the details to the
			// notification subscriber.
			clients, ok := b.spendNotifications[prevOut]
			if !ok {
				continue
			}

			spendDetails := &chainntnfs.SpendDetail{
				SpentOutPoint:     &prevOut,
				SpenderTxHash:     &txSha,
				SpendingTx:        mtx,
				SpenderInputIndex: uint32(i),
				SpendingHeight:    int32(newBlock.height),
			}

			for _, ntfn := range clients {
				chainntnfs.Log.Infof("Dispatching spend "+
					"notification for outpoint=%v",
					ntfn.targetOutpoint)

				ntfn.spendChan <- spendDetails

				// Close spendChan to ensure that any calls to
				// Cancel will not block. This is safe to do
				// since the channel is buffered, and the
				// message can still be read by the receiver.
				close(ntfn.spendChan)
			}
=======
>>>>>>> b07499f2

	// We'll then extend the txNotifier's height with the information of
	// this new block, which will handle all of the notification logic for
	// us.
	err = b.txNotifier.ConnectTip(
		&newBlock.hash, newBlock.height, newBlock.txns,
	)
	if err != nil {
		return fmt.Errorf("unable to connect tip: %v", err)
	}

<<<<<<< HEAD
	// Finally, we'll update the spend height hint for all of our watched
	// outpoints that have not been spent yet. This is safe to do as we do
	// not watch already spent outpoints for spend notifications.
	ops := make([]wire.OutPoint, 0, len(b.spendNotifications))
	for op := range b.spendNotifications {
		ops = append(ops, op)
	}

	if len(ops) > 0 {
		err := b.spendHintCache.CommitSpendHint(
			uint32(epoch.Height), ops...,
		)
		if err != nil {
			// The error is not fatal, so we should not return an
			// error to the caller.
			chainntnfs.Log.Errorf("Unable to update spend hint to "+
				"%d for %v: %v", epoch.Height, ops, err)
		}
	}
=======
	chainntnfs.Log.Infof("New block: height=%v, sha=%v", epoch.Height,
		epoch.Hash)
>>>>>>> b07499f2

	// Now that we've guaranteed the new block extends the txNotifier's
	// current tip, we'll proceed to dispatch notifications to all of our
	// registered clients whom have had notifications fulfilled. Before
	// doing so, we'll make sure update our in memory state in order to
	// satisfy any client requests based upon the new block.
	b.bestBlock = epoch

	b.notifyBlockEpochs(epoch.Height, epoch.Hash)
	return b.txNotifier.NotifyHeight(uint32(epoch.Height))
}

// notifyBlockEpochs notifies all registered block epoch clients of the newly
// connected block to the main chain.
func (b *BtcdNotifier) notifyBlockEpochs(newHeight int32, newSha *chainhash.Hash) {
	for _, client := range b.blockEpochClients {
		b.notifyBlockEpochClient(client, newHeight, newSha)
<<<<<<< HEAD
	}
}

// notifyBlockEpochClient sends a registered block epoch client a notification
// about a specific block.
func (b *BtcdNotifier) notifyBlockEpochClient(epochClient *blockEpochRegistration,
	height int32, sha *chainhash.Hash) {

	epoch := &chainntnfs.BlockEpoch{
		Height: height,
		Hash:   sha,
	}

	select {
	case epochClient.epochQueue.ChanIn() <- epoch:
	case <-epochClient.cancelChan:
	case <-b.quit:
=======
>>>>>>> b07499f2
	}
}

// notifyBlockEpochClient sends a registered block epoch client a notification
// about a specific block.
func (b *BtcdNotifier) notifyBlockEpochClient(epochClient *blockEpochRegistration,
	height int32, sha *chainhash.Hash) {

<<<<<<< HEAD
	spendChan chan *chainntnfs.SpendDetail

	spendID uint64

	heightHint uint32
}

// spendCancel is a message sent to the BtcdNotifier when a client wishes to
// cancel an outstanding spend notification that has yet to be dispatched.
type spendCancel struct {
	// op is the target outpoint of the notification to be cancelled.
	op wire.OutPoint
=======
	epoch := &chainntnfs.BlockEpoch{
		Height: height,
		Hash:   sha,
	}
>>>>>>> b07499f2

	select {
	case epochClient.epochQueue.ChanIn() <- epoch:
	case <-epochClient.cancelChan:
	case <-b.quit:
	}
}

// RegisterSpendNtfn registers an intent to be notified once the target
// outpoint has been spent by a transaction on-chain. Once a spend of the target
// outpoint has been detected, the details of the spending event will be sent
// across the 'Spend' channel. The heightHint should represent the earliest
// height in the chain where the transaction could have been spent in.
func (b *BtcdNotifier) RegisterSpendNtfn(outpoint *wire.OutPoint,
	pkScript []byte, heightHint uint32) (*chainntnfs.SpendEvent, error) {
<<<<<<< HEAD

	// Before proceeding to register the notification, we'll query our
	// height hint cache to determine whether a better one exists.
	if hint, err := b.spendHintCache.QuerySpendHint(*outpoint); err == nil {
		if hint > heightHint {
			chainntnfs.Log.Debugf("Using height hint %d retrieved "+
				"from cache for %v", hint, outpoint)
			heightHint = hint
		}
	}

	// Construct a notification request for the outpoint and send it to the
	// main event loop.
	ntfn := &spendNotification{
		targetOutpoint: outpoint,
		spendChan:      make(chan *chainntnfs.SpendDetail, 1),
		spendID:        atomic.AddUint64(&b.spendClientCounter, 1),
		heightHint:     heightHint,
=======

	// First, we'll construct a spend notification request and hand it off
	// to the txNotifier.
	spendID := atomic.AddUint64(&b.spendClientCounter, 1)
	cancel := func() {
		b.txNotifier.CancelSpend(*outpoint, spendID)
	}
	ntfn := &chainntnfs.SpendNtfn{
		SpendID:    spendID,
		OutPoint:   *outpoint,
		PkScript:   pkScript,
		Event:      chainntnfs.NewSpendEvent(cancel),
		HeightHint: heightHint,
>>>>>>> b07499f2
	}

	historicalDispatch, err := b.txNotifier.RegisterSpend(ntfn)
	if err != nil {
		return nil, err
	}

<<<<<<< HEAD
	// TODO(roasbeef): update btcd rescan logic to also use both
	if err := b.chainConn.NotifySpent([]*wire.OutPoint{outpoint}); err != nil {
=======
	// If the txNotifier didn't return any details to perform a historical
	// scan of the chain, then we can return early as there's nothing left
	// for us to do.
	if historicalDispatch == nil {
		return ntfn.Event, nil
	}

	// We'll then request the backend to notify us when it has detected the
	// outpoint as spent.
	ops := []*wire.OutPoint{outpoint}
	if err := b.chainConn.NotifySpent(ops); err != nil {
>>>>>>> b07499f2
		return nil, err
	}

	// In addition to the check above, we'll also check the backend's UTXO
	// set to determine whether the outpoint has been spent. If it hasn't,
	// we can return to the caller as well.
	txOut, err := b.chainConn.GetTxOut(&outpoint.Hash, outpoint.Index, true)
	if err != nil {
		return nil, err
	}
<<<<<<< HEAD

	// If the output is unspent, then we'll write it to the cache with the
	// given height hint. This allows us to increase the height hint as the
	// chain extends and the output remains unspent.
	if txOut != nil {
		err := b.spendHintCache.CommitSpendHint(heightHint, *outpoint)
		if err != nil {
			// The error is not fatal, so we should not return an
			// error to the caller.
			chainntnfs.Log.Error("Unable to update spend hint to "+
				"%d for %v: %v", heightHint, *outpoint, err)
		}
	} else {
		// Otherwise, we'll determine when the output was spent.
		//
		// First, we'll attempt to retrieve the transaction's block hash
		// using the backend's transaction index.
		tx, err := b.chainConn.GetRawTransactionVerbose(&outpoint.Hash)
=======
	if txOut != nil {
		// We'll let the txNotifier know the outpoint is still unspent
		// in order to begin updating its spend hint.
		err := b.txNotifier.UpdateSpendDetails(*outpoint, nil)
>>>>>>> b07499f2
		if err != nil {
			return nil, err
		}

		return ntfn.Event, nil
	}

	// Otherwise, we'll determine when the output was spent by scanning the
	// chain. We'll begin by determining where to start our historical
	// rescan.
	startHash, err := b.chainConn.GetBlockHash(
		int64(historicalDispatch.StartHeight),
	)
	if err != nil {
		return nil, fmt.Errorf("unable to get block hash for height "+
			"%d: %v", historicalDispatch.StartHeight, err)
	}

	// As a minimal optimization, we'll query the backend's transaction
	// index (if enabled) to determine if we have a better rescan starting
	// height. We can do this as the GetRawTransaction call will return the
	// hash of the block it was included in within the chain.
	tx, err := b.chainConn.GetRawTransactionVerbose(&outpoint.Hash)
	if err != nil {
		// Avoid returning an error if the transaction was not found to
		// proceed with fallback methods.
		jsonErr, ok := err.(*btcjson.RPCError)
		if !ok || jsonErr.Code != btcjson.ErrRPCNoTxInfo {
			return nil, fmt.Errorf("unable to query for "+
				"txid %v: %v", outpoint.Hash, err)
		}
	}

<<<<<<< HEAD
		// We'll only request a rescan if the transaction has actually
		// been included within a block. Otherwise, we'll encounter an
		// error when scanning for blocks. This can happen in the case
		// of a race condition, wherein the output itself is unspent,
		// and only arrives in the mempool after the getxout call.
		if blockHash != nil {
			ops := []*wire.OutPoint{outpoint}

			// In order to ensure that we don't block the caller on
			// what may be a long rescan, we'll launch a new
			// goroutine to handle the async result of the rescan.
			asyncResult := b.chainConn.RescanAsync(
				blockHash, nil, ops,
			)
			go func() {
				rescanErr := asyncResult.Receive()
				if rescanErr != nil {
					chainntnfs.Log.Errorf("Rescan for spend "+
						"notification txout(%x) "+
						"failed: %v", outpoint, rescanErr)
				}
			}()
=======
	// If the transaction index was enabled, we'll use the block's hash to
	// retrieve its height and check whether it provides a better starting
	// point for our rescan.
	if tx != nil {
		// If the transaction containing the outpoint hasn't confirmed
		// on-chain, then there's no need to perform a rescan.
		if tx.BlockHash == "" {
			return ntfn.Event, nil
		}

		blockHash, err := chainhash.NewHashFromStr(tx.BlockHash)
		if err != nil {
			return nil, err
		}
		blockHeader, err := b.chainConn.GetBlockHeaderVerbose(blockHash)
		if err != nil {
			return nil, fmt.Errorf("unable to get header for "+
				"block %v: %v", blockHash, err)
		}

		if uint32(blockHeader.Height) > historicalDispatch.StartHeight {
			startHash, err = b.chainConn.GetBlockHash(
				int64(blockHeader.Height),
			)
			if err != nil {
				return nil, fmt.Errorf("unable to get block "+
					"hash for height %d: %v",
					blockHeader.Height, err)
			}
>>>>>>> b07499f2
		}
	}

	// In order to ensure that we don't block the caller on what may be a
	// long rescan, we'll launch a new goroutine to handle the async result
	// of the rescan. We purposefully prevent from adding this goroutine to
	// the WaitGroup as we cannnot wait for a quit signal due to the
	// asyncResult channel not being exposed.
	//
	// TODO(wilmer): add retry logic if rescan fails?
	asyncResult := b.chainConn.RescanAsync(startHash, nil, ops)
	go func() {
		if rescanErr := asyncResult.Receive(); rescanErr != nil {
			chainntnfs.Log.Errorf("Rescan to determine the spend "+
				"details of %v failed: %v", outpoint, rescanErr)
		}
	}()

	return ntfn.Event, nil
}

// RegisterConfirmationsNtfn registers a notification with BtcdNotifier
// which will be triggered once the txid reaches numConfs number of
// confirmations.
func (b *BtcdNotifier) RegisterConfirmationsNtfn(txid *chainhash.Hash, _ []byte,
	numConfs, heightHint uint32) (*chainntnfs.ConfirmationEvent, error) {

<<<<<<< HEAD
	// Before proceeding to register the notification, we'll query our
	// height hint cache to determine whether a better one exists.
	if hint, err := b.confirmHintCache.QueryConfirmHint(*txid); err == nil {
		if hint > heightHint {
			chainntnfs.Log.Debugf("Using height hint %d retrieved "+
				"from cache for %v", hint, txid)
			heightHint = hint
		}
	}

	// Construct a notification request for the transaction and send it to
	// the main event loop.
	ntfn := &confirmationNotification{
		ConfNtfn: chainntnfs.ConfNtfn{
			ConfID:           atomic.AddUint64(&b.confClientCounter, 1),
			TxID:             txid,
			NumConfirmations: numConfs,
			Event:            chainntnfs.NewConfirmationEvent(numConfs),
		},
		heightHint: heightHint,
=======
	// Construct a notification request for the transaction and send it to
	// the main event loop.
	ntfn := &chainntnfs.ConfNtfn{
		ConfID:           atomic.AddUint64(&b.confClientCounter, 1),
		TxID:             txid,
		NumConfirmations: numConfs,
		Event:            chainntnfs.NewConfirmationEvent(numConfs),
		HeightHint:       heightHint,
	}

	chainntnfs.Log.Infof("New confirmation subscription: "+
		"txid=%v, numconfs=%v", txid, numConfs)

	// Register the conf notification with the TxNotifier. A non-nil value
	// for `dispatch` will be returned if we are required to perform a
	// manual scan for the confirmation. Otherwise the notifier will begin
	// watching at tip for the transaction to confirm.
	dispatch, err := b.txNotifier.RegisterConf(ntfn)
	if err != nil {
		return nil, err
	}

	if dispatch == nil {
		return ntfn.Event, nil
>>>>>>> b07499f2
	}

	if err := b.txConfNotifier.Register(&ntfn.ConfNtfn); err != nil {
		return nil, err
	}

	select {
<<<<<<< HEAD
	case b.notificationRegistry <- ntfn:
=======
	case b.notificationRegistry <- dispatch:
>>>>>>> b07499f2
		return ntfn.Event, nil
	case <-b.quit:
		return nil, ErrChainNotifierShuttingDown
	}
}

// blockEpochRegistration represents a client's intent to receive a
// notification with each newly connected block.
type blockEpochRegistration struct {
	epochID uint64

	epochChan chan *chainntnfs.BlockEpoch

	epochQueue *queue.ConcurrentQueue

	bestBlock *chainntnfs.BlockEpoch

	errorChan chan error

	bestBlock *chainntnfs.BlockEpoch

	errorChan chan error

	cancelChan chan struct{}

	wg sync.WaitGroup
}

// epochCancel is a message sent to the BtcdNotifier when a client wishes to
// cancel an outstanding epoch notification that has yet to be dispatched.
type epochCancel struct {
	epochID uint64
}

// RegisterBlockEpochNtfn returns a BlockEpochEvent which subscribes the
// caller to receive notifications, of each new block connected to the main
// chain. Clients have the option of passing in their best known block, which
// the notifier uses to check if they are behind on blocks and catch them up.
func (b *BtcdNotifier) RegisterBlockEpochNtfn(
	bestBlock *chainntnfs.BlockEpoch) (*chainntnfs.BlockEpochEvent, error) {

	reg := &blockEpochRegistration{
		epochQueue: queue.NewConcurrentQueue(20),
		epochChan:  make(chan *chainntnfs.BlockEpoch, 20),
		cancelChan: make(chan struct{}),
		epochID:    atomic.AddUint64(&b.epochClientCounter, 1),
		bestBlock:  bestBlock,
		errorChan:  make(chan error, 1),
	}
	reg.epochQueue.Start()

	// Before we send the request to the main goroutine, we'll launch a new
	// goroutine to proxy items added to our queue to the client itself.
	// This ensures that all notifications are received *in order*.
	reg.wg.Add(1)
	go func() {
		defer reg.wg.Done()

		for {
			select {
			case ntfn := <-reg.epochQueue.ChanOut():
				blockNtfn := ntfn.(*chainntnfs.BlockEpoch)
				select {
				case reg.epochChan <- blockNtfn:

				case <-reg.cancelChan:
					return

				case <-b.quit:
					return
				}

			case <-reg.cancelChan:
				return

			case <-b.quit:
				return
			}
		}
	}()

	select {
	case <-b.quit:
		// As we're exiting before the registration could be sent,
		// we'll stop the queue now ourselves.
		reg.epochQueue.Stop()

		return nil, errors.New("chainntnfs: system interrupt while " +
			"attempting to register for block epoch notification.")
	case b.notificationRegistry <- reg:
		return &chainntnfs.BlockEpochEvent{
			Epochs: reg.epochChan,
			Cancel: func() {
				cancel := &epochCancel{
					epochID: reg.epochID,
				}

				// Submit epoch cancellation to notification dispatcher.
				select {
				case b.notificationCancels <- cancel:
					// Cancellation is being handled, drain
					// the epoch channel until it is closed
					// before yielding to caller.
					for {
						select {
						case _, ok := <-reg.epochChan:
							if !ok {
								return
							}
						case <-b.quit:
							return
						}
					}
				case <-b.quit:
				}
			},
		}, nil
	}
}<|MERGE_RESOLUTION|>--- conflicted
+++ resolved
@@ -14,10 +14,7 @@
 	"github.com/btcsuite/btcd/wire"
 	"github.com/btcsuite/btcutil"
 	"github.com/lightningnetwork/lnd/chainntnfs"
-<<<<<<< HEAD
-=======
 	"github.com/lightningnetwork/lnd/queue"
->>>>>>> b07499f2
 )
 
 const (
@@ -83,23 +80,8 @@
 
 	bestBlock chainntnfs.BlockEpoch
 
-<<<<<<< HEAD
-	chainUpdates *chainntnfs.ConcurrentQueue
-	txUpdates    *chainntnfs.ConcurrentQueue
-=======
 	chainUpdates *queue.ConcurrentQueue
 	txUpdates    *queue.ConcurrentQueue
-
-	// spendHintCache is a cache used to query and update the latest height
-	// hints for an outpoint. Each height hint represents the earliest
-	// height at which the outpoint could have been spent within the chain.
-	spendHintCache chainntnfs.SpendHintCache
-
-	// confirmHintCache is a cache used to query the latest height hints for
-	// a transaction. Each height hint represents the earliest height at
-	// which the transaction could have confirmed within the chain.
-	confirmHintCache chainntnfs.ConfirmHintCache
->>>>>>> b07499f2
 
 	// spendHintCache is a cache used to query and update the latest height
 	// hints for an outpoint. Each height hint represents the earliest
@@ -132,9 +114,6 @@
 
 		chainUpdates: queue.NewConcurrentQueue(10),
 		txUpdates:    queue.NewConcurrentQueue(10),
-
-		spendHintCache:   spendHintCache,
-		confirmHintCache: confirmHintCache,
 
 		spendHintCache:   spendHintCache,
 		confirmHintCache: confirmHintCache,
@@ -183,14 +162,9 @@
 		return err
 	}
 
-<<<<<<< HEAD
-	b.txConfNotifier = chainntnfs.NewTxConfNotifier(
-		uint32(currentHeight), reorgSafetyLimit, b.confirmHintCache,
-=======
 	b.txNotifier = chainntnfs.NewTxNotifier(
 		uint32(currentHeight), reorgSafetyLimit, b.confirmHintCache,
 		b.spendHintCache,
->>>>>>> b07499f2
 	)
 
 	b.bestBlock = chainntnfs.BlockEpoch{
@@ -338,45 +312,6 @@
 						return
 					}
 
-<<<<<<< HEAD
-				if _, ok := b.spendNotifications[op]; !ok {
-					b.spendNotifications[op] = make(map[uint64]*spendNotification)
-				}
-				b.spendNotifications[op][msg.spendID] = msg
-
-			case *confirmationNotification:
-				chainntnfs.Log.Infof("New confirmation "+
-					"subscription: txid=%v, numconfs=%v",
-					msg.TxID, msg.NumConfirmations)
-
-				bestHeight := uint32(b.bestBlock.Height)
-
-				// Look up whether the transaction is already
-				// included in the active chain. We'll do this
-				// in a goroutine to prevent blocking
-				// potentially long rescans.
-				b.wg.Add(1)
-				go func() {
-					defer b.wg.Done()
-
-					confDetails, _, err := b.historicalConfDetails(
-						msg.TxID, msg.heightHint,
-						bestHeight,
-					)
-					if err != nil {
-						chainntnfs.Log.Error(err)
-						return
-					}
-
-					if confDetails != nil {
-						err = b.txConfNotifier.UpdateConfDetails(
-							*msg.TxID, msg.ConfID,
-							confDetails,
-						)
-						if err != nil {
-							chainntnfs.Log.Error(err)
-						}
-=======
 					// If the historical dispatch finished
 					// without error, we will invoke
 					// UpdateConfDetails even if none were
@@ -389,7 +324,6 @@
 					)
 					if err != nil {
 						chainntnfs.Log.Error(err)
->>>>>>> b07499f2
 					}
 				}()
 
@@ -435,11 +369,7 @@
 					newBestBlock, missedBlocks, err :=
 						chainntnfs.HandleMissedBlocks(
 							b.chainConn,
-<<<<<<< HEAD
-							b.txConfNotifier,
-=======
 							b.txNotifier,
->>>>>>> b07499f2
 							b.bestBlock,
 							update.blockHeight,
 							true,
@@ -477,11 +407,7 @@
 			}
 
 			newBestBlock, err := chainntnfs.RewindChain(
-<<<<<<< HEAD
-				b.chainConn, b.txConfNotifier, b.bestBlock,
-=======
 				b.chainConn, b.txNotifier, b.bestBlock,
->>>>>>> b07499f2
 				update.blockHeight-1,
 			)
 			if err != nil {
@@ -494,70 +420,16 @@
 			// partially completed.
 			b.bestBlock = newBestBlock
 
-<<<<<<< HEAD
-		// NOTE: we currently only use txUpdates for mempool spends and
-		// rescan spends. It might get removed entirely in the future.
-=======
->>>>>>> b07499f2
 		case item := <-b.txUpdates.ChanOut():
 			newSpend := item.(*txUpdate)
 
 			// We only care about notifying on confirmed spends, so
-<<<<<<< HEAD
-			// in case this is a mempool spend, we can continue,
-			// and wait for the spend to appear in chain.
-=======
 			// if this is a mempool spend, we can ignore it and wait
 			// for the spend to appear in on-chain.
->>>>>>> b07499f2
 			if newSpend.details == nil {
 				continue
 			}
 
-<<<<<<< HEAD
-			spendingTx := newSpend.tx
-
-			// First, check if this transaction spends an output
-			// that has an existing spend notification for it.
-			for i, txIn := range spendingTx.MsgTx().TxIn {
-				prevOut := txIn.PreviousOutPoint
-
-				// If this transaction indeed does spend an
-				// output which we have a registered
-				// notification for, then create a spend
-				// summary, finally sending off the details to
-				// the notification subscriber.
-				if clients, ok := b.spendNotifications[prevOut]; ok {
-					spenderSha := newSpend.tx.Hash()
-					spendDetails := &chainntnfs.SpendDetail{
-						SpentOutPoint:     &prevOut,
-						SpenderTxHash:     spenderSha,
-						SpendingTx:        spendingTx.MsgTx(),
-						SpenderInputIndex: uint32(i),
-					}
-					spendDetails.SpendingHeight = newSpend.details.Height
-
-					for _, ntfn := range clients {
-						chainntnfs.Log.Infof("Dispatching "+
-							"confirmed spend "+
-							"notification for "+
-							"outpoint=%v at height %v",
-							ntfn.targetOutpoint,
-							spendDetails.SpendingHeight)
-						ntfn.spendChan <- spendDetails
-
-						// Close spendChan to ensure
-						// that any calls to Cancel
-						// will not block. This is safe
-						// to do since the channel is
-						// buffered, and the message
-						// can still be read by the
-						// receiver.
-						close(ntfn.spendChan)
-					}
-					delete(b.spendNotifications, prevOut)
-				}
-=======
 			tx := newSpend.tx.MsgTx()
 			err := b.txNotifier.ProcessRelevantSpendTx(
 				tx, newSpend.details.Height,
@@ -565,7 +437,6 @@
 			if err != nil {
 				chainntnfs.Log.Errorf("Unable to process "+
 					"transaction %v: %v", tx.TxHash(), err)
->>>>>>> b07499f2
 			}
 
 		case <-b.quit:
@@ -578,30 +449,12 @@
 // historicalConfDetails looks up whether a transaction is already included in a
 // block in the active chain and, if so, returns details about the confirmation.
 func (b *BtcdNotifier) historicalConfDetails(txid *chainhash.Hash,
-<<<<<<< HEAD
-	heightHint, currentHeight uint32) (*chainntnfs.TxConfirmation,
-=======
 	startHeight, endHeight uint32) (*chainntnfs.TxConfirmation,
->>>>>>> b07499f2
 	chainntnfs.TxConfStatus, error) {
 
 	// We'll first attempt to retrieve the transaction using the node's
 	// txindex.
 	txConf, txStatus, err := b.confDetailsFromTxIndex(txid)
-<<<<<<< HEAD
-
-	// We'll then check the status of the transaction lookup returned to
-	// determine whether we should proceed with any fallback methods.
-	switch {
-
-	// We failed querying the index for the transaction, fall back to
-	// scanning manually.
-	case err != nil:
-		chainntnfs.Log.Debugf("Failed getting conf details from "+
-			"index (%v), scanning manually", err)
-		return b.confDetailsManually(txid, heightHint, currentHeight)
-
-=======
 
 	// We'll then check the status of the transaction lookup returned to
 	// determine whether we should proceed with any fallback methods.
@@ -614,7 +467,6 @@
 			"index (%v), scanning manually", err)
 		return b.confDetailsManually(txid, startHeight, endHeight)
 
->>>>>>> b07499f2
 	// The transaction was found within the node's mempool.
 	case txStatus == chainntnfs.TxFoundMempool:
 
@@ -646,11 +498,7 @@
 	// then we may be able to dispatch it immediately.
 	tx, err := b.chainConn.GetRawTransactionVerbose(txid)
 	if err != nil {
-<<<<<<< HEAD
-		// If the transaction lookup was succesful, but it wasn't found
-=======
 		// If the transaction lookup was successful, but it wasn't found
->>>>>>> b07499f2
 		// within the index itself, then we can exit early. We'll also
 		// need to look at the error message returned as the error code
 		// is used for multiple errors.
@@ -716,24 +564,15 @@
 // earliest height the transaction could have been included in, to the current
 // height in the chain. If the transaction is found, its confirmation details
 // are returned. Otherwise, nil is returned.
-<<<<<<< HEAD
-func (b *BtcdNotifier) confDetailsManually(txid *chainhash.Hash, heightHint,
-	currentHeight uint32) (*chainntnfs.TxConfirmation,
-=======
 func (b *BtcdNotifier) confDetailsManually(txid *chainhash.Hash, startHeight,
 	endHeight uint32) (*chainntnfs.TxConfirmation,
->>>>>>> b07499f2
 	chainntnfs.TxConfStatus, error) {
 
 	targetTxidStr := txid.String()
 
 	// Begin scanning blocks at every height to determine where the
 	// transaction was included in.
-<<<<<<< HEAD
-	for height := heightHint; height <= currentHeight; height++ {
-=======
 	for height := startHeight; height <= endHeight; height++ {
->>>>>>> b07499f2
 		// Ensure we haven't been requested to shut down before
 		// processing the next height.
 		select {
@@ -783,90 +622,19 @@
 // TODO(halseth): this is reusing the neutrino notifier implementation, unify
 // them.
 func (b *BtcdNotifier) handleBlockConnected(epoch chainntnfs.BlockEpoch) error {
-<<<<<<< HEAD
-	// First process the block for our internal state. A new block has
-	// been connected to the main chain. Send out any N confirmation
-	// notifications which may have been triggered by this new block.
-=======
 	// First, we'll fetch the raw block as we'll need to gather all the
 	// transactions to determine whether any are relevant to our registered
 	// clients.
->>>>>>> b07499f2
 	rawBlock, err := b.chainConn.GetBlock(epoch.Hash)
 	if err != nil {
 		return fmt.Errorf("unable to get block: %v", err)
 	}
-<<<<<<< HEAD
-
-=======
->>>>>>> b07499f2
 	newBlock := &filteredBlock{
 		hash:    *epoch.Hash,
 		height:  uint32(epoch.Height),
 		txns:    btcutil.NewBlock(rawBlock).Transactions(),
 		connect: true,
 	}
-<<<<<<< HEAD
-
-	err = b.txConfNotifier.ConnectTip(
-		&newBlock.hash, newBlock.height, newBlock.txns,
-	)
-	if err != nil {
-		return fmt.Errorf("unable to connect tip: %v", err)
-	}
-
-	chainntnfs.Log.Infof("New block: height=%v, sha=%v", epoch.Height,
-		epoch.Hash)
-
-	// We want to set the best block before dispatching notifications
-	// so if any subscribers make queries based on their received
-	// block epoch, our state is fully updated in time.
-	b.bestBlock = epoch
-
-	// Next we'll notify any subscribed clients of the block.
-	b.notifyBlockEpochs(int32(newBlock.height), &newBlock.hash)
-
-	// Scan over the list of relevant transactions and possibly dispatch
-	// notifications for spends.
-	for _, tx := range newBlock.txns {
-		mtx := tx.MsgTx()
-		txSha := mtx.TxHash()
-
-		for i, txIn := range mtx.TxIn {
-			prevOut := txIn.PreviousOutPoint
-
-			// If this transaction indeed does spend an output which
-			// we have a registered notification for, then create a
-			// spend summary, finally sending off the details to the
-			// notification subscriber.
-			clients, ok := b.spendNotifications[prevOut]
-			if !ok {
-				continue
-			}
-
-			spendDetails := &chainntnfs.SpendDetail{
-				SpentOutPoint:     &prevOut,
-				SpenderTxHash:     &txSha,
-				SpendingTx:        mtx,
-				SpenderInputIndex: uint32(i),
-				SpendingHeight:    int32(newBlock.height),
-			}
-
-			for _, ntfn := range clients {
-				chainntnfs.Log.Infof("Dispatching spend "+
-					"notification for outpoint=%v",
-					ntfn.targetOutpoint)
-
-				ntfn.spendChan <- spendDetails
-
-				// Close spendChan to ensure that any calls to
-				// Cancel will not block. This is safe to do
-				// since the channel is buffered, and the
-				// message can still be read by the receiver.
-				close(ntfn.spendChan)
-			}
-=======
->>>>>>> b07499f2
 
 	// We'll then extend the txNotifier's height with the information of
 	// this new block, which will handle all of the notification logic for
@@ -878,30 +646,8 @@
 		return fmt.Errorf("unable to connect tip: %v", err)
 	}
 
-<<<<<<< HEAD
-	// Finally, we'll update the spend height hint for all of our watched
-	// outpoints that have not been spent yet. This is safe to do as we do
-	// not watch already spent outpoints for spend notifications.
-	ops := make([]wire.OutPoint, 0, len(b.spendNotifications))
-	for op := range b.spendNotifications {
-		ops = append(ops, op)
-	}
-
-	if len(ops) > 0 {
-		err := b.spendHintCache.CommitSpendHint(
-			uint32(epoch.Height), ops...,
-		)
-		if err != nil {
-			// The error is not fatal, so we should not return an
-			// error to the caller.
-			chainntnfs.Log.Errorf("Unable to update spend hint to "+
-				"%d for %v: %v", epoch.Height, ops, err)
-		}
-	}
-=======
 	chainntnfs.Log.Infof("New block: height=%v, sha=%v", epoch.Height,
 		epoch.Hash)
->>>>>>> b07499f2
 
 	// Now that we've guaranteed the new block extends the txNotifier's
 	// current tip, we'll proceed to dispatch notifications to all of our
@@ -919,7 +665,6 @@
 func (b *BtcdNotifier) notifyBlockEpochs(newHeight int32, newSha *chainhash.Hash) {
 	for _, client := range b.blockEpochClients {
 		b.notifyBlockEpochClient(client, newHeight, newSha)
-<<<<<<< HEAD
 	}
 }
 
@@ -932,40 +677,6 @@
 		Height: height,
 		Hash:   sha,
 	}
-
-	select {
-	case epochClient.epochQueue.ChanIn() <- epoch:
-	case <-epochClient.cancelChan:
-	case <-b.quit:
-=======
->>>>>>> b07499f2
-	}
-}
-
-// notifyBlockEpochClient sends a registered block epoch client a notification
-// about a specific block.
-func (b *BtcdNotifier) notifyBlockEpochClient(epochClient *blockEpochRegistration,
-	height int32, sha *chainhash.Hash) {
-
-<<<<<<< HEAD
-	spendChan chan *chainntnfs.SpendDetail
-
-	spendID uint64
-
-	heightHint uint32
-}
-
-// spendCancel is a message sent to the BtcdNotifier when a client wishes to
-// cancel an outstanding spend notification that has yet to be dispatched.
-type spendCancel struct {
-	// op is the target outpoint of the notification to be cancelled.
-	op wire.OutPoint
-=======
-	epoch := &chainntnfs.BlockEpoch{
-		Height: height,
-		Hash:   sha,
-	}
->>>>>>> b07499f2
 
 	select {
 	case epochClient.epochQueue.ChanIn() <- epoch:
@@ -981,26 +692,6 @@
 // height in the chain where the transaction could have been spent in.
 func (b *BtcdNotifier) RegisterSpendNtfn(outpoint *wire.OutPoint,
 	pkScript []byte, heightHint uint32) (*chainntnfs.SpendEvent, error) {
-<<<<<<< HEAD
-
-	// Before proceeding to register the notification, we'll query our
-	// height hint cache to determine whether a better one exists.
-	if hint, err := b.spendHintCache.QuerySpendHint(*outpoint); err == nil {
-		if hint > heightHint {
-			chainntnfs.Log.Debugf("Using height hint %d retrieved "+
-				"from cache for %v", hint, outpoint)
-			heightHint = hint
-		}
-	}
-
-	// Construct a notification request for the outpoint and send it to the
-	// main event loop.
-	ntfn := &spendNotification{
-		targetOutpoint: outpoint,
-		spendChan:      make(chan *chainntnfs.SpendDetail, 1),
-		spendID:        atomic.AddUint64(&b.spendClientCounter, 1),
-		heightHint:     heightHint,
-=======
 
 	// First, we'll construct a spend notification request and hand it off
 	// to the txNotifier.
@@ -1014,7 +705,6 @@
 		PkScript:   pkScript,
 		Event:      chainntnfs.NewSpendEvent(cancel),
 		HeightHint: heightHint,
->>>>>>> b07499f2
 	}
 
 	historicalDispatch, err := b.txNotifier.RegisterSpend(ntfn)
@@ -1022,10 +712,6 @@
 		return nil, err
 	}
 
-<<<<<<< HEAD
-	// TODO(roasbeef): update btcd rescan logic to also use both
-	if err := b.chainConn.NotifySpent([]*wire.OutPoint{outpoint}); err != nil {
-=======
 	// If the txNotifier didn't return any details to perform a historical
 	// scan of the chain, then we can return early as there's nothing left
 	// for us to do.
@@ -1037,7 +723,6 @@
 	// outpoint as spent.
 	ops := []*wire.OutPoint{outpoint}
 	if err := b.chainConn.NotifySpent(ops); err != nil {
->>>>>>> b07499f2
 		return nil, err
 	}
 
@@ -1048,31 +733,10 @@
 	if err != nil {
 		return nil, err
 	}
-<<<<<<< HEAD
-
-	// If the output is unspent, then we'll write it to the cache with the
-	// given height hint. This allows us to increase the height hint as the
-	// chain extends and the output remains unspent.
-	if txOut != nil {
-		err := b.spendHintCache.CommitSpendHint(heightHint, *outpoint)
-		if err != nil {
-			// The error is not fatal, so we should not return an
-			// error to the caller.
-			chainntnfs.Log.Error("Unable to update spend hint to "+
-				"%d for %v: %v", heightHint, *outpoint, err)
-		}
-	} else {
-		// Otherwise, we'll determine when the output was spent.
-		//
-		// First, we'll attempt to retrieve the transaction's block hash
-		// using the backend's transaction index.
-		tx, err := b.chainConn.GetRawTransactionVerbose(&outpoint.Hash)
-=======
 	if txOut != nil {
 		// We'll let the txNotifier know the outpoint is still unspent
 		// in order to begin updating its spend hint.
 		err := b.txNotifier.UpdateSpendDetails(*outpoint, nil)
->>>>>>> b07499f2
 		if err != nil {
 			return nil, err
 		}
@@ -1106,30 +770,6 @@
 		}
 	}
 
-<<<<<<< HEAD
-		// We'll only request a rescan if the transaction has actually
-		// been included within a block. Otherwise, we'll encounter an
-		// error when scanning for blocks. This can happen in the case
-		// of a race condition, wherein the output itself is unspent,
-		// and only arrives in the mempool after the getxout call.
-		if blockHash != nil {
-			ops := []*wire.OutPoint{outpoint}
-
-			// In order to ensure that we don't block the caller on
-			// what may be a long rescan, we'll launch a new
-			// goroutine to handle the async result of the rescan.
-			asyncResult := b.chainConn.RescanAsync(
-				blockHash, nil, ops,
-			)
-			go func() {
-				rescanErr := asyncResult.Receive()
-				if rescanErr != nil {
-					chainntnfs.Log.Errorf("Rescan for spend "+
-						"notification txout(%x) "+
-						"failed: %v", outpoint, rescanErr)
-				}
-			}()
-=======
 	// If the transaction index was enabled, we'll use the block's hash to
 	// retrieve its height and check whether it provides a better starting
 	// point for our rescan.
@@ -1159,7 +799,6 @@
 					"hash for height %d: %v",
 					blockHeader.Height, err)
 			}
->>>>>>> b07499f2
 		}
 	}
 
@@ -1187,28 +826,6 @@
 func (b *BtcdNotifier) RegisterConfirmationsNtfn(txid *chainhash.Hash, _ []byte,
 	numConfs, heightHint uint32) (*chainntnfs.ConfirmationEvent, error) {
 
-<<<<<<< HEAD
-	// Before proceeding to register the notification, we'll query our
-	// height hint cache to determine whether a better one exists.
-	if hint, err := b.confirmHintCache.QueryConfirmHint(*txid); err == nil {
-		if hint > heightHint {
-			chainntnfs.Log.Debugf("Using height hint %d retrieved "+
-				"from cache for %v", hint, txid)
-			heightHint = hint
-		}
-	}
-
-	// Construct a notification request for the transaction and send it to
-	// the main event loop.
-	ntfn := &confirmationNotification{
-		ConfNtfn: chainntnfs.ConfNtfn{
-			ConfID:           atomic.AddUint64(&b.confClientCounter, 1),
-			TxID:             txid,
-			NumConfirmations: numConfs,
-			Event:            chainntnfs.NewConfirmationEvent(numConfs),
-		},
-		heightHint: heightHint,
-=======
 	// Construct a notification request for the transaction and send it to
 	// the main event loop.
 	ntfn := &chainntnfs.ConfNtfn{
@@ -1233,19 +850,10 @@
 
 	if dispatch == nil {
 		return ntfn.Event, nil
->>>>>>> b07499f2
-	}
-
-	if err := b.txConfNotifier.Register(&ntfn.ConfNtfn); err != nil {
-		return nil, err
 	}
 
 	select {
-<<<<<<< HEAD
-	case b.notificationRegistry <- ntfn:
-=======
 	case b.notificationRegistry <- dispatch:
->>>>>>> b07499f2
 		return ntfn.Event, nil
 	case <-b.quit:
 		return nil, ErrChainNotifierShuttingDown
@@ -1260,10 +868,6 @@
 	epochChan chan *chainntnfs.BlockEpoch
 
 	epochQueue *queue.ConcurrentQueue
-
-	bestBlock *chainntnfs.BlockEpoch
-
-	errorChan chan error
 
 	bestBlock *chainntnfs.BlockEpoch
 
