package neutrinonotify

import (
	"errors"
	"fmt"
	"strings"
	"sync"
	"sync/atomic"
	"time"

	"github.com/btcsuite/btcd/btcjson"
	"github.com/btcsuite/btcd/chaincfg/chainhash"
	"github.com/btcsuite/btcd/rpcclient"
	"github.com/btcsuite/btcd/txscript"
	"github.com/btcsuite/btcd/wire"
	"github.com/btcsuite/btcutil"
	"github.com/btcsuite/btcutil/gcs/builder"
	"github.com/btcsuite/btcwallet/waddrmgr"
	"github.com/lightninglabs/neutrino"
	"github.com/lightningnetwork/lnd/chainntnfs"
<<<<<<< HEAD
=======
	"github.com/lightningnetwork/lnd/queue"
>>>>>>> b07499f2
)

const (
	// notifierType uniquely identifies this concrete implementation of the
	// ChainNotifier interface.
	notifierType = "neutrino"

	// reorgSafetyLimit is the chain depth beyond which it is assumed a block
	// will not be reorganized out of the chain. This is used to determine when
	// to prune old confirmation requests so that reorgs are handled correctly.
	// The coinbase maturity period is a reasonable value to use.
	reorgSafetyLimit = 100
)

var (
	// ErrChainNotifierShuttingDown is used when we are trying to
	// measure a spend notification when notifier is already stopped.
	ErrChainNotifierShuttingDown = errors.New("chainntnfs: system interrupt " +
		"while attempting to register for spend notification.")
)

// NeutrinoNotifier is a version of ChainNotifier that's backed by the neutrino
// Bitcoin light client. Unlike other implementations, this implementation
// speaks directly to the p2p network. As a result, this implementation of the
// ChainNotifier interface is much more light weight that other implementation
// which rely of receiving notification over an RPC interface backed by a
// running full node.
//
// TODO(roasbeef): heavily consolidate with NeutrinoNotifier code
//  * maybe combine into single package?
type NeutrinoNotifier struct {
	confClientCounter  uint64 // To be used atomically.
	spendClientCounter uint64 // To be used atomically.
	epochClientCounter uint64 // To be used atomically.

	started int32 // To be used atomically.
	stopped int32 // To be used atomically.

	heightMtx  sync.RWMutex
	bestHeight uint32

	p2pNode   *neutrino.ChainService
	chainView *neutrino.Rescan

	chainConn *NeutrinoChainConn

	notificationCancels  chan interface{}
	notificationRegistry chan interface{}

	txNotifier *chainntnfs.TxNotifier

	blockEpochClients map[uint64]*blockEpochRegistration

	rescanErr <-chan error

	chainUpdates *queue.ConcurrentQueue

	// spendHintCache is a cache used to query and update the latest height
	// hints for an outpoint. Each height hint represents the earliest
	// height at which the outpoint could have been spent within the chain.
	spendHintCache chainntnfs.SpendHintCache

	// confirmHintCache is a cache used to query the latest height hints for
	// a transaction. Each height hint represents the earliest height at
	// which the transaction could have confirmed within the chain.
	confirmHintCache chainntnfs.ConfirmHintCache

	// spendHintCache is a cache used to query and update the latest height
	// hints for an outpoint. Each height hint represents the earliest
	// height at which the outpoint could have been spent within the chain.
	spendHintCache chainntnfs.SpendHintCache

	// confirmHintCache is a cache used to query the latest height hints for
	// a transaction. Each height hint represents the earliest height at
	// which the transaction could have confirmed within the chain.
	confirmHintCache chainntnfs.ConfirmHintCache

	wg   sync.WaitGroup
	quit chan struct{}
}

// Ensure NeutrinoNotifier implements the ChainNotifier interface at compile time.
var _ chainntnfs.ChainNotifier = (*NeutrinoNotifier)(nil)

// New creates a new instance of the NeutrinoNotifier concrete implementation
// of the ChainNotifier interface.
//
// NOTE: The passed neutrino node should already be running and active before
// being passed into this function.
func New(node *neutrino.ChainService, spendHintCache chainntnfs.SpendHintCache,
	confirmHintCache chainntnfs.ConfirmHintCache) (*NeutrinoNotifier, error) {

	notifier := &NeutrinoNotifier{
		notificationCancels:  make(chan interface{}),
		notificationRegistry: make(chan interface{}),

		blockEpochClients: make(map[uint64]*blockEpochRegistration),

		p2pNode: node,

		rescanErr: make(chan error),

		chainUpdates: queue.NewConcurrentQueue(10),

		spendHintCache:   spendHintCache,
		confirmHintCache: confirmHintCache,

		spendHintCache:   spendHintCache,
		confirmHintCache: confirmHintCache,

		quit: make(chan struct{}),
	}

	return notifier, nil
}

// Start contacts the running neutrino light client and kicks off an initial
// empty rescan.
func (n *NeutrinoNotifier) Start() error {
	// Already started?
	if atomic.AddInt32(&n.started, 1) != 1 {
		return nil
	}

	// First, we'll obtain the latest block height of the p2p node. We'll
	// start the auto-rescan from this point. Once a caller actually wishes
	// to register a chain view, the rescan state will be rewound
	// accordingly.
	startingPoint, err := n.p2pNode.BestBlock()
	if err != nil {
		return err
	}

	n.bestHeight = uint32(startingPoint.Height)

	// Next, we'll create our set of rescan options. Currently it's
	// required that a user MUST set an addr/outpoint/txid when creating a
	// rescan. To get around this, we'll add a "zero" outpoint, that won't
	// actually be matched.
	var zeroInput neutrino.InputWithScript
	rescanOptions := []neutrino.RescanOption{
		neutrino.StartBlock(startingPoint),
		neutrino.QuitChan(n.quit),
		neutrino.NotificationHandlers(
			rpcclient.NotificationHandlers{
				OnFilteredBlockConnected:    n.onFilteredBlockConnected,
				OnFilteredBlockDisconnected: n.onFilteredBlockDisconnected,
			},
		),
		neutrino.WatchInputs(zeroInput),
	}

<<<<<<< HEAD
	n.txConfNotifier = chainntnfs.NewTxConfNotifier(
		bestHeight, reorgSafetyLimit, n.confirmHintCache,
=======
	n.txNotifier = chainntnfs.NewTxNotifier(
		n.bestHeight, reorgSafetyLimit, n.confirmHintCache,
		n.spendHintCache,
>>>>>>> b07499f2
	)

	n.chainConn = &NeutrinoChainConn{n.p2pNode}

	// Finally, we'll create our rescan struct, start it, and launch all
	// the goroutines we need to operate this ChainNotifier instance.
	n.chainView = n.p2pNode.NewRescan(rescanOptions...)
	n.rescanErr = n.chainView.Start()

	n.chainUpdates.Start()

	n.wg.Add(1)
	go n.notificationDispatcher()

	return nil
}

// Stop shuts down the NeutrinoNotifier.
func (n *NeutrinoNotifier) Stop() error {
	// Already shutting down?
	if atomic.AddInt32(&n.stopped, 1) != 1 {
		return nil
	}

	close(n.quit)
	n.wg.Wait()

	n.chainUpdates.Stop()

	// Notify all pending clients of our shutdown by closing the related
	// notification channels.
	for _, epochClient := range n.blockEpochClients {
		close(epochClient.cancelChan)
		epochClient.wg.Wait()

		close(epochClient.epochChan)
	}
	n.txNotifier.TearDown()

	return nil
}

// filteredBlock represents a new block which has been connected to the main
// chain. The slice of transactions will only be populated if the block
// includes a transaction that confirmed one of our watched txids, or spends
// one of the outputs currently being watched.
type filteredBlock struct {
	hash   chainhash.Hash
	height uint32
	txns   []*btcutil.Tx

	// connected is true if this update is a new block and false if it is a
	// disconnected block.
	connect bool
}

// rescanFilterUpdate represents a request that will be sent to the
// notificaionRegistry in order to prevent race conditions between the filter
// update and new block notifications.
type rescanFilterUpdate struct {
	updateOptions []neutrino.UpdateOption
	errChan       chan error
}

// onFilteredBlockConnected is a callback which is executed each a new block is
// connected to the end of the main chain.
func (n *NeutrinoNotifier) onFilteredBlockConnected(height int32,
	header *wire.BlockHeader, txns []*btcutil.Tx) {

	// Append this new chain update to the end of the queue of new chain
	// updates.
	n.chainUpdates.ChanIn() <- &filteredBlock{
		hash:    header.BlockHash(),
		height:  uint32(height),
		txns:    txns,
		connect: true,
	}
}

// onFilteredBlockDisconnected is a callback which is executed each time a new
// block has been disconnected from the end of the mainchain due to a re-org.
func (n *NeutrinoNotifier) onFilteredBlockDisconnected(height int32,
	header *wire.BlockHeader) {

	// Append this new chain update to the end of the queue of new chain
	// disconnects.
	n.chainUpdates.ChanIn() <- &filteredBlock{
		hash:    header.BlockHash(),
		height:  uint32(height),
		connect: false,
	}
}

// notificationDispatcher is the primary goroutine which handles client
// notification registrations, as well as notification dispatches.
func (n *NeutrinoNotifier) notificationDispatcher() {
	defer n.wg.Done()
out:
	for {
		select {
		case cancelMsg := <-n.notificationCancels:
			switch msg := cancelMsg.(type) {
			case *epochCancel:
				chainntnfs.Log.Infof("Cancelling epoch "+
					"notification, epoch_id=%v", msg.epochID)

				// First, we'll lookup the original
				// registration in order to stop the active
				// queue goroutine.
				reg := n.blockEpochClients[msg.epochID]
				reg.epochQueue.Stop()

				// Next, close the cancel channel for this
				// specific client, and wait for the client to
				// exit.
				close(n.blockEpochClients[msg.epochID].cancelChan)
				n.blockEpochClients[msg.epochID].wg.Wait()

				// Once the client has exited, we can then
				// safely close the channel used to send epoch
				// notifications, in order to notify any
				// listeners that the intent has been
				// cancelled.
				close(n.blockEpochClients[msg.epochID].epochChan)
				delete(n.blockEpochClients, msg.epochID)
			}

		case registerMsg := <-n.notificationRegistry:
			switch msg := registerMsg.(type) {
<<<<<<< HEAD
			case *spendNotification:
				chainntnfs.Log.Infof("New spend subscription: "+
					"utxo=%v, height_hint=%v",
					msg.targetOutpoint, msg.heightHint)
				op := *msg.targetOutpoint

				if _, ok := n.spendNotifications[op]; !ok {
					n.spendNotifications[op] = make(map[uint64]*spendNotification)
				}
				n.spendNotifications[op][msg.spendID] = msg

			case *confirmationsNotification:
				chainntnfs.Log.Infof("New confirmations subscription: "+
					"txid=%v, numconfs=%v, height_hint=%v",
					msg.TxID, msg.NumConfirmations, msg.heightHint)

				// If the notification can be partially or
				// fully dispatched, then we can skip the first
				// phase for ntfns.
				n.heightMtx.RLock()
				currentHeight := n.bestHeight
				n.heightMtx.RUnlock()

				// Look up whether the transaction is already
				// included in the active chain. We'll do this
				// in a goroutine to prevent blocking
=======
			case *chainntnfs.HistoricalConfDispatch:
				// We'll start a historical rescan chain of the
				// chain asynchronously to prevent blocking
>>>>>>> b07499f2
				// potentially long rescans.
				n.wg.Add(1)
				go func() {
					defer n.wg.Done()

					confDetails, err := n.historicalConfDetails(
<<<<<<< HEAD
						msg.TxID, msg.pkScript, currentHeight, msg.heightHint,
=======
						msg.TxID, msg.PkScript,
						msg.StartHeight, msg.EndHeight,
>>>>>>> b07499f2
					)
					if err != nil {
						chainntnfs.Log.Error(err)
					}
<<<<<<< HEAD

					// We'll map the script into an address
					// type so we can instruct neutrino to
					// match if the transaction containing
					// the script is found in a block.
					params := n.p2pNode.ChainParams()
					_, addrs, _, err := txscript.ExtractPkScriptAddrs(
						msg.pkScript, &params,
					)
					if err != nil {
						chainntnfs.Log.Error(err)
					}

					if confDetails != nil {
						err := n.txConfNotifier.UpdateConfDetails(
							*msg.TxID, msg.ConfID,
							confDetails,
						)
						if err != nil {
							chainntnfs.Log.Error(err)
						}
						return
					}

					// If we can't fully dispatch
					// confirmation, then we'll update our
					// filter so we can be notified of its
					// future initial confirmation.
					rescanUpdate := []neutrino.UpdateOption{
						neutrino.AddAddrs(addrs...),
						neutrino.Rewind(currentHeight),
						neutrino.DisableDisconnectedNtfns(true),
					}
					err = n.chainView.Update(rescanUpdate...)
					if err != nil {
						chainntnfs.Log.Errorf("Unable "+
							"to update rescan: %v",
							err)
					}

				}()

			case *blockEpochRegistration:
				chainntnfs.Log.Infof("New block epoch subscription")
				n.blockEpochClients[msg.epochID] = msg
				if msg.bestBlock != nil {
					n.heightMtx.Lock()
					bestHeight := int32(n.bestHeight)
					n.heightMtx.Unlock()
					missedBlocks, err :=
						chainntnfs.GetClientMissedBlocks(
							n.chainConn, msg.bestBlock,
							bestHeight, false,
						)
					if err != nil {
						msg.errorChan <- err
						continue
					}
					for _, block := range missedBlocks {
						n.notifyBlockEpochClient(msg,
							block.Height, block.Hash)
					}
				}
				msg.errorChan <- nil
=======

					// If the historical dispatch finished
					// without error, we will invoke
					// UpdateConfDetails even if none were
					// found. This allows the notifier to
					// begin safely updating the height hint
					// cache at tip, since any pending
					// rescans have now completed.
					err = n.txNotifier.UpdateConfDetails(
						*msg.TxID, confDetails,
					)
					if err != nil {
						chainntnfs.Log.Error(err)
					}
				}()

			case *blockEpochRegistration:
				chainntnfs.Log.Infof("New block epoch subscription")
				n.blockEpochClients[msg.epochID] = msg
				if msg.bestBlock != nil {
					n.heightMtx.Lock()
					bestHeight := int32(n.bestHeight)
					n.heightMtx.Unlock()
					missedBlocks, err :=
						chainntnfs.GetClientMissedBlocks(
							n.chainConn, msg.bestBlock,
							bestHeight, false,
						)
					if err != nil {
						msg.errorChan <- err
						continue
					}
					for _, block := range missedBlocks {
						n.notifyBlockEpochClient(msg,
							block.Height, block.Hash)
					}
				}
				msg.errorChan <- nil

			case *rescanFilterUpdate:
				err := n.chainView.Update(msg.updateOptions...)
				if err != nil {
					chainntnfs.Log.Errorf("Unable to "+
						"update rescan filter: %v", err)
				}
				msg.errChan <- err
>>>>>>> b07499f2
			}

		case item := <-n.chainUpdates.ChanOut():
			update := item.(*filteredBlock)
			if update.connect {
				n.heightMtx.Lock()
				// Since neutrino has no way of knowing what
				// height to rewind to in the case of a reorged
				// best known height, there is no point in
				// checking that the previous hash matches the
				// the hash from our best known height the way
				// the other notifiers do when they receive
				// a new connected block. Therefore, we just
				// compare the heights.
				if update.height != n.bestHeight+1 {
					// Handle the case where the notifier
					// missed some blocks from its chain
					// backend
					chainntnfs.Log.Infof("Missed blocks, " +
						"attempting to catch up")
					bestBlock := chainntnfs.BlockEpoch{
						Height: int32(n.bestHeight),
						Hash:   nil,
					}
					_, missedBlocks, err :=
						chainntnfs.HandleMissedBlocks(
							n.chainConn,
<<<<<<< HEAD
							n.txConfNotifier,
=======
							n.txNotifier,
>>>>>>> b07499f2
							bestBlock,
							int32(update.height),
							false,
						)
					if err != nil {
						chainntnfs.Log.Error(err)
						n.heightMtx.Unlock()
						continue
					}

					for _, block := range missedBlocks {
						filteredBlock, err :=
							n.getFilteredBlock(block)
						if err != nil {
							chainntnfs.Log.Error(err)
							n.heightMtx.Unlock()
							continue out
						}
						err = n.handleBlockConnected(filteredBlock)
						if err != nil {
							chainntnfs.Log.Error(err)
							n.heightMtx.Unlock()
							continue out
						}
					}

				}

				err := n.handleBlockConnected(update)
				if err != nil {
					chainntnfs.Log.Error(err)
				}
				n.heightMtx.Unlock()
				continue
			}

			n.heightMtx.Lock()
			if update.height != uint32(n.bestHeight) {
<<<<<<< HEAD
				chainntnfs.Log.Infof("Missed disconnected" +
					"blocks, attempting to catch up")
			}

			header, err := n.p2pNode.BlockHeaders.FetchHeaderByHeight(
				n.bestHeight,
			)
			if err != nil {
				chainntnfs.Log.Errorf("Unable to fetch header"+
=======
				chainntnfs.Log.Infof("Missed disconnected " +
					"blocks, attempting to catch up")
			}

			hash, err := n.p2pNode.GetBlockHash(int64(n.bestHeight))
			if err != nil {
				chainntnfs.Log.Errorf("Unable to fetch block hash "+
>>>>>>> b07499f2
					"for height %d: %v", n.bestHeight, err)
				n.heightMtx.Unlock()
				continue
			}

<<<<<<< HEAD
			hash := header.BlockHash()
			notifierBestBlock := chainntnfs.BlockEpoch{
				Height: int32(n.bestHeight),
				Hash:   &hash,
			}
			newBestBlock, err := chainntnfs.RewindChain(
				n.chainConn, n.txConfNotifier, notifierBestBlock,
=======
			notifierBestBlock := chainntnfs.BlockEpoch{
				Height: int32(n.bestHeight),
				Hash:   hash,
			}
			newBestBlock, err := chainntnfs.RewindChain(
				n.chainConn, n.txNotifier, notifierBestBlock,
>>>>>>> b07499f2
				int32(update.height-1),
			)
			if err != nil {
				chainntnfs.Log.Errorf("Unable to rewind chain "+
					"from height %d to height %d: %v",
					n.bestHeight, update.height-1, err)
			}

			// Set the bestHeight here in case a chain rewind
			// partially completed.
			n.bestHeight = uint32(newBestBlock.Height)
			n.heightMtx.Unlock()

		case err := <-n.rescanErr:
			chainntnfs.Log.Errorf("Error during rescan: %v", err)

		case <-n.quit:
			return

		}
	}
}

// historicalConfDetails looks up whether a transaction is already included in
// a block in the active chain and, if so, returns details about the
// confirmation.
func (n *NeutrinoNotifier) historicalConfDetails(targetHash *chainhash.Hash,
	pkScript []byte,
<<<<<<< HEAD
	currentHeight, heightHint uint32) (*chainntnfs.TxConfirmation, error) {

	// Starting from the height hint, we'll walk forwards in the chain to
	// see if this transaction has already been confirmed.
	for scanHeight := heightHint; scanHeight <= currentHeight; scanHeight++ {
=======
	startHeight, endHeight uint32) (*chainntnfs.TxConfirmation, error) {

	// Starting from the height hint, we'll walk forwards in the chain to
	// see if this transaction has already been confirmed.
	for scanHeight := startHeight; scanHeight <= endHeight; scanHeight++ {
>>>>>>> b07499f2
		// Ensure we haven't been requested to shut down before
		// processing the next height.
		select {
		case <-n.quit:
			return nil, ErrChainNotifierShuttingDown
		default:
		}

		// First, we'll fetch the block header for this height so we
		// can compute the current block hash.
		blockHash, err := n.p2pNode.GetBlockHash(int64(scanHeight))
		if err != nil {
			return nil, fmt.Errorf("unable to get header for height=%v: %v",
				scanHeight, err)
		}

		// With the hash computed, we can now fetch the basic filter
		// for this height.
		regFilter, err := n.p2pNode.GetCFilter(
<<<<<<< HEAD
			blockHash, wire.GCSFilterRegular,
=======
			*blockHash, wire.GCSFilterRegular,
>>>>>>> b07499f2
		)
		if err != nil {
			return nil, fmt.Errorf("unable to retrieve regular filter for "+
				"height=%v: %v", scanHeight, err)
		}

		// If the block has no transactions other than the Coinbase
		// transaction, then the filter may be nil, so we'll continue
		// forward int that case.
		if regFilter == nil {
			continue
		}

		// In the case that the filter exists, we'll attempt to see if
		// any element in it matches our target public key script.
<<<<<<< HEAD
		key := builder.DeriveKey(&blockHash)
=======
		key := builder.DeriveKey(blockHash)
>>>>>>> b07499f2
		match, err := regFilter.Match(key, pkScript)
		if err != nil {
			return nil, fmt.Errorf("unable to query filter: %v", err)
		}

		// If there's no match, then we can continue forward to the
		// next block.
		if !match {
			continue
		}

		// In the case that we do have a match, we'll fetch the block
		// from the network so we can find the positional data required
		// to send the proper response.
<<<<<<< HEAD
		block, err := n.p2pNode.GetBlock(blockHash)
=======
		block, err := n.p2pNode.GetBlock(*blockHash)
>>>>>>> b07499f2
		if err != nil {
			return nil, fmt.Errorf("unable to get block from network: %v", err)
		}
		for j, tx := range block.Transactions() {
			txHash := tx.Hash()
			if txHash.IsEqual(targetHash) {
				confDetails := chainntnfs.TxConfirmation{
					BlockHash:   blockHash,
					BlockHeight: scanHeight,
					TxIndex:     uint32(j),
				}
				return &confDetails, nil
			}
		}
	}

	return nil, nil
}

// handleBlockConnected applies a chain update for a new block. Any watched
// transactions included this block will processed to either send notifications
// now or after numConfirmations confs.
func (n *NeutrinoNotifier) handleBlockConnected(newBlock *filteredBlock) error {
<<<<<<< HEAD
	// First process the block for our internal state. A new block has
	// been connected to the main chain. Send out any N confirmation
	// notifications which may have been triggered by this new block.
	err := n.txConfNotifier.ConnectTip(
=======
	// We'll extend the txNotifier's height with the information of this new
	// block, which will handle all of the notification logic for us.
	err := n.txNotifier.ConnectTip(
>>>>>>> b07499f2
		&newBlock.hash, newBlock.height, newBlock.txns,
	)
	if err != nil {
		return fmt.Errorf("unable to connect tip: %v", err)
	}
<<<<<<< HEAD

	chainntnfs.Log.Infof("New block: height=%v, sha=%v", newBlock.height,
		newBlock.hash)

	n.bestHeight = newBlock.height

	// Next, notify any subscribed clients of the block.
	n.notifyBlockEpochs(int32(newBlock.height), &newBlock.hash)

	// Scan over the list of relevant transactions and possibly dispatch
	// notifications for spends.
	for _, tx := range newBlock.txns {
		mtx := tx.MsgTx()
		txSha := mtx.TxHash()

		for i, txIn := range mtx.TxIn {
			prevOut := txIn.PreviousOutPoint

			// If this transaction indeed does spend an output which
			// we have a registered notification for, then create a
			// spend summary, finally sending off the details to the
			// notification subscriber.
			clients, ok := n.spendNotifications[prevOut]
			if !ok {
				continue
			}

			spendDetails := &chainntnfs.SpendDetail{
				SpentOutPoint:     &prevOut,
				SpenderTxHash:     &txSha,
				SpendingTx:        mtx,
				SpenderInputIndex: uint32(i),
				SpendingHeight:    int32(newBlock.height),
			}

			for _, ntfn := range clients {
				chainntnfs.Log.Infof("Dispatching spend "+
					"notification for outpoint=%v",
					ntfn.targetOutpoint)

				ntfn.spendChan <- spendDetails

				// Close spendChan to ensure that any calls to
				// Cancel will not block. This is safe to do
				// since the channel is buffered, and the
				// message can still be read by the receiver.
				close(ntfn.spendChan)
			}
=======

	chainntnfs.Log.Infof("New block: height=%v, sha=%v", newBlock.height,
		newBlock.hash)

	// Now that we've guaranteed the new block extends the txNotifier's
	// current tip, we'll proceed to dispatch notifications to all of our
	// registered clients whom have had notifications fulfilled. Before
	// doing so, we'll make sure update our in memory state in order to
	// satisfy any client requests based upon the new block.
	n.bestHeight = newBlock.height

	n.notifyBlockEpochs(int32(newBlock.height), &newBlock.hash)
	return n.txNotifier.NotifyHeight(newBlock.height)
}
>>>>>>> b07499f2

// getFilteredBlock is a utility to retrieve the full filtered block from a block epoch.
func (n *NeutrinoNotifier) getFilteredBlock(epoch chainntnfs.BlockEpoch) (*filteredBlock, error) {
	rawBlock, err := n.p2pNode.GetBlock(*epoch.Hash)
	if err != nil {
		return nil, fmt.Errorf("unable to get block: %v", err)
	}

<<<<<<< HEAD
	// Finally, we'll update the spend height hint for all of our watched
	// outpoints that have not been spent yet. This is safe to do as we do
	// not watch already spent outpoints for spend notifications.
	ops := make([]wire.OutPoint, 0, len(n.spendNotifications))
	for op := range n.spendNotifications {
		ops = append(ops, op)
	}

	if len(ops) > 0 {
		err := n.spendHintCache.CommitSpendHint(newBlock.height, ops...)
		if err != nil {
			// The error is not fatal, so we should not return an
			// error to the caller.
			chainntnfs.Log.Errorf("Unable to update spend hint to "+
				"%d for %v: %v", newBlock.height, ops, err)
		}
	}
=======
	txns := rawBlock.Transactions()
>>>>>>> b07499f2

	block := &filteredBlock{
		hash:    *epoch.Hash,
		height:  uint32(epoch.Height),
		txns:    txns,
		connect: true,
	}
	return block, nil
}

// getFilteredBlock is a utility to retrieve the full filtered block from a block epoch.
func (n *NeutrinoNotifier) getFilteredBlock(epoch chainntnfs.BlockEpoch) (*filteredBlock, error) {
	rawBlock, err := n.p2pNode.GetBlock(*epoch.Hash)
	if err != nil {
		return nil, fmt.Errorf("unable to get block: %v", err)
	}

	txns := rawBlock.Transactions()

	block := &filteredBlock{
		hash:    *epoch.Hash,
		height:  uint32(epoch.Height),
		txns:    txns,
		connect: true,
	}
	return block, nil
}

// notifyBlockEpochs notifies all registered block epoch clients of the newly
// connected block to the main chain.
func (n *NeutrinoNotifier) notifyBlockEpochs(newHeight int32, newSha *chainhash.Hash) {
	for _, client := range n.blockEpochClients {
		n.notifyBlockEpochClient(client, newHeight, newSha)
<<<<<<< HEAD
	}
}

// notifyBlockEpochClient sends a registered block epoch client a notification
// about a specific block.
func (n *NeutrinoNotifier) notifyBlockEpochClient(epochClient *blockEpochRegistration,
	height int32, sha *chainhash.Hash) {

	epoch := &chainntnfs.BlockEpoch{
		Height: height,
		Hash:   sha,
	}

	select {
	case epochClient.epochQueue.ChanIn() <- epoch:
	case <-epochClient.cancelChan:
	case <-n.quit:
=======
>>>>>>> b07499f2
	}
}

// notifyBlockEpochClient sends a registered block epoch client a notification
// about a specific block.
func (n *NeutrinoNotifier) notifyBlockEpochClient(epochClient *blockEpochRegistration,
	height int32, sha *chainhash.Hash) {

	epoch := &chainntnfs.BlockEpoch{
		Height: height,
		Hash:   sha,
	}

	select {
	case epochClient.epochQueue.ChanIn() <- epoch:
	case <-epochClient.cancelChan:
	case <-n.quit:
	}
}

// RegisterSpendNtfn registers an intent to be notified once the target
// outpoint has been spent by a transaction on-chain. Once a spend of the
// target outpoint has been detected, the details of the spending event will be
// sent across the 'Spend' channel.
func (n *NeutrinoNotifier) RegisterSpendNtfn(outpoint *wire.OutPoint,
	pkScript []byte, heightHint uint32) (*chainntnfs.SpendEvent, error) {
<<<<<<< HEAD

	n.heightMtx.RLock()
	currentHeight := n.bestHeight
	n.heightMtx.RUnlock()

	// Before proceeding to register the notification, we'll query our
	// height hint cache to determine whether a better one exists.
	if hint, err := n.spendHintCache.QuerySpendHint(*outpoint); err == nil {
		if hint > heightHint {
			chainntnfs.Log.Debugf("Using height hint %d retrieved "+
				"from cache for %v", hint, outpoint)
			heightHint = hint
		}
	}

	// Construct a notification request for the outpoint. We'll defer
	// sending it to the main event loop until after we've guaranteed that
	// the outpoint has not been spent.
	ntfn := &spendNotification{
		targetOutpoint: outpoint,
		spendChan:      make(chan *chainntnfs.SpendDetail, 1),
		spendID:        atomic.AddUint64(&n.spendClientCounter, 1),
		heightHint:     heightHint,
	}

	spendEvent := &chainntnfs.SpendEvent{
		Spend: ntfn.spendChan,
		Cancel: func() {
			cancel := &spendCancel{
				op:      *outpoint,
				spendID: ntfn.spendID,
			}

			// Submit spend cancellation to notification dispatcher.
			select {
			case n.notificationCancels <- cancel:
				// Cancellation is being handled, drain the
				// spend chan until it is closed before yielding
				// to the caller.
				for {
					select {
					case _, ok := <-ntfn.spendChan:
						if !ok {
							return
						}
					case <-n.quit:
						return
					}
				}
			case <-n.quit:
			}
=======

	// First, we'll construct a spend notification request and hand it off
	// to the txNotifier.
	spendID := atomic.AddUint64(&n.spendClientCounter, 1)
	cancel := func() {
		n.txNotifier.CancelSpend(*outpoint, spendID)
	}
	ntfn := &chainntnfs.SpendNtfn{
		SpendID:    spendID,
		OutPoint:   *outpoint,
		Event:      chainntnfs.NewSpendEvent(cancel),
		HeightHint: heightHint,
	}

	historicalDispatch, err := n.txNotifier.RegisterSpend(ntfn)
	if err != nil {
		return nil, err
	}

	// If the txNotifier didn't return any details to perform a historical
	// scan of the chain, then we can return early as there's nothing left
	// for us to do.
	if historicalDispatch == nil {
		return ntfn.Event, nil
	}

	// To determine whether this outpoint has been spent on-chain, we'll
	// update our filter to watch for the transaction at tip and we'll also
	// dispatch a historical rescan to determine if it has been spent in the
	// past.
	//
	// We'll update our filter first to ensure we can immediately detect the
	// spend at tip. To do so, we'll map the script into an address
	// type so we can instruct neutrino to match if the transaction
	// containing the script is found in a block.
	inputToWatch := neutrino.InputWithScript{
		OutPoint: *outpoint,
		PkScript: pkScript,
	}
	errChan := make(chan error, 1)
	select {
	case n.notificationRegistry <- &rescanFilterUpdate{
		updateOptions: []neutrino.UpdateOption{
			neutrino.AddInputs(inputToWatch),
			neutrino.Rewind(historicalDispatch.EndHeight),
			neutrino.DisableDisconnectedNtfns(true),
>>>>>>> b07499f2
		},
		errChan: errChan,
	}:
	case <-n.quit:
		return nil, ErrChainNotifierShuttingDown
	}

	select {
	case err = <-errChan:
	case <-n.quit:
		return nil, ErrChainNotifierShuttingDown
	}
	if err != nil {
		return nil, fmt.Errorf("unable to update filter: %v", err)
	}

	// With the filter updated, we'll dispatch our historical rescan to
	// ensure we detect the spend if it happened in the past. We'll ensure
	// that neutrino is caught up to the starting height before we attempt
	// to fetch the UTXO from the chain. If we're behind, then we may miss a
	// notification dispatch.
	for {
		n.heightMtx.RLock()
		currentHeight := n.bestHeight
		n.heightMtx.RUnlock()

		if currentHeight >= historicalDispatch.StartHeight {
			break
		}

		time.Sleep(time.Millisecond * 200)
	}

<<<<<<< HEAD
	inputToWatch := neutrino.InputWithScript{
		OutPoint: *outpoint,
		PkScript: pkScript,
	}

	// Before sending off the notification request, we'll attempt to see if
	// this output is still spent or not at this point in the chain.
=======
>>>>>>> b07499f2
	spendReport, err := n.p2pNode.GetUtxo(
		neutrino.WatchInputs(inputToWatch),
		neutrino.StartBlock(&waddrmgr.BlockStamp{
			Height: int32(historicalDispatch.StartHeight),
		}),
		neutrino.EndBlock(&waddrmgr.BlockStamp{
			Height: int32(historicalDispatch.EndHeight),
		}),
	)
	if err != nil && !strings.Contains(err.Error(), "not found") {
		return nil, err
	}

	// If a spend report was returned, and the transaction is present, then
	// this means that the output is already spent.
	var spendDetails *chainntnfs.SpendDetail
	if spendReport != nil && spendReport.SpendingTx != nil {
<<<<<<< HEAD
		// As a result, we'll launch a goroutine to immediately
		// dispatch the notification with a normal response.
		go func() {
			txSha := spendReport.SpendingTx.TxHash()
			select {
			case ntfn.spendChan <- &chainntnfs.SpendDetail{
				SpentOutPoint:     outpoint,
				SpenderTxHash:     &txSha,
				SpendingTx:        spendReport.SpendingTx,
				SpenderInputIndex: spendReport.SpendingInputIndex,
				SpendingHeight:    int32(spendReport.SpendingTxHeight),
			}:
			case <-n.quit:
				return
			}

		}()

		return spendEvent, nil
	}

	// If the output is still unspent, then we'll update our rescan's
	// filter, and send the request to the dispatcher goroutine.
	rescanUpdate := []neutrino.UpdateOption{
		neutrino.AddInputs(inputToWatch),
		neutrino.Rewind(currentHeight),
		neutrino.DisableDisconnectedNtfns(true),
=======
		spendingTxHash := spendReport.SpendingTx.TxHash()
		spendDetails = &chainntnfs.SpendDetail{
			SpentOutPoint:     outpoint,
			SpenderTxHash:     &spendingTxHash,
			SpendingTx:        spendReport.SpendingTx,
			SpenderInputIndex: spendReport.SpendingInputIndex,
			SpendingHeight:    int32(spendReport.SpendingTxHeight),
		}
>>>>>>> b07499f2
	}

	// Finally, no matter whether the rescan found a spend in the past or
	// not, we'll mark our historical rescan as complete to ensure the
	// outpoint's spend hint gets updated upon connected/disconnected
	// blocks.
	err = n.txNotifier.UpdateSpendDetails(*outpoint, spendDetails)
	if err != nil {
		return nil, err
	}

<<<<<<< HEAD
	select {
	case n.notificationRegistry <- ntfn:
	case <-n.quit:
		return nil, ErrChainNotifierShuttingDown
	}

	// Finally, we'll add a spent hint with the current height to the cache
	// in order to better keep track of when this outpoint is spent.
	err = n.spendHintCache.CommitSpendHint(currentHeight, *outpoint)
	if err != nil {
		// The error is not fatal, so we should not return an error to
		// the caller.
		chainntnfs.Log.Errorf("Unable to update spend hint to %d for "+
			"%v: %v", currentHeight, outpoint, err)
	}

	return spendEvent, nil
}

// confirmationNotification represents a client's intent to receive a
// notification once the target txid reaches numConfirmations confirmations.
type confirmationsNotification struct {
	chainntnfs.ConfNtfn
	heightHint uint32
	pkScript   []byte
=======
	return ntfn.Event, nil
>>>>>>> b07499f2
}

// RegisterConfirmationsNtfn registers a notification with NeutrinoNotifier
// which will be triggered once the txid reaches numConfs number of
// confirmations.
func (n *NeutrinoNotifier) RegisterConfirmationsNtfn(txid *chainhash.Hash,
	pkScript []byte,
	numConfs, heightHint uint32) (*chainntnfs.ConfirmationEvent, error) {

<<<<<<< HEAD
	// Before proceeding to register the notification, we'll query our
	// height hint cache to determine whether a better one exists.
	if hint, err := n.confirmHintCache.QueryConfirmHint(*txid); err == nil {
		if hint > heightHint {
			chainntnfs.Log.Debugf("Using height hint %d retrieved "+
				"from cache for %v", hint, txid)
			heightHint = hint
		}
	}

	// Construct a notification request for the transaction and send it to
	// the main event loop.
	ntfn := &confirmationsNotification{
		ConfNtfn: chainntnfs.ConfNtfn{
			ConfID:           atomic.AddUint64(&n.confClientCounter, 1),
			TxID:             txid,
			NumConfirmations: numConfs,
			Event:            chainntnfs.NewConfirmationEvent(numConfs),
		},
		heightHint: heightHint,
		pkScript:   pkScript,
	}

	if err := n.txConfNotifier.Register(&ntfn.ConfNtfn); err != nil {
		return nil, err
	}

	select {
	case n.notificationRegistry <- ntfn:
		return ntfn.Event, nil
=======
	// Construct a notification request for the transaction and send it to
	// the main event loop.
	ntfn := &chainntnfs.ConfNtfn{
		ConfID:           atomic.AddUint64(&n.confClientCounter, 1),
		TxID:             txid,
		PkScript:         pkScript,
		NumConfirmations: numConfs,
		Event:            chainntnfs.NewConfirmationEvent(numConfs),
		HeightHint:       heightHint,
	}

	chainntnfs.Log.Infof("New confirmation subscription: "+
		"txid=%v, numconfs=%v", txid, numConfs)

	// Register the conf notification with the TxNotifier. A non-nil value
	// for `dispatch` will be returned if we are required to perform a
	// manual scan for the confirmation. Otherwise the notifier will begin
	// watching at tip for the transaction to confirm.
	dispatch, err := n.txNotifier.RegisterConf(ntfn)
	if err != nil {
		return nil, err
	}

	if dispatch == nil {
		return ntfn.Event, nil
	}

	// To determine whether this transaction has confirmed on-chain, we'll
	// update our filter to watch for the transaction at tip and we'll also
	// dispatch a historical rescan to determine if it has confirmed in the
	// past.
	//
	// We'll update our filter first to ensure we can immediately detect the
	// confirmation at tip. To do so, we'll map the script into an address
	// type so we can instruct neutrino to match if the transaction
	// containing the script is found in a block.
	params := n.p2pNode.ChainParams()
	_, addrs, _, err := txscript.ExtractPkScriptAddrs(pkScript, &params)
	if err != nil {
		return nil, fmt.Errorf("unable to extract script: %v", err)
	}

	// We'll send the filter update request to the notifier's main event
	// handler and wait for its response.
	errChan := make(chan error, 1)
	select {
	case n.notificationRegistry <- &rescanFilterUpdate{
		updateOptions: []neutrino.UpdateOption{
			neutrino.AddAddrs(addrs...),
			neutrino.Rewind(dispatch.EndHeight),
			neutrino.DisableDisconnectedNtfns(true),
		},
		errChan: errChan,
	}:
	case <-n.quit:
		return nil, ErrChainNotifierShuttingDown
	}

	select {
	case err = <-errChan:
>>>>>>> b07499f2
	case <-n.quit:
		return nil, ErrChainNotifierShuttingDown
	}
	if err != nil {
		return nil, fmt.Errorf("unable to update filter: %v", err)
	}

	// Finally, with the filter updates, we can dispatch the historical
	// rescan to ensure we can detect if the event happened in the past.
	select {
	case n.notificationRegistry <- dispatch:
	case <-n.quit:
		return nil, ErrChainNotifierShuttingDown
	}

	return ntfn.Event, nil
}

// blockEpochRegistration represents a client's intent to receive a
// notification with each newly connected block.
type blockEpochRegistration struct {
	epochID uint64

	epochChan chan *chainntnfs.BlockEpoch

	epochQueue *queue.ConcurrentQueue

	cancelChan chan struct{}

	bestBlock *chainntnfs.BlockEpoch

	errorChan chan error

	wg sync.WaitGroup
}

// epochCancel is a message sent to the NeutrinoNotifier when a client wishes
// to cancel an outstanding epoch notification that has yet to be dispatched.
type epochCancel struct {
	epochID uint64
}

// RegisterBlockEpochNtfn returns a BlockEpochEvent which subscribes the
// caller to receive notifications, of each new block connected to the main
// chain. Clients have the option of passing in their best known block, which
// the notifier uses to check if they are behind on blocks and catch them up.
func (n *NeutrinoNotifier) RegisterBlockEpochNtfn(
	bestBlock *chainntnfs.BlockEpoch) (*chainntnfs.BlockEpochEvent, error) {

	reg := &blockEpochRegistration{
		epochQueue: queue.NewConcurrentQueue(20),
		epochChan:  make(chan *chainntnfs.BlockEpoch, 20),
		cancelChan: make(chan struct{}),
		epochID:    atomic.AddUint64(&n.epochClientCounter, 1),
		bestBlock:  bestBlock,
		errorChan:  make(chan error, 1),
	}
	reg.epochQueue.Start()

	// Before we send the request to the main goroutine, we'll launch a new
	// goroutine to proxy items added to our queue to the client itself.
	// This ensures that all notifications are received *in order*.
	reg.wg.Add(1)
	go func() {
		defer reg.wg.Done()

		for {
			select {
			case ntfn := <-reg.epochQueue.ChanOut():
				blockNtfn := ntfn.(*chainntnfs.BlockEpoch)
				select {
				case reg.epochChan <- blockNtfn:

				case <-reg.cancelChan:
					return

				case <-n.quit:
					return
				}

			case <-reg.cancelChan:
				return

			case <-n.quit:
				return
			}
		}
	}()

	select {
	case <-n.quit:
		// As we're exiting before the registration could be sent,
		// we'll stop the queue now ourselves.
		reg.epochQueue.Stop()

		return nil, errors.New("chainntnfs: system interrupt while " +
			"attempting to register for block epoch notification.")
	case n.notificationRegistry <- reg:
		return &chainntnfs.BlockEpochEvent{
			Epochs: reg.epochChan,
			Cancel: func() {
				cancel := &epochCancel{
					epochID: reg.epochID,
				}

				// Submit epoch cancellation to notification dispatcher.
				select {
				case n.notificationCancels <- cancel:
					// Cancellation is being handled, drain the epoch channel until it is
					// closed before yielding to caller.
					for {
						select {
						case _, ok := <-reg.epochChan:
							if !ok {
								return
							}
						case <-n.quit:
							return
						}
					}
				case <-n.quit:
				}
			},
		}, nil
	}
}

// NeutrinoChainConn is a wrapper around neutrino's chain backend in order
// to satisfy the chainntnfs.ChainConn interface.
type NeutrinoChainConn struct {
	p2pNode *neutrino.ChainService
}

// GetBlockHeader returns the block header for a hash.
func (n *NeutrinoChainConn) GetBlockHeader(blockHash *chainhash.Hash) (*wire.BlockHeader, error) {
<<<<<<< HEAD
	header, _, err := n.p2pNode.BlockHeaders.FetchHeader(blockHash)
	if err != nil {
		return nil, err
	}
	return header, nil
=======
	return n.p2pNode.GetBlockHeader(blockHash)
>>>>>>> b07499f2
}

// GetBlockHeaderVerbose returns a verbose block header result for a hash. This
// result only contains the height with a nil hash.
func (n *NeutrinoChainConn) GetBlockHeaderVerbose(blockHash *chainhash.Hash) (
	*btcjson.GetBlockHeaderVerboseResult, error) {

<<<<<<< HEAD
	_, height, err := n.p2pNode.BlockHeaders.FetchHeader(blockHash)
=======
	height, err := n.p2pNode.GetBlockHeight(blockHash)
>>>>>>> b07499f2
	if err != nil {
		return nil, err
	}
	// Since only the height is used from the result, leave the hash nil.
	return &btcjson.GetBlockHeaderVerboseResult{Height: int32(height)}, nil
}

// GetBlockHash returns the hash from a block height.
func (n *NeutrinoChainConn) GetBlockHash(blockHeight int64) (*chainhash.Hash, error) {
<<<<<<< HEAD
	header, err := n.p2pNode.BlockHeaders.FetchHeaderByHeight(uint32(blockHeight))
	if err != nil {
		return nil, err
	}
	hash := header.BlockHash()
	return &hash, nil
=======
	return n.p2pNode.GetBlockHash(blockHeight)
>>>>>>> b07499f2
}<|MERGE_RESOLUTION|>--- conflicted
+++ resolved
@@ -18,10 +18,7 @@
 	"github.com/btcsuite/btcwallet/waddrmgr"
 	"github.com/lightninglabs/neutrino"
 	"github.com/lightningnetwork/lnd/chainntnfs"
-<<<<<<< HEAD
-=======
 	"github.com/lightningnetwork/lnd/queue"
->>>>>>> b07499f2
 )
 
 const (
@@ -89,16 +86,6 @@
 	// which the transaction could have confirmed within the chain.
 	confirmHintCache chainntnfs.ConfirmHintCache
 
-	// spendHintCache is a cache used to query and update the latest height
-	// hints for an outpoint. Each height hint represents the earliest
-	// height at which the outpoint could have been spent within the chain.
-	spendHintCache chainntnfs.SpendHintCache
-
-	// confirmHintCache is a cache used to query the latest height hints for
-	// a transaction. Each height hint represents the earliest height at
-	// which the transaction could have confirmed within the chain.
-	confirmHintCache chainntnfs.ConfirmHintCache
-
 	wg   sync.WaitGroup
 	quit chan struct{}
 }
@@ -125,9 +112,6 @@
 		rescanErr: make(chan error),
 
 		chainUpdates: queue.NewConcurrentQueue(10),
-
-		spendHintCache:   spendHintCache,
-		confirmHintCache: confirmHintCache,
 
 		spendHintCache:   spendHintCache,
 		confirmHintCache: confirmHintCache,
@@ -174,14 +158,9 @@
 		neutrino.WatchInputs(zeroInput),
 	}
 
-<<<<<<< HEAD
-	n.txConfNotifier = chainntnfs.NewTxConfNotifier(
-		bestHeight, reorgSafetyLimit, n.confirmHintCache,
-=======
 	n.txNotifier = chainntnfs.NewTxNotifier(
 		n.bestHeight, reorgSafetyLimit, n.confirmHintCache,
 		n.spendHintCache,
->>>>>>> b07499f2
 	)
 
 	n.chainConn = &NeutrinoChainConn{n.p2pNode}
@@ -311,95 +290,35 @@
 
 		case registerMsg := <-n.notificationRegistry:
 			switch msg := registerMsg.(type) {
-<<<<<<< HEAD
-			case *spendNotification:
-				chainntnfs.Log.Infof("New spend subscription: "+
-					"utxo=%v, height_hint=%v",
-					msg.targetOutpoint, msg.heightHint)
-				op := *msg.targetOutpoint
-
-				if _, ok := n.spendNotifications[op]; !ok {
-					n.spendNotifications[op] = make(map[uint64]*spendNotification)
-				}
-				n.spendNotifications[op][msg.spendID] = msg
-
-			case *confirmationsNotification:
-				chainntnfs.Log.Infof("New confirmations subscription: "+
-					"txid=%v, numconfs=%v, height_hint=%v",
-					msg.TxID, msg.NumConfirmations, msg.heightHint)
-
-				// If the notification can be partially or
-				// fully dispatched, then we can skip the first
-				// phase for ntfns.
-				n.heightMtx.RLock()
-				currentHeight := n.bestHeight
-				n.heightMtx.RUnlock()
-
-				// Look up whether the transaction is already
-				// included in the active chain. We'll do this
-				// in a goroutine to prevent blocking
-=======
 			case *chainntnfs.HistoricalConfDispatch:
 				// We'll start a historical rescan chain of the
 				// chain asynchronously to prevent blocking
->>>>>>> b07499f2
 				// potentially long rescans.
 				n.wg.Add(1)
 				go func() {
 					defer n.wg.Done()
 
 					confDetails, err := n.historicalConfDetails(
-<<<<<<< HEAD
-						msg.TxID, msg.pkScript, currentHeight, msg.heightHint,
-=======
 						msg.TxID, msg.PkScript,
 						msg.StartHeight, msg.EndHeight,
->>>>>>> b07499f2
 					)
 					if err != nil {
 						chainntnfs.Log.Error(err)
 					}
-<<<<<<< HEAD
-
-					// We'll map the script into an address
-					// type so we can instruct neutrino to
-					// match if the transaction containing
-					// the script is found in a block.
-					params := n.p2pNode.ChainParams()
-					_, addrs, _, err := txscript.ExtractPkScriptAddrs(
-						msg.pkScript, &params,
+
+					// If the historical dispatch finished
+					// without error, we will invoke
+					// UpdateConfDetails even if none were
+					// found. This allows the notifier to
+					// begin safely updating the height hint
+					// cache at tip, since any pending
+					// rescans have now completed.
+					err = n.txNotifier.UpdateConfDetails(
+						*msg.TxID, confDetails,
 					)
 					if err != nil {
 						chainntnfs.Log.Error(err)
 					}
-
-					if confDetails != nil {
-						err := n.txConfNotifier.UpdateConfDetails(
-							*msg.TxID, msg.ConfID,
-							confDetails,
-						)
-						if err != nil {
-							chainntnfs.Log.Error(err)
-						}
-						return
-					}
-
-					// If we can't fully dispatch
-					// confirmation, then we'll update our
-					// filter so we can be notified of its
-					// future initial confirmation.
-					rescanUpdate := []neutrino.UpdateOption{
-						neutrino.AddAddrs(addrs...),
-						neutrino.Rewind(currentHeight),
-						neutrino.DisableDisconnectedNtfns(true),
-					}
-					err = n.chainView.Update(rescanUpdate...)
-					if err != nil {
-						chainntnfs.Log.Errorf("Unable "+
-							"to update rescan: %v",
-							err)
-					}
-
 				}()
 
 			case *blockEpochRegistration:
@@ -424,45 +343,6 @@
 					}
 				}
 				msg.errorChan <- nil
-=======
-
-					// If the historical dispatch finished
-					// without error, we will invoke
-					// UpdateConfDetails even if none were
-					// found. This allows the notifier to
-					// begin safely updating the height hint
-					// cache at tip, since any pending
-					// rescans have now completed.
-					err = n.txNotifier.UpdateConfDetails(
-						*msg.TxID, confDetails,
-					)
-					if err != nil {
-						chainntnfs.Log.Error(err)
-					}
-				}()
-
-			case *blockEpochRegistration:
-				chainntnfs.Log.Infof("New block epoch subscription")
-				n.blockEpochClients[msg.epochID] = msg
-				if msg.bestBlock != nil {
-					n.heightMtx.Lock()
-					bestHeight := int32(n.bestHeight)
-					n.heightMtx.Unlock()
-					missedBlocks, err :=
-						chainntnfs.GetClientMissedBlocks(
-							n.chainConn, msg.bestBlock,
-							bestHeight, false,
-						)
-					if err != nil {
-						msg.errorChan <- err
-						continue
-					}
-					for _, block := range missedBlocks {
-						n.notifyBlockEpochClient(msg,
-							block.Height, block.Hash)
-					}
-				}
-				msg.errorChan <- nil
 
 			case *rescanFilterUpdate:
 				err := n.chainView.Update(msg.updateOptions...)
@@ -471,7 +351,6 @@
 						"update rescan filter: %v", err)
 				}
 				msg.errChan <- err
->>>>>>> b07499f2
 			}
 
 		case item := <-n.chainUpdates.ChanOut():
@@ -499,11 +378,7 @@
 					_, missedBlocks, err :=
 						chainntnfs.HandleMissedBlocks(
 							n.chainConn,
-<<<<<<< HEAD
-							n.txConfNotifier,
-=======
 							n.txNotifier,
->>>>>>> b07499f2
 							bestBlock,
 							int32(update.height),
 							false,
@@ -542,17 +417,6 @@
 
 			n.heightMtx.Lock()
 			if update.height != uint32(n.bestHeight) {
-<<<<<<< HEAD
-				chainntnfs.Log.Infof("Missed disconnected" +
-					"blocks, attempting to catch up")
-			}
-
-			header, err := n.p2pNode.BlockHeaders.FetchHeaderByHeight(
-				n.bestHeight,
-			)
-			if err != nil {
-				chainntnfs.Log.Errorf("Unable to fetch header"+
-=======
 				chainntnfs.Log.Infof("Missed disconnected " +
 					"blocks, attempting to catch up")
 			}
@@ -560,28 +424,17 @@
 			hash, err := n.p2pNode.GetBlockHash(int64(n.bestHeight))
 			if err != nil {
 				chainntnfs.Log.Errorf("Unable to fetch block hash "+
->>>>>>> b07499f2
 					"for height %d: %v", n.bestHeight, err)
 				n.heightMtx.Unlock()
 				continue
 			}
 
-<<<<<<< HEAD
-			hash := header.BlockHash()
-			notifierBestBlock := chainntnfs.BlockEpoch{
-				Height: int32(n.bestHeight),
-				Hash:   &hash,
-			}
-			newBestBlock, err := chainntnfs.RewindChain(
-				n.chainConn, n.txConfNotifier, notifierBestBlock,
-=======
 			notifierBestBlock := chainntnfs.BlockEpoch{
 				Height: int32(n.bestHeight),
 				Hash:   hash,
 			}
 			newBestBlock, err := chainntnfs.RewindChain(
 				n.chainConn, n.txNotifier, notifierBestBlock,
->>>>>>> b07499f2
 				int32(update.height-1),
 			)
 			if err != nil {
@@ -610,19 +463,11 @@
 // confirmation.
 func (n *NeutrinoNotifier) historicalConfDetails(targetHash *chainhash.Hash,
 	pkScript []byte,
-<<<<<<< HEAD
-	currentHeight, heightHint uint32) (*chainntnfs.TxConfirmation, error) {
-
-	// Starting from the height hint, we'll walk forwards in the chain to
-	// see if this transaction has already been confirmed.
-	for scanHeight := heightHint; scanHeight <= currentHeight; scanHeight++ {
-=======
 	startHeight, endHeight uint32) (*chainntnfs.TxConfirmation, error) {
 
 	// Starting from the height hint, we'll walk forwards in the chain to
 	// see if this transaction has already been confirmed.
 	for scanHeight := startHeight; scanHeight <= endHeight; scanHeight++ {
->>>>>>> b07499f2
 		// Ensure we haven't been requested to shut down before
 		// processing the next height.
 		select {
@@ -642,11 +487,7 @@
 		// With the hash computed, we can now fetch the basic filter
 		// for this height.
 		regFilter, err := n.p2pNode.GetCFilter(
-<<<<<<< HEAD
-			blockHash, wire.GCSFilterRegular,
-=======
 			*blockHash, wire.GCSFilterRegular,
->>>>>>> b07499f2
 		)
 		if err != nil {
 			return nil, fmt.Errorf("unable to retrieve regular filter for "+
@@ -662,11 +503,7 @@
 
 		// In the case that the filter exists, we'll attempt to see if
 		// any element in it matches our target public key script.
-<<<<<<< HEAD
-		key := builder.DeriveKey(&blockHash)
-=======
 		key := builder.DeriveKey(blockHash)
->>>>>>> b07499f2
 		match, err := regFilter.Match(key, pkScript)
 		if err != nil {
 			return nil, fmt.Errorf("unable to query filter: %v", err)
@@ -681,11 +518,7 @@
 		// In the case that we do have a match, we'll fetch the block
 		// from the network so we can find the positional data required
 		// to send the proper response.
-<<<<<<< HEAD
-		block, err := n.p2pNode.GetBlock(blockHash)
-=======
 		block, err := n.p2pNode.GetBlock(*blockHash)
->>>>>>> b07499f2
 		if err != nil {
 			return nil, fmt.Errorf("unable to get block from network: %v", err)
 		}
@@ -709,71 +542,14 @@
 // transactions included this block will processed to either send notifications
 // now or after numConfirmations confs.
 func (n *NeutrinoNotifier) handleBlockConnected(newBlock *filteredBlock) error {
-<<<<<<< HEAD
-	// First process the block for our internal state. A new block has
-	// been connected to the main chain. Send out any N confirmation
-	// notifications which may have been triggered by this new block.
-	err := n.txConfNotifier.ConnectTip(
-=======
 	// We'll extend the txNotifier's height with the information of this new
 	// block, which will handle all of the notification logic for us.
 	err := n.txNotifier.ConnectTip(
->>>>>>> b07499f2
 		&newBlock.hash, newBlock.height, newBlock.txns,
 	)
 	if err != nil {
 		return fmt.Errorf("unable to connect tip: %v", err)
 	}
-<<<<<<< HEAD
-
-	chainntnfs.Log.Infof("New block: height=%v, sha=%v", newBlock.height,
-		newBlock.hash)
-
-	n.bestHeight = newBlock.height
-
-	// Next, notify any subscribed clients of the block.
-	n.notifyBlockEpochs(int32(newBlock.height), &newBlock.hash)
-
-	// Scan over the list of relevant transactions and possibly dispatch
-	// notifications for spends.
-	for _, tx := range newBlock.txns {
-		mtx := tx.MsgTx()
-		txSha := mtx.TxHash()
-
-		for i, txIn := range mtx.TxIn {
-			prevOut := txIn.PreviousOutPoint
-
-			// If this transaction indeed does spend an output which
-			// we have a registered notification for, then create a
-			// spend summary, finally sending off the details to the
-			// notification subscriber.
-			clients, ok := n.spendNotifications[prevOut]
-			if !ok {
-				continue
-			}
-
-			spendDetails := &chainntnfs.SpendDetail{
-				SpentOutPoint:     &prevOut,
-				SpenderTxHash:     &txSha,
-				SpendingTx:        mtx,
-				SpenderInputIndex: uint32(i),
-				SpendingHeight:    int32(newBlock.height),
-			}
-
-			for _, ntfn := range clients {
-				chainntnfs.Log.Infof("Dispatching spend "+
-					"notification for outpoint=%v",
-					ntfn.targetOutpoint)
-
-				ntfn.spendChan <- spendDetails
-
-				// Close spendChan to ensure that any calls to
-				// Cancel will not block. This is safe to do
-				// since the channel is buffered, and the
-				// message can still be read by the receiver.
-				close(ntfn.spendChan)
-			}
-=======
 
 	chainntnfs.Log.Infof("New block: height=%v, sha=%v", newBlock.height,
 		newBlock.hash)
@@ -788,7 +564,6 @@
 	n.notifyBlockEpochs(int32(newBlock.height), &newBlock.hash)
 	return n.txNotifier.NotifyHeight(newBlock.height)
 }
->>>>>>> b07499f2
 
 // getFilteredBlock is a utility to retrieve the full filtered block from a block epoch.
 func (n *NeutrinoNotifier) getFilteredBlock(epoch chainntnfs.BlockEpoch) (*filteredBlock, error) {
@@ -797,27 +572,7 @@
 		return nil, fmt.Errorf("unable to get block: %v", err)
 	}
 
-<<<<<<< HEAD
-	// Finally, we'll update the spend height hint for all of our watched
-	// outpoints that have not been spent yet. This is safe to do as we do
-	// not watch already spent outpoints for spend notifications.
-	ops := make([]wire.OutPoint, 0, len(n.spendNotifications))
-	for op := range n.spendNotifications {
-		ops = append(ops, op)
-	}
-
-	if len(ops) > 0 {
-		err := n.spendHintCache.CommitSpendHint(newBlock.height, ops...)
-		if err != nil {
-			// The error is not fatal, so we should not return an
-			// error to the caller.
-			chainntnfs.Log.Errorf("Unable to update spend hint to "+
-				"%d for %v: %v", newBlock.height, ops, err)
-		}
-	}
-=======
 	txns := rawBlock.Transactions()
->>>>>>> b07499f2
 
 	block := &filteredBlock{
 		hash:    *epoch.Hash,
@@ -828,49 +583,11 @@
 	return block, nil
 }
 
-// getFilteredBlock is a utility to retrieve the full filtered block from a block epoch.
-func (n *NeutrinoNotifier) getFilteredBlock(epoch chainntnfs.BlockEpoch) (*filteredBlock, error) {
-	rawBlock, err := n.p2pNode.GetBlock(*epoch.Hash)
-	if err != nil {
-		return nil, fmt.Errorf("unable to get block: %v", err)
-	}
-
-	txns := rawBlock.Transactions()
-
-	block := &filteredBlock{
-		hash:    *epoch.Hash,
-		height:  uint32(epoch.Height),
-		txns:    txns,
-		connect: true,
-	}
-	return block, nil
-}
-
 // notifyBlockEpochs notifies all registered block epoch clients of the newly
 // connected block to the main chain.
 func (n *NeutrinoNotifier) notifyBlockEpochs(newHeight int32, newSha *chainhash.Hash) {
 	for _, client := range n.blockEpochClients {
 		n.notifyBlockEpochClient(client, newHeight, newSha)
-<<<<<<< HEAD
-	}
-}
-
-// notifyBlockEpochClient sends a registered block epoch client a notification
-// about a specific block.
-func (n *NeutrinoNotifier) notifyBlockEpochClient(epochClient *blockEpochRegistration,
-	height int32, sha *chainhash.Hash) {
-
-	epoch := &chainntnfs.BlockEpoch{
-		Height: height,
-		Hash:   sha,
-	}
-
-	select {
-	case epochClient.epochQueue.ChanIn() <- epoch:
-	case <-epochClient.cancelChan:
-	case <-n.quit:
-=======
->>>>>>> b07499f2
 	}
 }
 
@@ -897,59 +614,6 @@
 // sent across the 'Spend' channel.
 func (n *NeutrinoNotifier) RegisterSpendNtfn(outpoint *wire.OutPoint,
 	pkScript []byte, heightHint uint32) (*chainntnfs.SpendEvent, error) {
-<<<<<<< HEAD
-
-	n.heightMtx.RLock()
-	currentHeight := n.bestHeight
-	n.heightMtx.RUnlock()
-
-	// Before proceeding to register the notification, we'll query our
-	// height hint cache to determine whether a better one exists.
-	if hint, err := n.spendHintCache.QuerySpendHint(*outpoint); err == nil {
-		if hint > heightHint {
-			chainntnfs.Log.Debugf("Using height hint %d retrieved "+
-				"from cache for %v", hint, outpoint)
-			heightHint = hint
-		}
-	}
-
-	// Construct a notification request for the outpoint. We'll defer
-	// sending it to the main event loop until after we've guaranteed that
-	// the outpoint has not been spent.
-	ntfn := &spendNotification{
-		targetOutpoint: outpoint,
-		spendChan:      make(chan *chainntnfs.SpendDetail, 1),
-		spendID:        atomic.AddUint64(&n.spendClientCounter, 1),
-		heightHint:     heightHint,
-	}
-
-	spendEvent := &chainntnfs.SpendEvent{
-		Spend: ntfn.spendChan,
-		Cancel: func() {
-			cancel := &spendCancel{
-				op:      *outpoint,
-				spendID: ntfn.spendID,
-			}
-
-			// Submit spend cancellation to notification dispatcher.
-			select {
-			case n.notificationCancels <- cancel:
-				// Cancellation is being handled, drain the
-				// spend chan until it is closed before yielding
-				// to the caller.
-				for {
-					select {
-					case _, ok := <-ntfn.spendChan:
-						if !ok {
-							return
-						}
-					case <-n.quit:
-						return
-					}
-				}
-			case <-n.quit:
-			}
-=======
 
 	// First, we'll construct a spend notification request and hand it off
 	// to the txNotifier.
@@ -996,7 +660,6 @@
 			neutrino.AddInputs(inputToWatch),
 			neutrino.Rewind(historicalDispatch.EndHeight),
 			neutrino.DisableDisconnectedNtfns(true),
->>>>>>> b07499f2
 		},
 		errChan: errChan,
 	}:
@@ -1030,16 +693,6 @@
 		time.Sleep(time.Millisecond * 200)
 	}
 
-<<<<<<< HEAD
-	inputToWatch := neutrino.InputWithScript{
-		OutPoint: *outpoint,
-		PkScript: pkScript,
-	}
-
-	// Before sending off the notification request, we'll attempt to see if
-	// this output is still spent or not at this point in the chain.
-=======
->>>>>>> b07499f2
 	spendReport, err := n.p2pNode.GetUtxo(
 		neutrino.WatchInputs(inputToWatch),
 		neutrino.StartBlock(&waddrmgr.BlockStamp{
@@ -1057,35 +710,6 @@
 	// this means that the output is already spent.
 	var spendDetails *chainntnfs.SpendDetail
 	if spendReport != nil && spendReport.SpendingTx != nil {
-<<<<<<< HEAD
-		// As a result, we'll launch a goroutine to immediately
-		// dispatch the notification with a normal response.
-		go func() {
-			txSha := spendReport.SpendingTx.TxHash()
-			select {
-			case ntfn.spendChan <- &chainntnfs.SpendDetail{
-				SpentOutPoint:     outpoint,
-				SpenderTxHash:     &txSha,
-				SpendingTx:        spendReport.SpendingTx,
-				SpenderInputIndex: spendReport.SpendingInputIndex,
-				SpendingHeight:    int32(spendReport.SpendingTxHeight),
-			}:
-			case <-n.quit:
-				return
-			}
-
-		}()
-
-		return spendEvent, nil
-	}
-
-	// If the output is still unspent, then we'll update our rescan's
-	// filter, and send the request to the dispatcher goroutine.
-	rescanUpdate := []neutrino.UpdateOption{
-		neutrino.AddInputs(inputToWatch),
-		neutrino.Rewind(currentHeight),
-		neutrino.DisableDisconnectedNtfns(true),
-=======
 		spendingTxHash := spendReport.SpendingTx.TxHash()
 		spendDetails = &chainntnfs.SpendDetail{
 			SpentOutPoint:     outpoint,
@@ -1094,7 +718,6 @@
 			SpenderInputIndex: spendReport.SpendingInputIndex,
 			SpendingHeight:    int32(spendReport.SpendingTxHeight),
 		}
->>>>>>> b07499f2
 	}
 
 	// Finally, no matter whether the rescan found a spend in the past or
@@ -1106,35 +729,7 @@
 		return nil, err
 	}
 
-<<<<<<< HEAD
-	select {
-	case n.notificationRegistry <- ntfn:
-	case <-n.quit:
-		return nil, ErrChainNotifierShuttingDown
-	}
-
-	// Finally, we'll add a spent hint with the current height to the cache
-	// in order to better keep track of when this outpoint is spent.
-	err = n.spendHintCache.CommitSpendHint(currentHeight, *outpoint)
-	if err != nil {
-		// The error is not fatal, so we should not return an error to
-		// the caller.
-		chainntnfs.Log.Errorf("Unable to update spend hint to %d for "+
-			"%v: %v", currentHeight, outpoint, err)
-	}
-
-	return spendEvent, nil
-}
-
-// confirmationNotification represents a client's intent to receive a
-// notification once the target txid reaches numConfirmations confirmations.
-type confirmationsNotification struct {
-	chainntnfs.ConfNtfn
-	heightHint uint32
-	pkScript   []byte
-=======
 	return ntfn.Event, nil
->>>>>>> b07499f2
 }
 
 // RegisterConfirmationsNtfn registers a notification with NeutrinoNotifier
@@ -1144,38 +739,6 @@
 	pkScript []byte,
 	numConfs, heightHint uint32) (*chainntnfs.ConfirmationEvent, error) {
 
-<<<<<<< HEAD
-	// Before proceeding to register the notification, we'll query our
-	// height hint cache to determine whether a better one exists.
-	if hint, err := n.confirmHintCache.QueryConfirmHint(*txid); err == nil {
-		if hint > heightHint {
-			chainntnfs.Log.Debugf("Using height hint %d retrieved "+
-				"from cache for %v", hint, txid)
-			heightHint = hint
-		}
-	}
-
-	// Construct a notification request for the transaction and send it to
-	// the main event loop.
-	ntfn := &confirmationsNotification{
-		ConfNtfn: chainntnfs.ConfNtfn{
-			ConfID:           atomic.AddUint64(&n.confClientCounter, 1),
-			TxID:             txid,
-			NumConfirmations: numConfs,
-			Event:            chainntnfs.NewConfirmationEvent(numConfs),
-		},
-		heightHint: heightHint,
-		pkScript:   pkScript,
-	}
-
-	if err := n.txConfNotifier.Register(&ntfn.ConfNtfn); err != nil {
-		return nil, err
-	}
-
-	select {
-	case n.notificationRegistry <- ntfn:
-		return ntfn.Event, nil
-=======
 	// Construct a notification request for the transaction and send it to
 	// the main event loop.
 	ntfn := &chainntnfs.ConfNtfn{
@@ -1236,7 +799,6 @@
 
 	select {
 	case err = <-errChan:
->>>>>>> b07499f2
 	case <-n.quit:
 		return nil, ErrChainNotifierShuttingDown
 	}
@@ -1372,15 +934,7 @@
 
 // GetBlockHeader returns the block header for a hash.
 func (n *NeutrinoChainConn) GetBlockHeader(blockHash *chainhash.Hash) (*wire.BlockHeader, error) {
-<<<<<<< HEAD
-	header, _, err := n.p2pNode.BlockHeaders.FetchHeader(blockHash)
-	if err != nil {
-		return nil, err
-	}
-	return header, nil
-=======
 	return n.p2pNode.GetBlockHeader(blockHash)
->>>>>>> b07499f2
 }
 
 // GetBlockHeaderVerbose returns a verbose block header result for a hash. This
@@ -1388,11 +942,7 @@
 func (n *NeutrinoChainConn) GetBlockHeaderVerbose(blockHash *chainhash.Hash) (
 	*btcjson.GetBlockHeaderVerboseResult, error) {
 
-<<<<<<< HEAD
-	_, height, err := n.p2pNode.BlockHeaders.FetchHeader(blockHash)
-=======
 	height, err := n.p2pNode.GetBlockHeight(blockHash)
->>>>>>> b07499f2
 	if err != nil {
 		return nil, err
 	}
@@ -1402,14 +952,5 @@
 
 // GetBlockHash returns the hash from a block height.
 func (n *NeutrinoChainConn) GetBlockHash(blockHeight int64) (*chainhash.Hash, error) {
-<<<<<<< HEAD
-	header, err := n.p2pNode.BlockHeaders.FetchHeaderByHeight(uint32(blockHeight))
-	if err != nil {
-		return nil, err
-	}
-	hash := header.BlockHash()
-	return &hash, nil
-=======
 	return n.p2pNode.GetBlockHash(blockHeight)
->>>>>>> b07499f2
 }