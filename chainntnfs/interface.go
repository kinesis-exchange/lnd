package chainntnfs

import (
	"fmt"
	"sync"

	"github.com/btcsuite/btcd/btcjson"
	"github.com/btcsuite/btcd/chaincfg/chainhash"
	"github.com/btcsuite/btcd/wire"
)

// TxConfStatus denotes the status of a transaction's lookup.
type TxConfStatus uint8

const (
	// TxFoundMempool denotes that the transaction was found within the
	// backend node's mempool.
	TxFoundMempool TxConfStatus = iota

	// TxFoundIndex denotes that the transaction was found within the
	// backend node's txindex.
	TxFoundIndex

	// TxNotFoundIndex denotes that the transaction was not found within the
	// backend node's txindex.
	TxNotFoundIndex

	// TxFoundManually denotes that the transaction was found within the
	// chain by scanning for it manually.
	TxFoundManually

	// TxNotFoundManually denotes that the transaction was not found within
	// the chain by scanning for it manually.
	TxNotFoundManually
)

// String returns the string representation of the TxConfStatus.
func (t TxConfStatus) String() string {
	switch t {
	case TxFoundMempool:
		return "TxFoundMempool"

	case TxFoundIndex:
		return "TxFoundIndex"

	case TxNotFoundIndex:
		return "TxNotFoundIndex"

	case TxFoundManually:
		return "TxFoundManually"

	case TxNotFoundManually:
		return "TxNotFoundManually"

	default:
		return "unknown"
	}
}

// ChainNotifier represents a trusted source to receive notifications concerning
// targeted events on the Bitcoin blockchain. The interface specification is
// intentionally general in order to support a wide array of chain notification
// implementations such as: btcd's websockets notifications, Bitcoin Core's
// ZeroMQ notifications, various Bitcoin API services, Electrum servers, etc.
//
// Concrete implementations of ChainNotifier should be able to support multiple
// concurrent client requests, as well as multiple concurrent notification events.
// TODO(roasbeef): all events should have a Cancel() method to free up the
// resource
type ChainNotifier interface {
	// RegisterConfirmationsNtfn registers an intent to be notified once
	// txid reaches numConfs confirmations. We also pass in the pkScript as
	// the default light client instead needs to match on scripts created
	// in the block. The returned ConfirmationEvent should properly notify
	// the client once the specified number of confirmations has been
	// reached for the txid, as well as if the original tx gets re-org'd
	// out of the mainchain.  The heightHint parameter is provided as a
	// convenience to light clients. The heightHint denotes the earliest
	// height in the blockchain in which the target txid _could_ have been
	// included in the chain.  This can be used to bound the search space
	// when checking to see if a notification can immediately be dispatched
	// due to historical data.
	//
	// NOTE: Dispatching notifications to multiple clients subscribed to
	// the same (txid, numConfs) tuple MUST be supported.
	RegisterConfirmationsNtfn(txid *chainhash.Hash, pkScript []byte, numConfs,
		heightHint uint32) (*ConfirmationEvent, error)

	// RegisterSpendNtfn registers an intent to be notified once the target
	// outpoint is successfully spent within a transaction. The script that
	// the outpoint creates must also be specified. This allows this
	// interface to be implemented by BIP 158-like filtering. The returned
	// SpendEvent will receive a send on the 'Spend' transaction once a
	// transaction spending the input is detected on the blockchain.  The
	// heightHint parameter is provided as a convenience to light clients.
	// The heightHint denotes the earliest height in the blockchain in
	// which the target output could have been created.
	//
	// NOTE: The notification should only be triggered when the spending
	// transaction receives a single confirmation.
	//
	// NOTE: Dispatching notifications to multiple clients subscribed to a
	// spend of the same outpoint MUST be supported.
	RegisterSpendNtfn(outpoint *wire.OutPoint, pkScript []byte,
		heightHint uint32) (*SpendEvent, error)

	// RegisterBlockEpochNtfn registers an intent to be notified of each
	// new block connected to the tip of the main chain. The returned
	// BlockEpochEvent struct contains a channel which will be sent upon
	// for each new block discovered.
	//
	// Clients have the option of passing in their best known block.
	// If they specify a block, the ChainNotifier checks whether the client
	// is behind on blocks. If they are, the ChainNotifier sends a backlog
	// of block notifications for the missed blocks.
	RegisterBlockEpochNtfn(*BlockEpoch) (*BlockEpochEvent, error)

	// Start the ChainNotifier. Once started, the implementation should be
	// ready, and able to receive notification registrations from clients.
	Start() error

	// Stops the concrete ChainNotifier. Once stopped, the ChainNotifier
	// should disallow any future requests from potential clients.
	// Additionally, all pending client notifications will be cancelled
	// by closing the related channels on the *Event's.
	Stop() error
}

// TxConfirmation carries some additional block-level details of the exact
// block that specified transactions was confirmed within.
type TxConfirmation struct {
	// BlockHash is the hash of the block that confirmed the original
	// transition.
	BlockHash *chainhash.Hash

	// BlockHeight is the height of the block in which the transaction was
	// confirmed within.
	BlockHeight uint32

	// TxIndex is the index within the block of the ultimate confirmed
	// transaction.
	TxIndex uint32
}

// ConfirmationEvent encapsulates a confirmation notification. With this struct,
// callers can be notified of: the instance the target txid reaches the targeted
// number of confirmations, how many confirmations are left for the target txid
// to be fully confirmed at every new block height, and also in the event that
// the original txid becomes disconnected from the blockchain as a result of a
// re-org.
//
// Once the txid reaches the specified number of confirmations, the 'Confirmed'
// channel will be sent upon fulfilling the notification.
//
// If the event that the original transaction becomes re-org'd out of the main
// chain, the 'NegativeConf' will be sent upon with a value representing the
// depth of the re-org.
type ConfirmationEvent struct {
	// Confirmed is a channel that will be sent upon once the transaction
	// has been fully confirmed. The struct sent will contain all the
	// details of the channel's confirmation.
	//
	// NOTE: This channel must be buffered.
	Confirmed chan *TxConfirmation

	// Updates is a channel that will sent upon, at every incremental
	// confirmation, how many confirmations are left to declare the
	// transaction as fully confirmed.
	//
	// NOTE: This channel must be buffered with the number of required
	// confirmations.
	Updates chan uint32

	// TODO(roasbeef): all goroutines on ln channel updates should also
	// have a struct chan that's closed if funding gets re-org out. Need
	// to sync, to request another confirmation event ntfn, then re-open
	// channel after confs.

	// NegativeConf is a channel that will be sent upon if the transaction
	// confirms, but is later reorged out of the chain. The integer sent
	// through the channel represents the reorg depth.
	//
	// NOTE: This channel must be buffered.
	NegativeConf chan int32
}

// NewConfirmationEvent constructs a new ConfirmationEvent with newly opened
// channels.
func NewConfirmationEvent(numConfs uint32) *ConfirmationEvent {
	return &ConfirmationEvent{
		Confirmed:    make(chan *TxConfirmation, 1),
		Updates:      make(chan uint32, numConfs),
		NegativeConf: make(chan int32, 1),
	}
}

// SpendDetail contains details pertaining to a spent output. This struct itself
// is the spentness notification. It includes the original outpoint which triggered
// the notification, the hash of the transaction spending the output, the
// spending transaction itself, and finally the input index which spent the
// target output.
type SpendDetail struct {
	SpentOutPoint     *wire.OutPoint
	SpenderTxHash     *chainhash.Hash
	SpendingTx        *wire.MsgTx
	SpenderInputIndex uint32
	SpendingHeight    int32
}

// SpendEvent encapsulates a spentness notification. Its only field 'Spend' will
// be sent upon once the target output passed into RegisterSpendNtfn has been
// spent on the blockchain.
//
// NOTE: If the caller wishes to cancel their registered spend notification,
// the Cancel closure MUST be called.
type SpendEvent struct {
	// Spend is a receive only channel which will be sent upon once the
	// target outpoint has been spent.
	//
	// NOTE: This channel must be buffered.
	Spend chan *SpendDetail

	// Reorg is a channel that will be sent upon once we detect the spending
	// transaction of the outpoint in question has been reorged out of the
	// chain.
	//
	// NOTE: This channel must be buffered.
	Reorg chan struct{}

	// Cancel is a closure that should be executed by the caller in the
	// case that they wish to prematurely abandon their registered spend
	// notification.
	Cancel func()
}

// NewSpendEvent constructs a new SpendEvent with newly opened channels.
func NewSpendEvent(cancel func()) *SpendEvent {
	return &SpendEvent{
		Spend:  make(chan *SpendDetail, 1),
		Reorg:  make(chan struct{}, 1),
		Cancel: cancel,
	}
}

// BlockEpoch represents metadata concerning each new block connected to the
// main chain.
type BlockEpoch struct {
	// Hash is the block hash of the latest block to be added to the tip of
	// the main chain.
	Hash *chainhash.Hash

	// Height is the height of the latest block to be added to the tip of
	// the main chain.
	Height int32
}

// BlockEpochEvent encapsulates an on-going stream of block epoch
// notifications. Its only field 'Epochs' will be sent upon for each new block
// connected to the main-chain.
//
// NOTE: If the caller wishes to cancel their registered block epoch
// notification, the Cancel closure MUST be called.
type BlockEpochEvent struct {
	// Epochs is a receive only channel that will be sent upon each time a
	// new block is connected to the end of the main chain.
	//
	// NOTE: This channel must be buffered.
	Epochs <-chan *BlockEpoch

	// Cancel is a closure that should be executed by the caller in the
	// case that they wish to abandon their registered spend notification.
	Cancel func()
}

// NotifierDriver represents a "driver" for a particular interface. A driver is
// identified by a globally unique string identifier along with a 'New()'
// method which is responsible for initializing a particular ChainNotifier
// concrete implementation.
type NotifierDriver struct {
	// NotifierType is a string which uniquely identifies the ChainNotifier
	// that this driver, drives.
	NotifierType string

	// New creates a new instance of a concrete ChainNotifier
	// implementation given a variadic set up arguments. The function takes
	// a variadic number of interface parameters in order to provide
	// initialization flexibility, thereby accommodating several potential
	// ChainNotifier implementations.
	New func(args ...interface{}) (ChainNotifier, error)
}

var (
	notifiers   = make(map[string]*NotifierDriver)
	registerMtx sync.Mutex
)

// RegisteredNotifiers returns a slice of all currently registered notifiers.
//
// NOTE: This function is safe for concurrent access.
func RegisteredNotifiers() []*NotifierDriver {
	registerMtx.Lock()
	defer registerMtx.Unlock()

	drivers := make([]*NotifierDriver, 0, len(notifiers))
	for _, driver := range notifiers {
		drivers = append(drivers, driver)
	}

	return drivers
}

// RegisterNotifier registers a NotifierDriver which is capable of driving a
// concrete ChainNotifier interface. In the case that this driver has already
// been registered, an error is returned.
//
// NOTE: This function is safe for concurrent access.
func RegisterNotifier(driver *NotifierDriver) error {
	registerMtx.Lock()
	defer registerMtx.Unlock()

	if _, ok := notifiers[driver.NotifierType]; ok {
		return fmt.Errorf("notifier already registered")
	}

	notifiers[driver.NotifierType] = driver

	return nil
}

// SupportedNotifiers returns a slice of strings that represent the database
// drivers that have been registered and are therefore supported.
//
// NOTE: This function is safe for concurrent access.
func SupportedNotifiers() []string {
	registerMtx.Lock()
	defer registerMtx.Unlock()

	supportedNotifiers := make([]string, 0, len(notifiers))
	for driverName := range notifiers {
		supportedNotifiers = append(supportedNotifiers, driverName)
	}

	return supportedNotifiers
}

// ChainConn enables notifiers to pass in their chain backend to interface
// functions that require it.
type ChainConn interface {
	// GetBlockHeader returns the block header for a hash.
	GetBlockHeader(blockHash *chainhash.Hash) (*wire.BlockHeader, error)

	// GetBlockHeaderVerbose returns the verbose block header for a hash.
	GetBlockHeaderVerbose(blockHash *chainhash.Hash) (
		*btcjson.GetBlockHeaderVerboseResult, error)

	// GetBlockHash returns the hash from a block height.
	GetBlockHash(blockHeight int64) (*chainhash.Hash, error)
}

// GetCommonBlockAncestorHeight takes in:
// (1) the hash of a block that has been reorged out of the main chain
// (2) the hash of the block of the same height from the main chain
// It returns the height of the nearest common ancestor between the two hashes,
// or an error
func GetCommonBlockAncestorHeight(chainConn ChainConn, reorgHash,
	chainHash chainhash.Hash) (int32, error) {

	for reorgHash != chainHash {
		reorgHeader, err := chainConn.GetBlockHeader(&reorgHash)
		if err != nil {
			return 0, fmt.Errorf("unable to get header for hash=%v: %v",
				reorgHash, err)
		}
		chainHeader, err := chainConn.GetBlockHeader(&chainHash)
		if err != nil {
			return 0, fmt.Errorf("unable to get header for hash=%v: %v",
				chainHash, err)
		}
		reorgHash = reorgHeader.PrevBlock
		chainHash = chainHeader.PrevBlock
	}

	verboseHeader, err := chainConn.GetBlockHeaderVerbose(&chainHash)
	if err != nil {
		return 0, fmt.Errorf("unable to get verbose header for hash=%v: %v",
			chainHash, err)
	}

	return verboseHeader.Height, nil
}

// GetClientMissedBlocks uses a client's best block to determine what blocks
// it missed being notified about, and returns them in a slice. Its
// backendStoresReorgs parameter tells it whether or not the notifier's
// chainConn stores information about blocks that have been reorged out of the
// chain, which allows GetClientMissedBlocks to find out whether the client's
// best block has been reorged out of the chain, rewind to the common ancestor
// and return blocks starting right after the common ancestor.
func GetClientMissedBlocks(chainConn ChainConn, clientBestBlock *BlockEpoch,
	notifierBestHeight int32, backendStoresReorgs bool) ([]BlockEpoch, error) {

	startingHeight := clientBestBlock.Height
	if backendStoresReorgs {
		// If a reorg causes the client's best hash to be incorrect,
		// retrieve the closest common ancestor and dispatch
		// notifications from there.
		hashAtBestHeight, err := chainConn.GetBlockHash(
			int64(clientBestBlock.Height))
		if err != nil {
			return nil, fmt.Errorf("unable to find blockhash for "+
				"height=%d: %v", clientBestBlock.Height, err)
		}

		startingHeight, err = GetCommonBlockAncestorHeight(
			chainConn, *clientBestBlock.Hash, *hashAtBestHeight,
		)
		if err != nil {
			return nil, fmt.Errorf("unable to find common ancestor: "+
				"%v", err)
		}
	}

	// We want to start dispatching historical notifications from the block
	// right after the client's best block, to avoid a redundant notification.
	missedBlocks, err := getMissedBlocks(
		chainConn, startingHeight+1, notifierBestHeight+1,
	)
	if err != nil {
		return nil, fmt.Errorf("unable to get missed blocks: %v", err)
	}

	return missedBlocks, nil
}

<<<<<<< HEAD
// RewindChain handles internal state updates for the notifier's TxConfNotifier
// It has no effect if given a height greater than or equal to our current best
// known height. It returns the new best block for the notifier.
func RewindChain(chainConn ChainConn, txConfNotifier *TxConfNotifier,
=======
// RewindChain handles internal state updates for the notifier's TxNotifier It
// has no effect if given a height greater than or equal to our current best
// known height. It returns the new best block for the notifier.
func RewindChain(chainConn ChainConn, txNotifier *TxNotifier,
>>>>>>> b07499f2
	currBestBlock BlockEpoch, targetHeight int32) (BlockEpoch, error) {

	newBestBlock := BlockEpoch{
		Height: currBestBlock.Height,
		Hash:   currBestBlock.Hash,
	}

	for height := currBestBlock.Height; height > targetHeight; height-- {
		hash, err := chainConn.GetBlockHash(int64(height - 1))
		if err != nil {
			return newBestBlock, fmt.Errorf("unable to "+
				"find blockhash for disconnected height=%d: %v",
				height, err)
		}

		Log.Infof("Block disconnected from main chain: "+
			"height=%v, sha=%v", height, newBestBlock.Hash)

<<<<<<< HEAD
		err = txConfNotifier.DisconnectTip(uint32(height))
=======
		err = txNotifier.DisconnectTip(uint32(height))
>>>>>>> b07499f2
		if err != nil {
			return newBestBlock, fmt.Errorf("unable to "+
				" disconnect tip for height=%d: %v",
				height, err)
		}
		newBestBlock.Height = height - 1
		newBestBlock.Hash = hash
	}
	return newBestBlock, nil
}

// HandleMissedBlocks is called when the chain backend for a notifier misses a
// series of blocks, handling a reorg if necessary. Its backendStoresReorgs
// parameter tells it whether or not the notifier's chainConn stores
// information about blocks that have been reorged out of the chain, which allows
// HandleMissedBlocks to check whether the notifier's best block has been
// reorged out, and rewind the chain accordingly. It returns the best block for
// the notifier and a slice of the missed blocks. The new best block needs to be
// returned in case a chain rewind occurs and partially completes before
// erroring. In the case where there is no rewind, the notifier's
// current best block is returned.
<<<<<<< HEAD
func HandleMissedBlocks(chainConn ChainConn, txConfNotifier *TxConfNotifier,
=======
func HandleMissedBlocks(chainConn ChainConn, txNotifier *TxNotifier,
>>>>>>> b07499f2
	currBestBlock BlockEpoch, newHeight int32,
	backendStoresReorgs bool) (BlockEpoch, []BlockEpoch, error) {

	startingHeight := currBestBlock.Height

	if backendStoresReorgs {
		// If a reorg causes our best hash to be incorrect, rewind the
		// chain so our best block is set to the closest common
		// ancestor, then dispatch notifications from there.
		hashAtBestHeight, err :=
			chainConn.GetBlockHash(int64(currBestBlock.Height))
		if err != nil {
			return currBestBlock, nil, fmt.Errorf("unable to find "+
				"blockhash for height=%d: %v",
				currBestBlock.Height, err)
		}

		startingHeight, err = GetCommonBlockAncestorHeight(
			chainConn, *currBestBlock.Hash, *hashAtBestHeight,
		)
		if err != nil {
			return currBestBlock, nil, fmt.Errorf("unable to find "+
				"common ancestor: %v", err)
		}

<<<<<<< HEAD
		currBestBlock, err = RewindChain(chainConn, txConfNotifier,
=======
		currBestBlock, err = RewindChain(chainConn, txNotifier,
>>>>>>> b07499f2
			currBestBlock, startingHeight)
		if err != nil {
			return currBestBlock, nil, fmt.Errorf("unable to "+
				"rewind chain: %v", err)
		}
	}

	// We want to start dispatching historical notifications from the block
	// right after our best block, to avoid a redundant notification.
	missedBlocks, err := getMissedBlocks(chainConn, startingHeight+1, newHeight)
	if err != nil {
		return currBestBlock, nil, fmt.Errorf("unable to get missed "+
			"blocks: %v", err)
	}

	return currBestBlock, missedBlocks, nil
}

// getMissedBlocks returns a slice of blocks: [startingHeight, endingHeight)
// fetched from the chain.
func getMissedBlocks(chainConn ChainConn, startingHeight,
	endingHeight int32) ([]BlockEpoch, error) {

	numMissedBlocks := endingHeight - startingHeight
	if numMissedBlocks < 0 {
		return nil, fmt.Errorf("starting height %d is greater than "+
			"ending height %d", startingHeight, endingHeight)
	}

	missedBlocks := make([]BlockEpoch, 0, numMissedBlocks)
	for height := startingHeight; height < endingHeight; height++ {
		hash, err := chainConn.GetBlockHash(int64(height))
		if err != nil {
			return nil, fmt.Errorf("unable to find blockhash for "+
				"height=%d: %v", height, err)
		}
		missedBlocks = append(missedBlocks,
			BlockEpoch{Hash: hash, Height: height})
	}

	return missedBlocks, nil
}<|MERGE_RESOLUTION|>--- conflicted
+++ resolved
@@ -432,17 +432,10 @@
 	return missedBlocks, nil
 }
 
-<<<<<<< HEAD
-// RewindChain handles internal state updates for the notifier's TxConfNotifier
-// It has no effect if given a height greater than or equal to our current best
-// known height. It returns the new best block for the notifier.
-func RewindChain(chainConn ChainConn, txConfNotifier *TxConfNotifier,
-=======
 // RewindChain handles internal state updates for the notifier's TxNotifier It
 // has no effect if given a height greater than or equal to our current best
 // known height. It returns the new best block for the notifier.
 func RewindChain(chainConn ChainConn, txNotifier *TxNotifier,
->>>>>>> b07499f2
 	currBestBlock BlockEpoch, targetHeight int32) (BlockEpoch, error) {
 
 	newBestBlock := BlockEpoch{
@@ -461,11 +454,7 @@
 		Log.Infof("Block disconnected from main chain: "+
 			"height=%v, sha=%v", height, newBestBlock.Hash)
 
-<<<<<<< HEAD
-		err = txConfNotifier.DisconnectTip(uint32(height))
-=======
 		err = txNotifier.DisconnectTip(uint32(height))
->>>>>>> b07499f2
 		if err != nil {
 			return newBestBlock, fmt.Errorf("unable to "+
 				" disconnect tip for height=%d: %v",
@@ -487,11 +476,7 @@
 // returned in case a chain rewind occurs and partially completes before
 // erroring. In the case where there is no rewind, the notifier's
 // current best block is returned.
-<<<<<<< HEAD
-func HandleMissedBlocks(chainConn ChainConn, txConfNotifier *TxConfNotifier,
-=======
 func HandleMissedBlocks(chainConn ChainConn, txNotifier *TxNotifier,
->>>>>>> b07499f2
 	currBestBlock BlockEpoch, newHeight int32,
 	backendStoresReorgs bool) (BlockEpoch, []BlockEpoch, error) {
 
@@ -517,11 +502,7 @@
 				"common ancestor: %v", err)
 		}
 
-<<<<<<< HEAD
-		currBestBlock, err = RewindChain(chainConn, txConfNotifier,
-=======
 		currBestBlock, err = RewindChain(chainConn, txNotifier,
->>>>>>> b07499f2
 			currBestBlock, startingHeight)
 		if err != nil {
 			return currBestBlock, nil, fmt.Errorf("unable to "+
