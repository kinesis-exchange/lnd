package main

import (
	"bytes"
	"container/list"
	"errors"
	"fmt"
	"net"
	"sync"
	"sync/atomic"
	"time"

	"github.com/btcsuite/btcd/btcec"
	"github.com/btcsuite/btcd/chaincfg/chainhash"
	"github.com/btcsuite/btcd/connmgr"
	"github.com/btcsuite/btcd/txscript"
	"github.com/btcsuite/btcd/wire"
	"github.com/davecgh/go-spew/spew"
<<<<<<< HEAD
=======

>>>>>>> b07499f2
	"github.com/lightningnetwork/lnd/brontide"
	"github.com/lightningnetwork/lnd/chainntnfs"
	"github.com/lightningnetwork/lnd/channeldb"
	"github.com/lightningnetwork/lnd/contractcourt"
	"github.com/lightningnetwork/lnd/htlcswitch"
	"github.com/lightningnetwork/lnd/lnpeer"
	"github.com/lightningnetwork/lnd/lnrpc"
	"github.com/lightningnetwork/lnd/lnwallet"
	"github.com/lightningnetwork/lnd/lnwire"
	"github.com/lightningnetwork/lnd/ticker"
)

var (
	numNodes int32

	// ErrPeerExiting signals that the peer received a disconnect request.
	ErrPeerExiting = fmt.Errorf("peer exiting")
)

const (
	// pingInterval is the interval at which ping messages are sent.
	pingInterval = 1 * time.Minute

	// idleTimeout is the duration of inactivity before we time out a peer.
	idleTimeout = 5 * time.Minute

	// writeMessageTimeout is the timeout used when writing a message to peer.
	writeMessageTimeout = 50 * time.Second
<<<<<<< HEAD
=======

	// handshakeTimeout is the timeout used when waiting for peer init message.
	handshakeTimeout = 15 * time.Second
>>>>>>> b07499f2

	// outgoingQueueLen is the buffer size of the channel which houses
	// messages to be sent across the wire, requested by objects outside
	// this struct.
	outgoingQueueLen = 50
)

// outgoingMsg packages an lnwire.Message to be sent out on the wire, along with
// a buffered channel which will be sent upon once the write is complete. This
// buffered channel acts as a semaphore to be used for synchronization purposes.
type outgoingMsg struct {
	msg     lnwire.Message
	errChan chan error // MUST be buffered.
}

// newChannelMsg packages a channeldb.OpenChannel with a channel that allows
// the receiver of the request to report when the funding transaction has been
// confirmed and the channel creation process completed.
type newChannelMsg struct {
	channel *channeldb.OpenChannel
	err     chan error
}

// closeMsgs is a wrapper struct around any wire messages that deal with the
// cooperative channel closure negotiation process. This struct includes the
// raw channel ID targeted along with the original message.
type closeMsg struct {
	cid lnwire.ChannelID
	msg lnwire.Message
}

// chanSnapshotReq is a message sent by outside subsystems to a peer in order
// to gain a snapshot of the peer's currently active channels.
type chanSnapshotReq struct {
	resp chan []*channeldb.ChannelSnapshot
}

// peer is an active peer on the Lightning Network. This struct is responsible
// for managing any channel state related to this peer. To do so, it has
// several helper goroutines to handle events such as HTLC timeouts, new
// funding workflow, and detecting an uncooperative closure of any active
// channels.
// TODO(roasbeef): proper reconnection logic
type peer struct {
	// MUST be used atomically.
	started    int32
	disconnect int32

	// The following fields are only meant to be used *atomically*
	bytesReceived uint64
	bytesSent     uint64

	// pingTime is a rough estimate of the RTT (round-trip-time) between us
	// and the connected peer. This time is expressed in micro seconds.
	// To be used atomically.
	// TODO(roasbeef): also use a WMA or EMA?
	pingTime int64

	// pingLastSend is the Unix time expressed in nanoseconds when we sent
	// our last ping message.  To be used atomically.
	pingLastSend int64

	connReq *connmgr.ConnReq
	conn    net.Conn

	addr        *lnwire.NetAddress
	pubKeyBytes [33]byte

	// startTime is the time this peer connection was successfully
	// established. It will be zero for peers that did not successfully
	// Start().
	startTime time.Time

	inbound bool

	// sendQueue is the channel which is used to queue outgoing to be
	// written onto the wire. Note that this channel is unbuffered.
	sendQueue chan outgoingMsg

	// outgoingQueue is a buffered channel which allows second/third party
	// objects to queue messages to be sent out on the wire.
	outgoingQueue chan outgoingMsg

	// activeChannels is a map which stores the state machines of all
	// active channels. Channels are indexed into the map by the txid of
	// the funding transaction which opened the channel.
	activeChanMtx  sync.RWMutex
	activeChannels map[lnwire.ChannelID]*lnwallet.LightningChannel

	// newChannels is used by the fundingManager to send fully opened
	// channels to the source peer which handled the funding workflow.
	newChannels chan *newChannelMsg

	// activeChanCloses is a map that keep track of all the active
	// cooperative channel closures that are active. Any channel closing
	// messages are directed to one of these active state machines. Once
	// the channel has been closed, the state machine will be delete from
	// the map.
	activeChanCloses map[lnwire.ChannelID]*channelCloser

	// localCloseChanReqs is a channel in which any local requests to close
	// a particular channel are sent over.
	localCloseChanReqs chan *htlcswitch.ChanClose

	// linkFailures receives all reported channel failures from the switch,
	// and instructs the channelManager to clean remaining channel state.
	linkFailures chan linkFailureReport

	// chanCloseMsgs is a channel that any message related to channel
	// closures are sent over. This includes lnwire.Shutdown message as
	// well as lnwire.ClosingSigned messages.
	chanCloseMsgs chan *closeMsg

	server *server

	// localFeatures is the set of local features that we advertised to the
	// remote node.
	localFeatures *lnwire.RawFeatureVector

	// remoteLocalFeatures is the local feature vector received from the
	// peer during the connection handshake.
	remoteLocalFeatures *lnwire.FeatureVector

	// remoteGlobalFeatures is the global feature vector received from the
	// peer during the connection handshake.
	remoteGlobalFeatures *lnwire.FeatureVector

	// failedChannels is a set that tracks channels we consider `failed`.
	// This is a temporary measure until we have implemented real failure
	// handling at the link level, to handle the case where we reconnect to
	// a peer and try to re-sync a failed channel, triggering a disconnect
	// loop.
	// TODO(halseth): remove when link failure is properly handled.
	failedChannels map[lnwire.ChannelID]struct{}

	// writeBuf is a buffer that we'll re-use in order to encode wire
	// messages to write out directly on the socket. By re-using this
	// buffer, we avoid needing to allocate more memory each time a new
	// message is to be sent to a peer.
	writeBuf [lnwire.MaxMessagePayload]byte

	queueQuit chan struct{}
	quit      chan struct{}
	wg        sync.WaitGroup
}

// A compile-time check to ensure that peer satisfies the lnpeer.Peer interface.
var _ lnpeer.Peer = (*peer)(nil)

// newPeer creates a new peer from an establish connection object, and a
// pointer to the main server.
func newPeer(conn net.Conn, connReq *connmgr.ConnReq, server *server,
	addr *lnwire.NetAddress, inbound bool,
	localFeatures *lnwire.RawFeatureVector) (*peer, error) {

	nodePub := addr.IdentityKey

	p := &peer{
		conn: conn,
		addr: addr,

		inbound: inbound,
		connReq: connReq,

		server: server,

		localFeatures: localFeatures,

		sendQueue:     make(chan outgoingMsg),
		outgoingQueue: make(chan outgoingMsg),

		activeChannels: make(map[lnwire.ChannelID]*lnwallet.LightningChannel),
		newChannels:    make(chan *newChannelMsg, 1),

		activeChanCloses:   make(map[lnwire.ChannelID]*channelCloser),
		localCloseChanReqs: make(chan *htlcswitch.ChanClose),
		linkFailures:       make(chan linkFailureReport),
		chanCloseMsgs:      make(chan *closeMsg),
		failedChannels:     make(map[lnwire.ChannelID]struct{}),

		queueQuit: make(chan struct{}),
		quit:      make(chan struct{}),
	}
	copy(p.pubKeyBytes[:], nodePub.SerializeCompressed())

	return p, nil
}

// Start starts all helper goroutines the peer needs for normal operations.  In
// the case this peer has already been started, then this function is a loop.
func (p *peer) Start() error {
	if atomic.AddInt32(&p.started, 1) != 1 {
		return nil
	}

	peerLog.Tracef("Peer %v starting", p)

	// Exchange local and global features, the init message should be very
	// first between two nodes.
	if err := p.sendInitMsg(); err != nil {
		return fmt.Errorf("unable to send init msg: %v", err)
	}

	// Before we launch any of the helper goroutines off the peer struct,
	// we'll first ensure proper adherence to the p2p protocol. The init
	// message MUST be sent before any other message.
	readErr := make(chan error, 1)
	msgChan := make(chan lnwire.Message, 1)
	p.wg.Add(1)
	go func() {
		defer p.wg.Done()

		msg, err := p.readNextMessage()
		if err != nil {
			readErr <- err
			msgChan <- nil
			return
		}
		readErr <- nil
		msgChan <- msg
	}()

	select {
	// In order to avoid blocking indefinitely, we'll give the other peer
	// an upper timeout to respond before we bail out early.
	case <-time.After(handshakeTimeout):
		return fmt.Errorf("peer did not complete handshake within %v",
			handshakeTimeout)
	case err := <-readErr:
		if err != nil {
			return fmt.Errorf("unable to read init msg: %v", err)
		}
	}

	// Once the init message arrives, we can parse it so we can figure out
	// the negotiation of features for this session.
	msg := <-msgChan
	if msg, ok := msg.(*lnwire.Init); ok {
		if err := p.handleInitMsg(msg); err != nil {
			return err
		}
	} else {
		return errors.New("very first message between nodes " +
			"must be init message")
	}

	// Fetch and then load all the active channels we have with this remote
	// peer from the database.
	activeChans, err := p.server.chanDB.FetchOpenChannels(p.addr.IdentityKey)
	if err != nil {
		peerLog.Errorf("unable to fetch active chans "+
			"for peer %v: %v", p, err)
		return err
	}

	if len(activeChans) == 0 {
		p.server.prunePersistentPeerConnection(p.pubKeyBytes)
	}

	// Next, load all the active channels we have with this peer,
	// registering them with the switch and launching the necessary
	// goroutines required to operate them.
	peerLog.Debugf("Loaded %v active channels from database with "+
		"NodeKey(%x)", len(activeChans), p.PubKey())

	if err := p.loadActiveChannels(activeChans); err != nil {
		return fmt.Errorf("unable to load channels: %v", err)
	}

	p.startTime = time.Now()

	p.wg.Add(5)
	go p.queueHandler()
	go p.writeHandler()
	go p.readHandler()
	go p.channelManager()
	go p.pingHandler()

	return nil
}

// initGossipSync initializes either a gossip syncer or an initial routing
// dump, depending on the negotiated synchronization method.
func (p *peer) initGossipSync() {
	switch {

	// If the remote peer knows of the new gossip queries feature, then
	// we'll create a new gossipSyncer in the AuthenticatedGossiper for it.
	case p.remoteLocalFeatures.HasFeature(lnwire.GossipQueriesOptional):
		srvrLog.Infof("Negotiated chan series queries with %x",
			p.pubKeyBytes[:])

		// We'll only request channel updates from the remote peer if
		// its enabled in the config, or we're already getting updates
		// from enough peers.
		//
		// TODO(roasbeef): craft s.t. we only get updates from a few
		// peers
		recvUpdates := !cfg.NoChanUpdates

		// Register the this peer's for gossip syncer with the gossiper.
		// This is blocks synchronously to ensure the gossip syncer is
		// registered with the gossiper before attempting to read
		// messages from the remote peer.
		p.server.authGossiper.InitSyncState(p, recvUpdates)

	// If the remote peer has the initial sync feature bit set, then we'll
	// being the synchronization protocol to exchange authenticated channel
	// graph edges/vertexes, but only if they don't know of the new gossip
	// queries.
	case p.remoteLocalFeatures.HasFeature(lnwire.InitialRoutingSync):
		srvrLog.Infof("Requesting full table sync with %x",
			p.pubKeyBytes[:])

		go p.server.authGossiper.SynchronizeNode(p)
	}
}

// QuitSignal is a method that should return a channel which will be sent upon
// or closed once the backing peer exits. This allows callers using the
// interface to cancel any processing in the event the backing implementation
// exits.
//
// NOTE: Part of the lnpeer.Peer interface.
func (p *peer) QuitSignal() <-chan struct{} {
	return p.quit
}

// loadActiveChannels creates indexes within the peer for tracking all active
// channels returned by the database.
func (p *peer) loadActiveChannels(chans []*channeldb.OpenChannel) error {
	var activePublicChans []wire.OutPoint
	for _, dbChan := range chans {
		lnChan, err := lnwallet.NewLightningChannel(
			p.server.cc.signer, p.server.witnessBeacon, dbChan,
		)
		if err != nil {
			return err
		}

		chanPoint := &dbChan.FundingOutpoint

		chanID := lnwire.NewChanIDFromOutPoint(chanPoint)

		peerLog.Infof("NodeKey(%x) loading ChannelPoint(%v)",
			p.PubKey(), chanPoint)

		// Skip adding any permanently irreconcilable channels to the
		// htlcswitch.
		if dbChan.ChanStatus() != channeldb.Default {
			peerLog.Warnf("ChannelPoint(%v) has status %v, won't "+
				"start.", chanPoint, dbChan.ChanStatus())
			lnChan.Stop()
			continue
		}

		// Also skip adding any channel marked as `failed` for this
		// session.
		if _, ok := p.failedChannels[chanID]; ok {
			peerLog.Warnf("ChannelPoint(%v) is failed, won't "+
				"start.", chanPoint)
			lnChan.Stop()
			continue
		}

		_, currentHeight, err := p.server.cc.chainIO.GetBestBlock()
		if err != nil {
			lnChan.Stop()
			return err
		}

		// Before we register this new link with the HTLC Switch, we'll
		// need to fetch its current link-layer forwarding policy from
		// the database.
		graph := p.server.chanDB.ChannelGraph()
		info, p1, p2, err := graph.FetchChannelEdgesByOutpoint(chanPoint)
		if err != nil && err != channeldb.ErrEdgeNotFound {
			lnChan.Stop()
			return err
		}

		// We'll filter out our policy from the directional channel
		// edges based whom the edge connects to. If it doesn't connect
		// to us, then we know that we were the one that advertised the
		// policy.
		//
		// TODO(roasbeef): can add helper method to get policy for
		// particular channel.
		var selfPolicy *channeldb.ChannelEdgePolicy
		if info != nil && bytes.Equal(info.NodeKey1Bytes[:],
			p.server.identityPriv.PubKey().SerializeCompressed()) {

			selfPolicy = p1
		} else {
			selfPolicy = p2
		}

		// If we don't yet have an advertised routing policy, then
		// we'll use the current default, otherwise we'll translate the
		// routing policy into a forwarding policy.
		var forwardingPolicy *htlcswitch.ForwardingPolicy
		if selfPolicy != nil {
			forwardingPolicy = &htlcswitch.ForwardingPolicy{
				MinHTLC:       selfPolicy.MinHTLC,
				BaseFee:       selfPolicy.FeeBaseMSat,
				FeeRate:       selfPolicy.FeeProportionalMillionths,
				TimeLockDelta: uint32(selfPolicy.TimeLockDelta),
			}
		} else {
			peerLog.Warnf("Unable to find our forwarding policy "+
				"for channel %v, using default values",
				chanPoint)
			forwardingPolicy = &p.server.cc.routingPolicy
		}

		peerLog.Tracef("Using link policy of: %v",
			spew.Sdump(forwardingPolicy))

		// Register this new channel link with the HTLC Switch. This is
		// necessary to properly route multi-hop payments, and forward
		// new payments triggered by RPC clients.
		chainEvents, err := p.server.chainArb.SubscribeChannelEvents(
			*chanPoint,
		)
		if err != nil {
			lnChan.Stop()
			return err
		}

		// Create the link and add it to the switch.
		err = p.addLink(
			chanPoint, lnChan, forwardingPolicy, chainEvents,
			currentHeight, true,
		)
		if err != nil {
			lnChan.Stop()
			return fmt.Errorf("unable to add link %v to switch: %v",
				chanPoint, err)
		}

		p.activeChanMtx.Lock()
		p.activeChannels[chanID] = lnChan
		p.activeChanMtx.Unlock()

<<<<<<< HEAD
		// Only if the channel is public do we need to collect it for
		// sending out a new enable update.
		chanIsPublic := dbChan.ChannelFlags&lnwire.FFAnnounceChannel != 0
		if chanIsPublic {
=======
		// To ensure we can route through this channel now that the peer
		// is back online, we'll attempt to send an update to enable it.
		// This will only be used for non-pending public channels, as
		// they are the only ones capable of routing.
		chanIsPublic := dbChan.ChannelFlags&lnwire.FFAnnounceChannel != 0
		if chanIsPublic && !dbChan.IsPending {
>>>>>>> b07499f2
			activePublicChans = append(activePublicChans, *chanPoint)
		}
	}

	// As a final measure we launch a goroutine that will ensure the newly
	// loaded public channels are not currently disabled, as that will make
	// us skip it during path finding.
	go func() {
		for _, chanPoint := range activePublicChans {
			// Set the channel disabled=false by sending out a new
			// ChannelUpdate. If this channel is already active,
			// the update won't be sent.
			err := p.server.announceChanStatus(chanPoint, false)
<<<<<<< HEAD
			if err != nil {
				peerLog.Errorf("unable to send out active "+
					"channel update: %v", err)
=======
			if err != nil && err != channeldb.ErrEdgeNotFound {
				srvrLog.Errorf("Unable to enable channel %v: %v",
					chanPoint, err)
>>>>>>> b07499f2
			}
		}
	}()

	return nil
}

// addLink creates and adds a new link from the specified channel.
func (p *peer) addLink(chanPoint *wire.OutPoint,
	lnChan *lnwallet.LightningChannel,
	forwardingPolicy *htlcswitch.ForwardingPolicy,
	chainEvents *contractcourt.ChainEventSubscription,
	currentHeight int32, syncStates bool) error {

	// onChannelFailure will be called by the link in case the channel
	// fails for some reason.
	onChannelFailure := func(chanID lnwire.ChannelID,
		shortChanID lnwire.ShortChannelID,
		linkErr htlcswitch.LinkFailureError) {

		failure := linkFailureReport{
			chanPoint:   *chanPoint,
			chanID:      chanID,
			shortChanID: shortChanID,
			linkErr:     linkErr,
		}

		select {
		case p.linkFailures <- failure:
		case <-p.quit:
		case <-p.server.quit:
		}
	}

	linkCfg := htlcswitch.ChannelLinkConfig{
		Peer:                   p,
		DecodeHopIterators:     p.server.sphinx.DecodeHopIterators,
		ExtractErrorEncrypter:  p.server.sphinx.ExtractErrorEncrypter,
		FetchLastChannelUpdate: p.server.fetchLastChanUpdate(),
		DebugHTLC:              cfg.DebugHTLC,
		HodlMask:               cfg.Hodl.Mask(),
		Registry:               p.server.invoices,
		Switch:                 p.server.htlcSwitch,
		Circuits:               p.server.htlcSwitch.CircuitModifier(),
		ForwardPackets:         p.server.htlcSwitch.ForwardPackets,
		FwrdingPolicy:          *forwardingPolicy,
		FeeEstimator:           p.server.cc.feeEstimator,
		PreimageCache:          p.server.witnessBeacon,
<<<<<<< HEAD
		ExtpreimageClient:      p.server.extpreimageClient,
=======
>>>>>>> b07499f2
		ChainEvents:            chainEvents,
		UpdateContractSignals: func(signals *contractcourt.ContractSignals) error {
			return p.server.chainArb.UpdateContractSignals(
				*chanPoint, signals,
			)
		},
		OnChannelFailure:    onChannelFailure,
		SyncStates:          syncStates,
		BatchTicker:         ticker.New(50 * time.Millisecond),
		FwdPkgGCTicker:      ticker.New(time.Minute),
		BatchSize:           10,
		UnsafeReplay:        cfg.UnsafeReplay,
		MinFeeUpdateTimeout: htlcswitch.DefaultMinLinkFeeUpdateTimeout,
		MaxFeeUpdateTimeout: htlcswitch.DefaultMaxLinkFeeUpdateTimeout,
	}

	link := htlcswitch.NewChannelLink(linkCfg, lnChan)

	// Before adding our new link, purge the switch of any pending or live
	// links going by the same channel id. If one is found, we'll shut it
	// down to ensure that the mailboxes are only ever under the control of
	// one link.
	p.server.htlcSwitch.RemoveLink(link.ChanID())

	// With the channel link created, we'll now notify the htlc switch so
	// this channel can be used to dispatch local payments and also
	// passively forward payments.
	return p.server.htlcSwitch.AddLink(link)
}

// WaitForDisconnect waits until the peer has disconnected. A peer may be
// disconnected if the local or remote side terminating the connection, or an
// irrecoverable protocol error has been encountered. This method will only
// begin watching the peer's waitgroup after the ready channel or the peer's
// quit channel are signaled. The ready channel should only be signaled if a
// call to Start returns no error. Otherwise, if the peer fails to start,
// calling Disconnect will signal the quit channel and the method will not
// block, since no goroutines were spawned.
func (p *peer) WaitForDisconnect(ready chan struct{}) {
	select {
	case <-ready:
	case <-p.quit:
	}

	p.wg.Wait()
}

// Disconnect terminates the connection with the remote peer. Additionally, a
// signal is sent to the server and htlcSwitch indicating the resources
// allocated to the peer can now be cleaned up.
func (p *peer) Disconnect(reason error) {
	if !atomic.CompareAndSwapInt32(&p.disconnect, 0, 1) {
		return
	}

	peerLog.Infof("Disconnecting %s, reason: %v", p, reason)

	// Ensure that the TCP connection is properly closed before continuing.
	p.conn.Close()

	close(p.quit)
}

// String returns the string representation of this peer.
func (p *peer) String() string {
	return p.conn.RemoteAddr().String()
}

// readNextMessage reads, and returns the next message on the wire along with
// any additional raw payload.
func (p *peer) readNextMessage() (lnwire.Message, error) {
	noiseConn, ok := p.conn.(*brontide.Conn)
	if !ok {
		return nil, fmt.Errorf("brontide.Conn required to read messages")
	}

	// First we'll read the next _full_ message. We do this rather than
	// reading incrementally from the stream as the Lightning wire protocol
	// is message oriented and allows nodes to pad on additional data to
	// the message stream.
	rawMsg, err := noiseConn.ReadNextMessage()
	atomic.AddUint64(&p.bytesReceived, uint64(len(rawMsg)))
	if err != nil {
		return nil, err
	}

	// Next, create a new io.Reader implementation from the raw message,
	// and use this to decode the message directly from.
	msgReader := bytes.NewReader(rawMsg)
	nextMsg, err := lnwire.ReadMessage(msgReader, 0)
	if err != nil {
		return nil, err
	}

	p.logWireMessage(nextMsg, true)

	return nextMsg, nil
}

// msgStream implements a goroutine-safe, in-order stream of messages to be
// delivered via closure to a receiver. These messages MUST be in order due to
// the nature of the lightning channel commitment and gossiper state machines.
// TODO(conner): use stream handler interface to abstract out stream
// state/logging
type msgStream struct {
	streamShutdown int32 // To be used atomically.

	peer *peer

	apply func(lnwire.Message)

	startMsg string
	stopMsg  string

	msgCond *sync.Cond
	msgs    []lnwire.Message

	mtx sync.Mutex

	bufSize      uint32
	producerSema chan struct{}

	wg   sync.WaitGroup
	quit chan struct{}
}

// newMsgStream creates a new instance of a chanMsgStream for a particular
// channel identified by its channel ID. bufSize is the max number of messages
// that should be buffered in the internal queue. Callers should set this to a
// sane value that avoids blocking unnecessarily, but doesn't allow an
// unbounded amount of memory to be allocated to buffer incoming messages.
func newMsgStream(p *peer, startMsg, stopMsg string, bufSize uint32,
	apply func(lnwire.Message)) *msgStream {

	stream := &msgStream{
		peer:         p,
		apply:        apply,
		startMsg:     startMsg,
		stopMsg:      stopMsg,
		producerSema: make(chan struct{}, bufSize),
		quit:         make(chan struct{}),
	}
	stream.msgCond = sync.NewCond(&stream.mtx)

	// Before we return the active stream, we'll populate the producer's
	// semaphore channel. We'll use this to ensure that the producer won't
	// attempt to allocate memory in the queue for an item until it has
	// sufficient extra space.
	for i := uint32(0); i < bufSize; i++ {
		stream.producerSema <- struct{}{}
	}

	return stream
}

// Start starts the chanMsgStream.
func (ms *msgStream) Start() {
	ms.wg.Add(1)
	go ms.msgConsumer()
}

// Stop stops the chanMsgStream.
func (ms *msgStream) Stop() {
	// TODO(roasbeef): signal too?

	close(ms.quit)

	// Now that we've closed the channel, we'll repeatedly signal the msg
	// consumer until we've detected that it has exited.
	for atomic.LoadInt32(&ms.streamShutdown) == 0 {
		ms.msgCond.Signal()
		time.Sleep(time.Millisecond * 100)
	}

	ms.wg.Wait()
}

// msgConsumer is the main goroutine that streams messages from the peer's
// readHandler directly to the target channel.
func (ms *msgStream) msgConsumer() {
	defer ms.wg.Done()
	defer peerLog.Tracef(ms.stopMsg)
	defer atomic.StoreInt32(&ms.streamShutdown, 1)

	peerLog.Tracef(ms.startMsg)

	for {
		// First, we'll check our condition. If the queue of messages
		// is empty, then we'll wait until a new item is added.
		ms.msgCond.L.Lock()
		for len(ms.msgs) == 0 {
			ms.msgCond.Wait()

			// If we woke up in order to exit, then we'll do so.
			// Otherwise, we'll check the message queue for any new
			// items.
			select {
			case <-ms.peer.quit:
				ms.msgCond.L.Unlock()
				return
			case <-ms.quit:
				ms.msgCond.L.Unlock()
				return
			default:
			}
		}

		// Grab the message off the front of the queue, shifting the
		// slice's reference down one in order to remove the message
		// from the queue.
		msg := ms.msgs[0]
		ms.msgs[0] = nil // Set to nil to prevent GC leak.
		ms.msgs = ms.msgs[1:]

		ms.msgCond.L.Unlock()

		ms.apply(msg)

		// We've just successfully processed an item, so we'll signal
		// to the producer that a new slot in the buffer. We'll use
		// this to bound the size of the buffer to avoid allowing it to
		// grow indefinitely.
		select {
		case ms.producerSema <- struct{}{}:
		case <-ms.peer.quit:
			return
		case <-ms.quit:
			return
		}
	}
}

// AddMsg adds a new message to the msgStream. This function is safe for
// concurrent access.
func (ms *msgStream) AddMsg(msg lnwire.Message, quit chan struct{}) {
	// First, we'll attempt to receive from the producerSema struct. This
	// acts as a sempahore to prevent us from indefinitely buffering
	// incoming items from the wire. Either the msg queue isn't full, and
	// we'll not block, or the queue is full, and we'll block until either
	// we're signalled to quit, or a slot is freed up.
	select {
	case <-ms.producerSema:
<<<<<<< HEAD
	case <-quit:
=======
	case <-ms.peer.quit:
>>>>>>> b07499f2
		return
	case <-ms.quit:
		return
	}

	// Next, we'll lock the condition, and add the message to the end of
	// the message queue.
	ms.msgCond.L.Lock()
	ms.msgs = append(ms.msgs, msg)
	ms.msgCond.L.Unlock()

	// With the message added, we signal to the msgConsumer that there are
	// additional messages to consume.
	ms.msgCond.Signal()
}

// newChanMsgStream is used to create a msgStream between the peer and
// particular channel link in the htlcswitch.  We utilize additional
// synchronization with the fundingManager to ensure we don't attempt to
// dispatch a message to a channel before it is fully active. A reference to the
// channel this stream forwards to his held in scope to prevent unnecessary
// lookups.
func newChanMsgStream(p *peer, cid lnwire.ChannelID) *msgStream {

	var chanLink htlcswitch.ChannelLink

	return newMsgStream(p,
		fmt.Sprintf("Update stream for ChannelID(%x) created", cid[:]),
		fmt.Sprintf("Update stream for ChannelID(%x) exiting", cid[:]),
		1000,
		func(msg lnwire.Message) {
			_, isChanSyncMsg := msg.(*lnwire.ChannelReestablish)

			// If this is the chanSync message, then we'll deliver
			// it immediately to the active link.
			if !isChanSyncMsg {
				// We'll send a message to the funding manager
				// and wait iff an active funding process for
				// this channel hasn't yet completed.  We do
				// this in order to account for the following
				// scenario: we send the funding locked message
				// to the other side, they immediately send a
				// channel update message, but we haven't yet
				// sent the channel to the channelManager.
				err := p.server.fundingMgr.waitUntilChannelOpen(
					cid, p.quit,
				)
				if err != nil {
					// If we have a non-nil error, then the
					// funding manager is shutting down, s
					// we can exit here without attempting
					// to deliver the message.
					return
				}
			}

			// In order to avoid unnecessarily delivering message
			// as the peer is exiting, we'll check quickly to see
			// if we need to exit.
			select {
			case <-p.quit:
				return
			default:
			}

			// Dispatch the commitment update message to the proper
			// active goroutine dedicated to this channel.
			if chanLink == nil {
				link, err := p.server.htlcSwitch.GetLink(cid)
				switch {

				// If we failed to find the link in question,
				// and the message received was a channel sync
				// message, then this might be a peer trying to
				// resync closed channel. In this case we'll
				// try to resend our last channel sync message,
				// such that the peer can recover funds from
				// the closed channel.
				case err != nil && isChanSyncMsg:
					peerLog.Debugf("Unable to find "+
						"link(%v) to handle channel "+
						"sync, attempting to resend "+
						"last ChanSync message", cid)

					err := p.resendChanSyncMsg(cid)
					if err != nil {
						// TODO(halseth): send error to
						// peer?
						peerLog.Errorf(
							"resend failed: %v",
							err,
						)
					}
					return

				case err != nil:
					peerLog.Errorf("recv'd update for "+
						"unknown channel %v from %v: "+
						"%v", cid, p, err)
					return
				}
				chanLink = link
			}

			// In order to avoid unnecessarily delivering message
			// as the peer is exiting, we'll check quickly to see
			// if we need to exit.
			select {
			case <-p.quit:
				return
			default:
			}

			chanLink.HandleChannelUpdate(msg)
		},
	)
}

// newDiscMsgStream is used to setup a msgStream between the peer and the
// authenticated gossiper. This stream should be used to forward all remote
// channel announcements.
func newDiscMsgStream(p *peer) *msgStream {
	return newMsgStream(p,
		"Update stream for gossiper created",
		"Update stream for gossiper exited",
		1000,
		func(msg lnwire.Message) {
			p.server.authGossiper.ProcessRemoteAnnouncement(msg, p)
		},
	)
}

// readHandler is responsible for reading messages off the wire in series, then
// properly dispatching the handling of the message to the proper subsystem.
//
// NOTE: This method MUST be run as a goroutine.
func (p *peer) readHandler() {
	defer p.wg.Done()

	// We'll stop the timer after a new messages is received, and also
	// reset it after we process the next message.
	idleTimer := time.AfterFunc(idleTimeout, func() {
		err := fmt.Errorf("Peer %s no answer for %s -- disconnecting",
			p, idleTimeout)
		p.Disconnect(err)
	})

	// Initialize our negotiated gossip sync method before reading
	// messages off the wire. When using gossip queries, this ensures
	// a gossip syncer is active by the time query messages arrive.
	//
	// TODO(conner): have peer store gossip syncer directly and bypass
	// gossiper?
	p.initGossipSync()

	discStream := newDiscMsgStream(p)
	discStream.Start()
	defer discStream.Stop()

	chanMsgStreams := make(map[lnwire.ChannelID]*msgStream)
out:
	for atomic.LoadInt32(&p.disconnect) == 0 {
		nextMsg, err := p.readNextMessage()
		idleTimer.Stop()
		if err != nil {
			peerLog.Infof("unable to read message from %v: %v",
				p, err)

			switch err.(type) {
			// If this is just a message we don't yet recognize,
			// we'll continue processing as normal as this allows
			// us to introduce new messages in a forwards
			// compatible manner.
			case *lnwire.UnknownMessage:
				idleTimer.Reset(idleTimeout)
				continue

			// If they sent us an address type that we don't yet
			// know of, then this isn't a dire error, so we'll
			// simply continue parsing the remainder of their
			// messages.
			case *lnwire.ErrUnknownAddrType:
				idleTimer.Reset(idleTimeout)
				continue

			// If the error we encountered wasn't just a message we
			// didn't recognize, then we'll stop all processing s
			// this is a fatal error.
			default:
				break out
			}
		}

		var (
			isChanUpdate bool
			targetChan   lnwire.ChannelID
		)

		switch msg := nextMsg.(type) {
		case *lnwire.Pong:
			// When we receive a Pong message in response to our
			// last ping message, we'll use the time in which we
			// sent the ping message to measure a rough estimate of
			// round trip time.
			pingSendTime := atomic.LoadInt64(&p.pingLastSend)
			delay := (time.Now().UnixNano() - pingSendTime) / 1000
			atomic.StoreInt64(&p.pingTime, delay)

		case *lnwire.Ping:
			pongBytes := make([]byte, msg.NumPongBytes)
			p.queueMsg(lnwire.NewPong(pongBytes), nil)

		case *lnwire.OpenChannel:
			p.server.fundingMgr.processFundingOpen(msg, p)
		case *lnwire.AcceptChannel:
			p.server.fundingMgr.processFundingAccept(msg, p)
		case *lnwire.FundingCreated:
			p.server.fundingMgr.processFundingCreated(msg, p)
		case *lnwire.FundingSigned:
			p.server.fundingMgr.processFundingSigned(msg, p)
		case *lnwire.FundingLocked:
			p.server.fundingMgr.processFundingLocked(msg, p)

		case *lnwire.Shutdown:
			select {
			case p.chanCloseMsgs <- &closeMsg{msg.ChannelID, msg}:
			case <-p.quit:
				break out
			}
		case *lnwire.ClosingSigned:
			select {
			case p.chanCloseMsgs <- &closeMsg{msg.ChannelID, msg}:
			case <-p.quit:
				break out
			}

		case *lnwire.Error:
			key := p.addr.IdentityKey

			switch {
			// In the case of an all-zero channel ID we want to
			// forward the error to all channels with this peer.
			case msg.ChanID == lnwire.ConnectionWideID:
				for chanID, chanStream := range chanMsgStreams {
					chanStream.AddMsg(nextMsg, p.quit)

					// Also marked this channel as failed,
					// so we won't try to restart it on
					// reconnect with this peer.
					p.failedChannels[chanID] = struct{}{}
				}

			// If the channel ID for the error message corresponds
			// to a pending channel, then the funding manager will
			// handle the error.
			case p.server.fundingMgr.IsPendingChannel(msg.ChanID, key):
				p.server.fundingMgr.processFundingError(msg, key)

			// If not we hand the error to the channel link for
			// this channel.
			default:
				isChanUpdate = true
				targetChan = msg.ChanID

				// Also marked this channel as failed, so we
				// won't try to restart it on reconnect with
				// this peer.
				p.failedChannels[targetChan] = struct{}{}
			}

		// TODO(roasbeef): create ChanUpdater interface for the below
		case *lnwire.UpdateAddHTLC:
			isChanUpdate = true
			targetChan = msg.ChanID
		case *lnwire.UpdateFulfillHTLC:
			isChanUpdate = true
			targetChan = msg.ChanID
		case *lnwire.UpdateFailMalformedHTLC:
			isChanUpdate = true
			targetChan = msg.ChanID
		case *lnwire.UpdateFailHTLC:
			isChanUpdate = true
			targetChan = msg.ChanID
		case *lnwire.RevokeAndAck:
			isChanUpdate = true
			targetChan = msg.ChanID
		case *lnwire.CommitSig:
			isChanUpdate = true
			targetChan = msg.ChanID
		case *lnwire.UpdateFee:
			isChanUpdate = true
			targetChan = msg.ChanID
		case *lnwire.ChannelReestablish:
			isChanUpdate = true
			targetChan = msg.ChanID

		case *lnwire.ChannelUpdate,
			*lnwire.ChannelAnnouncement,
			*lnwire.NodeAnnouncement,
			*lnwire.AnnounceSignatures,
			*lnwire.GossipTimestampRange,
			*lnwire.QueryShortChanIDs,
			*lnwire.QueryChannelRange,
			*lnwire.ReplyChannelRange,
			*lnwire.ReplyShortChanIDsEnd:

			discStream.AddMsg(msg, p.quit)

		default:
			peerLog.Errorf("unknown message %v received from peer "+
				"%v", uint16(msg.MsgType()), p)
		}

		if isChanUpdate {
			// If this is a channel update, then we need to feed it
			// into the channel's in-order message stream.
			chanStream, ok := chanMsgStreams[targetChan]
			if !ok {
				// If a stream hasn't yet been created, then
				// we'll do so, add it to the map, and finally
				// start it.
				chanStream = newChanMsgStream(p, targetChan)
				chanMsgStreams[targetChan] = chanStream
				chanStream.Start()
				defer chanStream.Stop()
			}

			// With the stream obtained, add the message to the
			// stream so we can continue processing message.
			chanStream.AddMsg(nextMsg, p.quit)
		}

		idleTimer.Reset(idleTimeout)
	}

	p.Disconnect(errors.New("read handler closed"))

	peerLog.Tracef("readHandler for peer %v done", p)
}

// messageSummary returns a human-readable string that summarizes a
// incoming/outgoing message. Not all messages will have a summary, only those
// which have additional data that can be informative at a glance.
func messageSummary(msg lnwire.Message) string {
	switch msg := msg.(type) {
	case *lnwire.Init:
		// No summary.
		return ""

	case *lnwire.OpenChannel:
		return fmt.Sprintf("temp_chan_id=%x, chain=%v, csv=%v, amt=%v, "+
			"push_amt=%v, reserve=%v, flags=%v",
			msg.PendingChannelID[:], msg.ChainHash,
			msg.CsvDelay, msg.FundingAmount, msg.PushAmount,
			msg.ChannelReserve, msg.ChannelFlags)

	case *lnwire.AcceptChannel:
		return fmt.Sprintf("temp_chan_id=%x, reserve=%v, csv=%v, num_confs=%v",
			msg.PendingChannelID[:], msg.ChannelReserve, msg.CsvDelay,
			msg.MinAcceptDepth)

	case *lnwire.FundingCreated:
		return fmt.Sprintf("temp_chan_id=%x, chan_point=%v",
			msg.PendingChannelID[:], msg.FundingPoint)

	case *lnwire.FundingSigned:
		return fmt.Sprintf("chan_id=%v", msg.ChanID)

	case *lnwire.FundingLocked:
		return fmt.Sprintf("chan_id=%v, next_point=%x",
			msg.ChanID, msg.NextPerCommitmentPoint.SerializeCompressed())

	case *lnwire.Shutdown:
		return fmt.Sprintf("chan_id=%v, script=%x", msg.ChannelID,
			msg.Address[:])

	case *lnwire.ClosingSigned:
		return fmt.Sprintf("chan_id=%v, fee_sat=%v", msg.ChannelID,
			msg.FeeSatoshis)

	case *lnwire.UpdateAddHTLC:
		return fmt.Sprintf("chan_id=%v, id=%v, amt=%v, expiry=%v, hash=%x",
			msg.ChanID, msg.ID, msg.Amount, msg.Expiry, msg.PaymentHash[:])

	case *lnwire.UpdateFailHTLC:
		return fmt.Sprintf("chan_id=%v, id=%v, reason=%x", msg.ChanID,
			msg.ID, msg.Reason)

	case *lnwire.UpdateFulfillHTLC:
		return fmt.Sprintf("chan_id=%v, id=%v, pre_image=%x",
			msg.ChanID, msg.ID, msg.PaymentPreimage[:])

	case *lnwire.CommitSig:
		return fmt.Sprintf("chan_id=%v, num_htlcs=%v", msg.ChanID,
			len(msg.HtlcSigs))

	case *lnwire.RevokeAndAck:
		return fmt.Sprintf("chan_id=%v, rev=%x, next_point=%x",
			msg.ChanID, msg.Revocation[:],
			msg.NextRevocationKey.SerializeCompressed())

	case *lnwire.UpdateFailMalformedHTLC:
		return fmt.Sprintf("chan_id=%v, id=%v, fail_code=%v",
			msg.ChanID, msg.ID, msg.FailureCode)

	case *lnwire.Error:
		return fmt.Sprintf("chan_id=%v, err=%v", msg.ChanID, string(msg.Data))

	case *lnwire.AnnounceSignatures:
		return fmt.Sprintf("chan_id=%v, short_chan_id=%v", msg.ChannelID,
			msg.ShortChannelID.ToUint64())

	case *lnwire.ChannelAnnouncement:
		return fmt.Sprintf("chain_hash=%v, short_chan_id=%v",
			msg.ChainHash, msg.ShortChannelID.ToUint64())

	case *lnwire.ChannelUpdate:
		return fmt.Sprintf("chain_hash=%v, short_chan_id=%v, flag=%v, "+
			"update_time=%v", msg.ChainHash,
			msg.ShortChannelID.ToUint64(), msg.Flags,
			time.Unix(int64(msg.Timestamp), 0))

	case *lnwire.NodeAnnouncement:
		return fmt.Sprintf("node=%x, update_time=%v",
			msg.NodeID, time.Unix(int64(msg.Timestamp), 0))

	case *lnwire.Ping:
		// No summary.
		return ""

	case *lnwire.Pong:
		// No summary.
		return ""

	case *lnwire.UpdateFee:
		return fmt.Sprintf("chan_id=%v, fee_update_sat=%v",
			msg.ChanID, int64(msg.FeePerKw))

	case *lnwire.ChannelReestablish:
		return fmt.Sprintf("next_local_height=%v, remote_tail_height=%v",
			msg.NextLocalCommitHeight, msg.RemoteCommitTailHeight)

	case *lnwire.ReplyShortChanIDsEnd:
		return fmt.Sprintf("chain_hash=%v, complete=%v", msg.ChainHash,
			msg.Complete)

	case *lnwire.ReplyChannelRange:
		return fmt.Sprintf("complete=%v, encoding=%v, num_chans=%v",
			msg.Complete, msg.EncodingType, len(msg.ShortChanIDs))

	case *lnwire.QueryShortChanIDs:
		return fmt.Sprintf("chain_hash=%v, encoding=%v, num_chans=%v",
			msg.ChainHash, msg.EncodingType, len(msg.ShortChanIDs))

	case *lnwire.QueryChannelRange:
		return fmt.Sprintf("chain_hash=%v, start_height=%v, "+
			"num_blocks=%v", msg.ChainHash, msg.FirstBlockHeight,
			msg.NumBlocks)

	case *lnwire.GossipTimestampRange:
		return fmt.Sprintf("chain_hash=%v, first_stamp=%v, "+
			"stamp_range=%v", msg.ChainHash,
			time.Unix(int64(msg.FirstTimestamp), 0),
			msg.TimestampRange)

	}

	return ""
}

// logWireMessage logs the receipt or sending of particular wire message. This
// function is used rather than just logging the message in order to produce
// less spammy log messages in trace mode by setting the 'Curve" parameter to
// nil. Doing this avoids printing out each of the field elements in the curve
// parameters for secp256k1.
func (p *peer) logWireMessage(msg lnwire.Message, read bool) {
	summaryPrefix := "Received"
	if !read {
		summaryPrefix = "Sending"
	}

	peerLog.Debugf("%v", newLogClosure(func() string {
		// Debug summary of message.
		summary := messageSummary(msg)
		if len(summary) > 0 {
			summary = "(" + summary + ")"
		}

		preposition := "to"
		if read {
			preposition = "from"
		}

		return fmt.Sprintf("%v %v%s %v %s", summaryPrefix,
			msg.MsgType(), summary, preposition, p)
	}))

	switch m := msg.(type) {
	case *lnwire.ChannelReestablish:
		if m.LocalUnrevokedCommitPoint != nil {
			m.LocalUnrevokedCommitPoint.Curve = nil
		}
	case *lnwire.RevokeAndAck:
		m.NextRevocationKey.Curve = nil
	case *lnwire.AcceptChannel:
		m.FundingKey.Curve = nil
		m.RevocationPoint.Curve = nil
		m.PaymentPoint.Curve = nil
		m.DelayedPaymentPoint.Curve = nil
		m.HtlcPoint.Curve = nil
		m.FirstCommitmentPoint.Curve = nil
	case *lnwire.OpenChannel:
		m.FundingKey.Curve = nil
		m.RevocationPoint.Curve = nil
		m.PaymentPoint.Curve = nil
		m.DelayedPaymentPoint.Curve = nil
		m.HtlcPoint.Curve = nil
		m.FirstCommitmentPoint.Curve = nil
	case *lnwire.FundingLocked:
		m.NextPerCommitmentPoint.Curve = nil
	}

	prefix := "readMessage from"
	if !read {
		prefix = "writeMessage to"
	}

	peerLog.Tracef(prefix+" %v: %v", p, newLogClosure(func() string {
		return spew.Sdump(msg)
	}))
}

// writeMessage writes the target lnwire.Message to the remote peer.
func (p *peer) writeMessage(msg lnwire.Message) error {
	// Simply exit if we're shutting down.
	if atomic.LoadInt32(&p.disconnect) != 0 {
		return ErrPeerExiting
	}

	p.logWireMessage(msg, false)

	// We'll re-slice of static write buffer to allow this new message to
	// utilize all available space. We also ensure we cap the capacity of
	// this new buffer to the static buffer which is sized for the largest
	// possible protocol message.
	b := bytes.NewBuffer(p.writeBuf[0:0:len(p.writeBuf)])

	// With the temp buffer created and sliced properly (length zero, full
	// capacity), we'll now encode the message directly into this buffer.
	n, err := lnwire.WriteMessage(b, msg, 0)
	atomic.AddUint64(&p.bytesSent, uint64(n))

	p.conn.SetWriteDeadline(time.Now().Add(writeMessageTimeout))

	// Finally, write the message itself in a single swoop.
	_, err = p.conn.Write(b.Bytes())
	return err
}

// writeHandler is a goroutine dedicated to reading messages off of an incoming
// queue, and writing them out to the wire. This goroutine coordinates with the
// queueHandler in order to ensure the incoming message queue is quickly
// drained.
//
// NOTE: This method MUST be run as a goroutine.
func (p *peer) writeHandler() {
	var exitErr error

out:
	for {
		select {
		case outMsg := <-p.sendQueue:
			switch outMsg.msg.(type) {
			// If we're about to send a ping message, then log the
			// exact time in which we send the message so we can
			// use the delay as a rough estimate of latency to the
			// remote peer.
			case *lnwire.Ping:
				// TODO(roasbeef): do this before the write?
				// possibly account for processing within func?
				now := time.Now().UnixNano()
				atomic.StoreInt64(&p.pingLastSend, now)
			}

			// Write out the message to the socket, responding with
			// error if `errChan` is non-nil. The `errChan` allows
			// callers to optionally synchronize sends with the
			// writeHandler.
			err := p.writeMessage(outMsg.msg)
			if outMsg.errChan != nil {
				outMsg.errChan <- err
			}

			if err != nil {
				exitErr = fmt.Errorf("unable to write "+
					"message: %v", err)
				break out
			}

		case <-p.quit:
			exitErr = ErrPeerExiting
			break out
		}
	}

	p.wg.Done()

	p.Disconnect(exitErr)

	peerLog.Tracef("writeHandler for peer %v done", p)
}

// queueHandler is responsible for accepting messages from outside subsystems
// to be eventually sent out on the wire by the writeHandler.
//
// NOTE: This method MUST be run as a goroutine.
func (p *peer) queueHandler() {
	defer p.wg.Done()

	// pendingMsgs will hold all messages waiting to be added
	// to the sendQueue.
	pendingMsgs := list.New()

	for {
		// Examine the front of the queue.
		elem := pendingMsgs.Front()
		if elem != nil {
			// There's an element on the queue, try adding
			// it to the sendQueue. We also watch for
			// messages on the outgoingQueue, in case the
			// writeHandler cannot accept messages on the
			// sendQueue.
			select {
			case p.sendQueue <- elem.Value.(outgoingMsg):
				pendingMsgs.Remove(elem)
			case msg := <-p.outgoingQueue:
				pendingMsgs.PushBack(msg)
			case <-p.quit:
				return
			}
		} else {
			// If there weren't any messages to send to the
			// writeHandler, then we'll accept a new message
			// into the queue from outside sub-systems.
			select {
			case msg := <-p.outgoingQueue:
				pendingMsgs.PushBack(msg)
			case <-p.quit:
				return
			}
		}
	}
}

// pingHandler is responsible for periodically sending ping messages to the
// remote peer in order to keep the connection alive and/or determine if the
// connection is still active.
//
// NOTE: This method MUST be run as a goroutine.
func (p *peer) pingHandler() {
	defer p.wg.Done()

	pingTicker := time.NewTicker(pingInterval)
	defer pingTicker.Stop()

	// TODO(roasbeef): make dynamic in order to create fake cover traffic
	const numPingBytes = 16

out:
	for {
		select {
		case <-pingTicker.C:
			p.queueMsg(lnwire.NewPing(numPingBytes), nil)
		case <-p.quit:
			break out
		}
	}
}

// PingTime returns the estimated ping time to the peer in microseconds.
func (p *peer) PingTime() int64 {
	return atomic.LoadInt64(&p.pingTime)
}

// queueMsg queues a new lnwire.Message to be eventually sent out on the
// wire. It returns an error if we failed to queue the message. An error
// is sent on errChan if the message fails being sent to the peer, or
// nil otherwise.
func (p *peer) queueMsg(msg lnwire.Message, errChan chan error) {
	select {
	case p.outgoingQueue <- outgoingMsg{msg, errChan}:
	case <-p.quit:
		peerLog.Tracef("Peer shutting down, could not enqueue msg.")
		if errChan != nil {
			errChan <- ErrPeerExiting
		}
	}
}

// ChannelSnapshots returns a slice of channel snapshots detailing all
// currently active channels maintained with the remote peer.
func (p *peer) ChannelSnapshots() []*channeldb.ChannelSnapshot {
	p.activeChanMtx.RLock()
	defer p.activeChanMtx.RUnlock()

	snapshots := make([]*channeldb.ChannelSnapshot, 0, len(p.activeChannels))
	for _, activeChan := range p.activeChannels {
		// We'll only return a snapshot for channels that are
		// *immedately* available for routing payments over.
		if activeChan.RemoteNextRevocation() == nil {
			continue
		}

		snapshot := activeChan.StateSnapshot()
		snapshots = append(snapshots, snapshot)
	}

	return snapshots
}

// genDeliveryScript returns a new script to be used to send our funds to in
// the case of a cooperative channel close negotiation.
func (p *peer) genDeliveryScript() ([]byte, error) {
	deliveryAddr, err := p.server.cc.wallet.NewAddress(
		lnwallet.WitnessPubKey, false,
	)
	if err != nil {
		return nil, err
	}
	peerLog.Infof("Delivery addr for channel close: %v",
		deliveryAddr)

	return txscript.PayToAddrScript(deliveryAddr)
}

// channelManager is goroutine dedicated to handling all requests/signals
// pertaining to the opening, cooperative closing, and force closing of all
// channels maintained with the remote peer.
//
// NOTE: This method MUST be run as a goroutine.
func (p *peer) channelManager() {
	defer p.wg.Done()

out:
	for {
		select {
		// A new channel has arrived which means we've just completed a
		// funding workflow. We'll initialize the necessary local
		// state, and notify the htlc switch of a new link.
		case newChanReq := <-p.newChannels:
			newChan := newChanReq.channel
			chanPoint := &newChan.FundingOutpoint
			chanID := lnwire.NewChanIDFromOutPoint(chanPoint)

			// Make sure this channel is not already active.
			p.activeChanMtx.Lock()
			if currentChan, ok := p.activeChannels[chanID]; ok {
				peerLog.Infof("Already have ChannelPoint(%v), "+
					"ignoring.", chanPoint)

				p.activeChanMtx.Unlock()
				close(newChanReq.err)

				// If we're being sent a new channel, and our
				// existing channel doesn't have the next
				// revocation, then we need to update the
				// current existing channel.
				if currentChan.RemoteNextRevocation() != nil {
					continue
				}

				peerLog.Infof("Processing retransmitted "+
					"FundingLocked for ChannelPoint(%v)",
					chanPoint)

				nextRevoke := newChan.RemoteNextRevocation
				err := currentChan.InitNextRevocation(nextRevoke)
				if err != nil {
					peerLog.Errorf("unable to init chan "+
						"revocation: %v", err)
					continue
				}

				continue
			}

			// If not already active, we'll add this channel to the
			// set of active channels, so we can look it up later
			// easily according to its channel ID.
			lnChan, err := lnwallet.NewLightningChannel(
				p.server.cc.signer, p.server.witnessBeacon,
				newChan,
			)
			if err != nil {
				p.activeChanMtx.Unlock()
				err := fmt.Errorf("unable to create "+
					"LightningChannel: %v", err)
				peerLog.Errorf(err.Error())

				newChanReq.err <- err
				continue
			}

			p.activeChannels[chanID] = lnChan
			p.activeChanMtx.Unlock()

			peerLog.Infof("New channel active ChannelPoint(%v) "+
				"with NodeKey(%x)", chanPoint, p.PubKey())

			// Next, we'll assemble a ChannelLink along with the
			// necessary items it needs to function.
			//
			// TODO(roasbeef): panic on below?
			_, currentHeight, err := p.server.cc.chainIO.GetBestBlock()
			if err != nil {
				err := fmt.Errorf("unable to get best "+
					"block: %v", err)
				peerLog.Errorf(err.Error())

				lnChan.Stop()
				newChanReq.err <- err
				continue
			}
			chainEvents, err := p.server.chainArb.SubscribeChannelEvents(
				*chanPoint,
			)
			if err != nil {
				err := fmt.Errorf("unable to subscribe to "+
					"chain events: %v", err)
				peerLog.Errorf(err.Error())

				lnChan.Stop()
				newChanReq.err <- err
				continue
			}

			// We'll query the localChanCfg of the new channel to
			// determine the minimum HTLC value that can be
			// forwarded. For fees we'll use the default values, as
			// they currently are always set to the default values
			// at initial channel creation.
<<<<<<< HEAD
			fwdMinHtlc := newChan.FwdMinHtlc()
=======
			fwdMinHtlc := lnChan.FwdMinHtlc()
>>>>>>> b07499f2
			defaultPolicy := p.server.cc.routingPolicy
			forwardingPolicy := &htlcswitch.ForwardingPolicy{
				MinHTLC:       fwdMinHtlc,
				BaseFee:       defaultPolicy.BaseFee,
				FeeRate:       defaultPolicy.FeeRate,
				TimeLockDelta: defaultPolicy.TimeLockDelta,
			}

			// Create the link and add it to the switch.
			err = p.addLink(
<<<<<<< HEAD
				chanPoint, newChan, forwardingPolicy,
				chainEvents, currentHeight, false,
			)
			if err != nil {
				peerLog.Errorf("can't register new channel "+
					"link(%v) with NodeKey(%x)", chanPoint,
					p.PubKey())
=======
				chanPoint, lnChan, forwardingPolicy,
				chainEvents, currentHeight, false,
			)
			if err != nil {
				err := fmt.Errorf("can't register new channel "+
					"link(%v) with NodeKey(%x)", chanPoint,
					p.PubKey())
				peerLog.Errorf(err.Error())

				lnChan.Stop()
				newChanReq.err <- err
				continue
>>>>>>> b07499f2
			}

			close(newChanReq.err)

		// We've just received a local request to close an active
		// channel. If will either kick of a cooperative channel
		// closure negotiation, or be a notification of a breached
		// contract that should be abandoned.
		case req := <-p.localCloseChanReqs:
			p.handleLocalCloseReq(req)

		// We've received a link failure from a link that was added to
		// the switch. This will initiate the teardown of the link, and
		// initiate any on-chain closures if necessary.
		case failure := <-p.linkFailures:
			p.handleLinkFailure(failure)

		// We've received a new cooperative channel closure related
		// message from the remote peer, we'll use this message to
		// advance the chan closer state machine.
		case closeMsg := <-p.chanCloseMsgs:
			// We'll now fetch the matching closing state machine
			// in order to continue, or finalize the channel
			// closure process.
			chanCloser, err := p.fetchActiveChanCloser(closeMsg.cid)
			if err != nil {
				// If the channel is not known to us, we'll
				// simply ignore this message.
				if err == ErrChannelNotFound {
					continue
				}

				peerLog.Errorf("Unable to respond to remote "+
					"close msg: %v", err)

				errMsg := &lnwire.Error{
					ChanID: closeMsg.cid,
					Data:   lnwire.ErrorData(err.Error()),
				}
				p.queueMsg(errMsg, nil)
				continue
			}

			// Next, we'll process the next message using the
			// target state machine. We'll either continue
			// negotiation, or halt.
			msgs, closeFin, err := chanCloser.ProcessCloseMsg(
				closeMsg.msg,
			)
			if err != nil {
				err := fmt.Errorf("unable to process close "+
					"msg: %v", err)
				peerLog.Error(err)

				// As the negotiations failed, we'll reset the
				// channel state to ensure we act to on-chain
				// events as normal.
				chanCloser.cfg.channel.ResetState()

				if chanCloser.CloseRequest() != nil {
					chanCloser.CloseRequest().Err <- err
				}
				delete(p.activeChanCloses, closeMsg.cid)
				continue
			}

			// Queue any messages to the remote peer that need to
			// be sent as a part of this latest round of
			// negotiations.
			for _, msg := range msgs {
				p.queueMsg(msg, nil)
			}

			// If we haven't finished close negotiations, then
			// we'll continue as we can't yet finalize the closure.
			if !closeFin {
				continue
			}

			// Otherwise, we've agreed on a closing fee! In this
			// case, we'll wrap up the channel closure by notifying
			// relevant sub-systems and launching a goroutine to
			// wait for close tx conf.
			p.finalizeChanClosure(chanCloser)
		case <-p.quit:

			// As, we've been signalled to exit, we'll reset all
			// our active channel back to their default state.
			p.activeChanMtx.Lock()
			for _, channel := range p.activeChannels {
				channel.ResetState()
			}
			p.activeChanMtx.Unlock()

			break out
		}
	}
}

// fetchActiveChanCloser attempts to fetch the active chan closer state machine
// for the target channel ID. If the channel isn't active an error is returned.
// Otherwise, either an existing state machine will be returned, or a new one
// will be created.
func (p *peer) fetchActiveChanCloser(chanID lnwire.ChannelID) (*channelCloser, error) {
	// First, we'll ensure that we actually know of the target channel. If
	// not, we'll ignore this message.
	p.activeChanMtx.RLock()
	channel, ok := p.activeChannels[chanID]
	p.activeChanMtx.RUnlock()
	if !ok {
		return nil, ErrChannelNotFound
	}

	// We'll attempt to look up the matching state machine, if we can't
	// find one then this means that the remote party is initiating a
	// cooperative channel closure.
	chanCloser, ok := p.activeChanCloses[chanID]
	if !ok {
		// If we need to create a chan closer for the first time, then
		// we'll check to ensure that the channel is even in the proper
		// state to allow a co-op channel closure.
		if len(channel.ActiveHtlcs()) != 0 {
			return nil, fmt.Errorf("cannot co-op close " +
				"channel w/ active htlcs")
		}

		// We'll create a valid closing state machine in order to
		// respond to the initiated cooperative channel closure.
		deliveryAddr, err := p.genDeliveryScript()
		if err != nil {
			peerLog.Errorf("unable to gen delivery script: %v", err)

			return nil, fmt.Errorf("close addr unavailable")
		}

		// In order to begin fee negotiations, we'll first compute our
		// target ideal fee-per-kw. We'll set this to a lax value, as
		// we weren't the ones that initiated the channel closure.
		feePerKw, err := p.server.cc.feeEstimator.EstimateFeePerKW(6)
		if err != nil {
			peerLog.Errorf("unable to query fee estimator: %v", err)

			return nil, fmt.Errorf("unable to estimate fee")
		}

		_, startingHeight, err := p.server.cc.chainIO.GetBestBlock()
		if err != nil {
			peerLog.Errorf("unable to obtain best block: %v", err)
			return nil, fmt.Errorf("cannot obtain best block")
		}

		chanCloser = newChannelCloser(
			chanCloseCfg{
				channel:           channel,
				unregisterChannel: p.server.htlcSwitch.RemoveLink,
				broadcastTx:       p.server.cc.wallet.PublishTransaction,
				disableChannel: func(op wire.OutPoint) error {
					return p.server.announceChanStatus(op,
						true)
				},
				quit: p.quit,
			},
			deliveryAddr,
			feePerKw,
			uint32(startingHeight),
			nil,
		)
		p.activeChanCloses[chanID] = chanCloser
	}

	return chanCloser, nil
}

// handleLocalCloseReq kicks-off the workflow to execute a cooperative or
// forced unilateral closure of the channel initiated by a local subsystem.
func (p *peer) handleLocalCloseReq(req *htlcswitch.ChanClose) {
	chanID := lnwire.NewChanIDFromOutPoint(req.ChanPoint)

	p.activeChanMtx.RLock()
	channel, ok := p.activeChannels[chanID]
	p.activeChanMtx.RUnlock()
	if !ok {
		err := fmt.Errorf("unable to close channel, ChannelID(%v) is "+
			"unknown", chanID)
		peerLog.Errorf(err.Error())
		req.Err <- err
		return
	}

	switch req.CloseType {

	// A type of CloseRegular indicates that the user has opted to close
	// out this channel on-chain, so we execute the cooperative channel
	// closure workflow.
	case htlcswitch.CloseRegular:
		// First, we'll fetch a fresh delivery address that we'll use
		// to send the funds to in the case of a successful
		// negotiation.
		deliveryAddr, err := p.genDeliveryScript()
		if err != nil {
			peerLog.Errorf(err.Error())
			req.Err <- err
			return
		}

		// Next, we'll create a new channel closer state machine to
		// handle the close negotiation.
		_, startingHeight, err := p.server.cc.chainIO.GetBestBlock()
		if err != nil {
			peerLog.Errorf(err.Error())
			req.Err <- err
			return
		}

		chanCloser := newChannelCloser(
			chanCloseCfg{
				channel:           channel,
				unregisterChannel: p.server.htlcSwitch.RemoveLink,
				broadcastTx:       p.server.cc.wallet.PublishTransaction,
				disableChannel: func(op wire.OutPoint) error {
					return p.server.announceChanStatus(op,
						true)
				},
				quit: p.quit,
			},
			deliveryAddr,
			req.TargetFeePerKw,
			uint32(startingHeight),
			req,
		)
		p.activeChanCloses[chanID] = chanCloser

		// Finally, we'll initiate the channel shutdown within the
		// chanCloser, and send the shutdown message to the remote
		// party to kick things off.
		shutdownMsg, err := chanCloser.ShutdownChan()
		if err != nil {
			peerLog.Errorf(err.Error())
			req.Err <- err
			delete(p.activeChanCloses, chanID)

			// As we were unable to shutdown the channel, we'll
			// return it back to its normal state.
			channel.ResetState()
			return
		}

		p.queueMsg(shutdownMsg, nil)

	// A type of CloseBreach indicates that the counterparty has breached
	// the channel therefore we need to clean up our local state.
	case htlcswitch.CloseBreach:
		// TODO(roasbeef): no longer need with newer beach logic?
		peerLog.Infof("ChannelPoint(%v) has been breached, wiping "+
			"channel", req.ChanPoint)
		if err := p.WipeChannel(req.ChanPoint); err != nil {
			peerLog.Infof("Unable to wipe channel after detected "+
				"breach: %v", err)
			req.Err <- err
			return
		}
		return
	}
}

// linkFailureReport is sent to the channelManager whenever a link that was
// added to the switch reports a link failure, and is forced to exit. The report
// houses the necessary information to cleanup the channel state, send back the
// error message, and force close if necessary.
type linkFailureReport struct {
	chanPoint   wire.OutPoint
	chanID      lnwire.ChannelID
	shortChanID lnwire.ShortChannelID
	linkErr     htlcswitch.LinkFailureError
}

// handleLinkFailure processes a link failure report when a link in the switch
// fails. It handles facilitates removal of all channel state within the peer,
// force closing the channel depending on severity, and sending the error
// message back to the remote party.
func (p *peer) handleLinkFailure(failure linkFailureReport) {
	// We begin by wiping the link, which will remove it from the switch,
	// such that it won't be attempted used for any more updates.
	//
	// TODO(halseth): should introduce a way to atomically stop/pause the
	// link and cancel back any adds in its mailboxes such that we can
	// safely force close without the link being added again and updates
	// being applied.
	if err := p.WipeChannel(&failure.chanPoint); err != nil {
		peerLog.Errorf("Unable to wipe link for chanpoint=%v",
			failure.chanPoint)
		return
	}

	// If the error encountered was severe enough, we'll now force close the
	// channel to prevent readding it to the switch in the future.
	if failure.linkErr.ForceClose {
		peerLog.Warnf("Force closing link(%v)",
			failure.shortChanID)

		closeTx, err := p.server.chainArb.ForceCloseContract(
			failure.chanPoint,
		)
		if err != nil {
			peerLog.Errorf("unable to force close "+
				"link(%v): %v", failure.shortChanID, err)
		} else {
			peerLog.Infof("channel(%v) force "+
				"closed with txid %v",
				failure.shortChanID, closeTx.TxHash())
		}
	}

	// Send an error to the peer, why we failed the channel.
	if failure.linkErr.ShouldSendToPeer() {
		// If SendData is set, send it to the peer. If not, we'll use
		// the standard error messages in the payload. We only include
		// sendData in the cases where the error data does not contain
		// sensitive information.
		data := []byte(failure.linkErr.Error())
		if failure.linkErr.SendData != nil {
			data = failure.linkErr.SendData
		}
		err := p.SendMessage(true, &lnwire.Error{
			ChanID: failure.chanID,
			Data:   data,
		})
		if err != nil {
			peerLog.Errorf("unable to send msg to "+
				"remote peer: %v", err)
		}
	}
}

// finalizeChanClosure performs the final clean up steps once the cooperative
// closure transaction has been fully broadcast. The finalized closing state
// machine should be passed in. Once the transaction has been sufficiently
// confirmed, the channel will be marked as fully closed within the database,
// and any clients will be notified of updates to the closing state.
func (p *peer) finalizeChanClosure(chanCloser *channelCloser) {
	closeReq := chanCloser.CloseRequest()

	// First, we'll clear all indexes related to the channel in question.
	chanPoint := chanCloser.cfg.channel.ChannelPoint()
	if err := p.WipeChannel(chanPoint); err != nil {
		if closeReq != nil {
			closeReq.Err <- err
		}
	}

	chanCloser.cfg.channel.Stop()

	// Next, we'll launch a goroutine which will request to be notified by
	// the ChainNotifier once the closure transaction obtains a single
	// confirmation.
	notifier := p.server.cc.chainNotifier

	// If any error happens during waitForChanToClose, forward it to
	// closeReq. If this channel closure is not locally initiated, closeReq
	// will be nil, so just ignore the error.
	errChan := make(chan error, 1)
	if closeReq != nil {
		errChan = closeReq.Err
	}

	closingTx, err := chanCloser.ClosingTx()
	if err != nil {
		if closeReq != nil {
			peerLog.Error(err)
			closeReq.Err <- err
		}
	}

	closingTxid := closingTx.TxHash()

	// If this is a locally requested shutdown, update the caller with a
	// new event detailing the current pending state of this request.
	if closeReq != nil {
		closeReq.Updates <- &lnrpc.CloseStatusUpdate{
			Update: &lnrpc.CloseStatusUpdate_ClosePending{
				ClosePending: &lnrpc.PendingUpdate{
					Txid: closingTxid[:],
				},
			},
		}
	}

	go waitForChanToClose(chanCloser.negotiationHeight, notifier, errChan,
		chanPoint, &closingTxid, closingTx.TxOut[0].PkScript, func() {

			// Respond to the local subsystem which requested the
			// channel closure.
			if closeReq != nil {
				closeReq.Updates <- &lnrpc.CloseStatusUpdate{
					Update: &lnrpc.CloseStatusUpdate_ChanClose{
						ChanClose: &lnrpc.ChannelCloseUpdate{
							ClosingTxid: closingTxid[:],
							Success:     true,
						},
					},
				}
			}
		})
}

// waitForChanToClose uses the passed notifier to wait until the channel has
// been detected as closed on chain and then concludes by executing the
// following actions: the channel point will be sent over the settleChan, and
// finally the callback will be executed. If any error is encountered within
// the function, then it will be sent over the errChan.
func waitForChanToClose(bestHeight uint32, notifier chainntnfs.ChainNotifier,
	errChan chan error, chanPoint *wire.OutPoint,
	closingTxID *chainhash.Hash, closeScript []byte, cb func()) {

	peerLog.Infof("Waiting for confirmation of cooperative close of "+
		"ChannelPoint(%v) with txid: %v", chanPoint,
		closingTxID)

	// TODO(roasbeef): add param for num needed confs
	confNtfn, err := notifier.RegisterConfirmationsNtfn(
		closingTxID, closeScript, 1, bestHeight,
	)
	if err != nil {
		if errChan != nil {
			errChan <- err
		}
		return
	}

	// In the case that the ChainNotifier is shutting down, all subscriber
	// notification channels will be closed, generating a nil receive.
	height, ok := <-confNtfn.Confirmed
	if !ok {
		return
	}

	// The channel has been closed, remove it from any active indexes, and
	// the database state.
	peerLog.Infof("ChannelPoint(%v) is now closed at "+
		"height %v", chanPoint, height.BlockHeight)

	// Finally, execute the closure call back to mark the confirmation of
	// the transaction closing the contract.
	cb()
}

// WipeChannel removes the passed channel point from all indexes associated with
// the peer, and the switch.
func (p *peer) WipeChannel(chanPoint *wire.OutPoint) error {
	chanID := lnwire.NewChanIDFromOutPoint(chanPoint)

	p.activeChanMtx.Lock()
	if channel, ok := p.activeChannels[chanID]; ok {
		channel.Stop()
		delete(p.activeChannels, chanID)
	}
	p.activeChanMtx.Unlock()

	// Instruct the HtlcSwitch to close this link as the channel is no
	// longer active.
	p.server.htlcSwitch.RemoveLink(chanID)

	return nil
}

// handleInitMsg handles the incoming init message which contains global and
// local features vectors. If feature vectors are incompatible then disconnect.
func (p *peer) handleInitMsg(msg *lnwire.Init) error {
	p.remoteLocalFeatures = lnwire.NewFeatureVector(msg.LocalFeatures,
		lnwire.LocalFeatures)
	p.remoteGlobalFeatures = lnwire.NewFeatureVector(msg.GlobalFeatures,
		lnwire.GlobalFeatures)

	unknownLocalFeatures := p.remoteLocalFeatures.UnknownRequiredFeatures()
	if len(unknownLocalFeatures) > 0 {
		err := fmt.Errorf("Peer set unknown local feature bits: %v",
			unknownLocalFeatures)
		return err
	}

	unknownGlobalFeatures := p.remoteGlobalFeatures.UnknownRequiredFeatures()
	if len(unknownGlobalFeatures) > 0 {
		err := fmt.Errorf("Peer set unknown global feature bits: %v",
			unknownGlobalFeatures)
		return err
	}

	return nil
}

// sendInitMsg sends init message to remote peer which contains our currently
// supported local and global features.
func (p *peer) sendInitMsg() error {
	msg := lnwire.NewInitMessage(
		p.server.globalFeatures.RawFeatureVector,
		p.localFeatures,
	)

	return p.writeMessage(msg)
}

// resendChanSyncMsg will attempt to find a channel sync message for the closed
// channel and resend it to our peer.
func (p *peer) resendChanSyncMsg(cid lnwire.ChannelID) error {
	// Check if we have any channel sync messages stored for this channel.
	c, err := p.server.chanDB.FetchClosedChannelForID(cid)
	if err != nil {
		return fmt.Errorf("unable to fetch channel sync messages for "+
			"peer %v: %v", p, err)
	}

	if c.LastChanSyncMsg == nil {
		return fmt.Errorf("no chan sync message stored for channel %v",
			cid)
	}

	peerLog.Debugf("Re-sending channel sync message for channel %v to "+
		"peer %v", cid, p)

	if err := p.SendMessage(true, c.LastChanSyncMsg); err != nil {
		return fmt.Errorf("Failed resending channel sync "+
			"message to peer %v: %v", p, err)
	}

	peerLog.Debugf("Re-sent channel sync message for channel %v to peer "+
		"%v", cid, p)

	return nil
}

// SendMessage sends a variadic number of message to remote peer. The first
// argument denotes if the method should block until the message has been sent
// to the remote peer.
//
// NOTE: Part of the lnpeer.Peer interface.
func (p *peer) SendMessage(sync bool, msgs ...lnwire.Message) error {
	// Add all incoming messages to the outgoing queue. A list of error
	// chans is populated for each message if the caller requested a sync
	// send.
	var errChans []chan error
	for _, msg := range msgs {
		// If a sync send was requested, create an error chan to listen
		// for an ack from the writeHandler.
		var errChan chan error
		if sync {
			errChan = make(chan error, 1)
			errChans = append(errChans, errChan)
		}

		p.queueMsg(msg, errChan)
	}

	// Wait for all replies from the writeHandler. For async sends, this
	// will be a NOP as the list of error chans is nil.
	for _, errChan := range errChans {
		select {
		case err := <-errChan:
			return err
		case <-p.quit:
			return ErrPeerExiting
		}
	}

	return nil
}

// PubKey returns the pubkey of the peer in compressed serialized format.
//
// NOTE: Part of the lnpeer.Peer interface.
func (p *peer) PubKey() [33]byte {
	return p.pubKeyBytes
}

// IdentityKey returns the public key of the remote peer.
//
// NOTE: Part of the lnpeer.Peer interface.
func (p *peer) IdentityKey() *btcec.PublicKey {
	return p.addr.IdentityKey
}

// Address returns the network address of the remote peer.
//
// NOTE: Part of the lnpeer.Peer interface.
func (p *peer) Address() net.Addr {
	return p.addr.Address
}

// AddNewChannel adds a new channel to the peer. The channel should fail to be
// added if the cancel channel is closed.
//
// NOTE: Part of the lnpeer.Peer interface.
<<<<<<< HEAD
func (p *peer) AddNewChannel(channel *lnwallet.LightningChannel,
	cancel <-chan struct{}) error {

	newChanDone := make(chan struct{})
	newChanMsg := &newChannelMsg{
		channel: channel,
		done:    newChanDone,
	}

	select {
	case p.newChannels <- newChanMsg:
	case <-cancel:
		return errors.New("canceled adding new channel")
	case <-p.quit:
		return ErrPeerExiting
	}

	// We pause here to wait for the peer to recognize the new channel
	// before we close the channel barrier corresponding to the channel.
	select {
	case <-newChanDone:
=======
func (p *peer) AddNewChannel(channel *channeldb.OpenChannel,
	cancel <-chan struct{}) error {

	errChan := make(chan error, 1)
	newChanMsg := &newChannelMsg{
		channel: channel,
		err:     errChan,
	}

	select {
	case p.newChannels <- newChanMsg:
	case <-cancel:
		return errors.New("canceled adding new channel")
>>>>>>> b07499f2
	case <-p.quit:
		return ErrPeerExiting
	}

<<<<<<< HEAD
	return nil
=======
	// We pause here to wait for the peer to recognize the new channel
	// before we close the channel barrier corresponding to the channel.
	select {
	case err := <-errChan:
		return err
	case <-p.quit:
		return ErrPeerExiting
	}
>>>>>>> b07499f2
}

// StartTime returns the time at which the connection was established if the
// peer started successfully, and zero otherwise.
func (p *peer) StartTime() time.Time {
	return p.startTime
}

// TODO(roasbeef): make all start/stop mutexes a CAS<|MERGE_RESOLUTION|>--- conflicted
+++ resolved
@@ -16,10 +16,7 @@
 	"github.com/btcsuite/btcd/txscript"
 	"github.com/btcsuite/btcd/wire"
 	"github.com/davecgh/go-spew/spew"
-<<<<<<< HEAD
-=======
-
->>>>>>> b07499f2
+
 	"github.com/lightningnetwork/lnd/brontide"
 	"github.com/lightningnetwork/lnd/chainntnfs"
 	"github.com/lightningnetwork/lnd/channeldb"
@@ -48,12 +45,9 @@
 
 	// writeMessageTimeout is the timeout used when writing a message to peer.
 	writeMessageTimeout = 50 * time.Second
-<<<<<<< HEAD
-=======
 
 	// handshakeTimeout is the timeout used when waiting for peer init message.
 	handshakeTimeout = 15 * time.Second
->>>>>>> b07499f2
 
 	// outgoingQueueLen is the buffer size of the channel which houses
 	// messages to be sent across the wire, requested by objects outside
@@ -498,19 +492,12 @@
 		p.activeChannels[chanID] = lnChan
 		p.activeChanMtx.Unlock()
 
-<<<<<<< HEAD
-		// Only if the channel is public do we need to collect it for
-		// sending out a new enable update.
-		chanIsPublic := dbChan.ChannelFlags&lnwire.FFAnnounceChannel != 0
-		if chanIsPublic {
-=======
 		// To ensure we can route through this channel now that the peer
 		// is back online, we'll attempt to send an update to enable it.
 		// This will only be used for non-pending public channels, as
 		// they are the only ones capable of routing.
 		chanIsPublic := dbChan.ChannelFlags&lnwire.FFAnnounceChannel != 0
 		if chanIsPublic && !dbChan.IsPending {
->>>>>>> b07499f2
 			activePublicChans = append(activePublicChans, *chanPoint)
 		}
 	}
@@ -524,15 +511,9 @@
 			// ChannelUpdate. If this channel is already active,
 			// the update won't be sent.
 			err := p.server.announceChanStatus(chanPoint, false)
-<<<<<<< HEAD
-			if err != nil {
-				peerLog.Errorf("unable to send out active "+
-					"channel update: %v", err)
-=======
 			if err != nil && err != channeldb.ErrEdgeNotFound {
 				srvrLog.Errorf("Unable to enable channel %v: %v",
 					chanPoint, err)
->>>>>>> b07499f2
 			}
 		}
 	}()
@@ -581,10 +562,6 @@
 		FwrdingPolicy:          *forwardingPolicy,
 		FeeEstimator:           p.server.cc.feeEstimator,
 		PreimageCache:          p.server.witnessBeacon,
-<<<<<<< HEAD
-		ExtpreimageClient:      p.server.extpreimageClient,
-=======
->>>>>>> b07499f2
 		ChainEvents:            chainEvents,
 		UpdateContractSignals: func(signals *contractcourt.ContractSignals) error {
 			return p.server.chainArb.UpdateContractSignals(
@@ -819,7 +796,7 @@
 
 // AddMsg adds a new message to the msgStream. This function is safe for
 // concurrent access.
-func (ms *msgStream) AddMsg(msg lnwire.Message, quit chan struct{}) {
+func (ms *msgStream) AddMsg(msg lnwire.Message) {
 	// First, we'll attempt to receive from the producerSema struct. This
 	// acts as a sempahore to prevent us from indefinitely buffering
 	// incoming items from the wire. Either the msg queue isn't full, and
@@ -827,11 +804,7 @@
 	// we're signalled to quit, or a slot is freed up.
 	select {
 	case <-ms.producerSema:
-<<<<<<< HEAD
-	case <-quit:
-=======
 	case <-ms.peer.quit:
->>>>>>> b07499f2
 		return
 	case <-ms.quit:
 		return
@@ -1076,7 +1049,7 @@
 			// forward the error to all channels with this peer.
 			case msg.ChanID == lnwire.ConnectionWideID:
 				for chanID, chanStream := range chanMsgStreams {
-					chanStream.AddMsg(nextMsg, p.quit)
+					chanStream.AddMsg(nextMsg)
 
 					// Also marked this channel as failed,
 					// so we won't try to restart it on
@@ -1138,7 +1111,7 @@
 			*lnwire.ReplyChannelRange,
 			*lnwire.ReplyShortChanIDsEnd:
 
-			discStream.AddMsg(msg, p.quit)
+			discStream.AddMsg(msg)
 
 		default:
 			peerLog.Errorf("unknown message %v received from peer "+
@@ -1161,7 +1134,7 @@
 
 			// With the stream obtained, add the message to the
 			// stream so we can continue processing message.
-			chanStream.AddMsg(nextMsg, p.quit)
+			chanStream.AddMsg(nextMsg)
 		}
 
 		idleTimer.Reset(idleTimeout)
@@ -1673,11 +1646,7 @@
 			// forwarded. For fees we'll use the default values, as
 			// they currently are always set to the default values
 			// at initial channel creation.
-<<<<<<< HEAD
-			fwdMinHtlc := newChan.FwdMinHtlc()
-=======
 			fwdMinHtlc := lnChan.FwdMinHtlc()
->>>>>>> b07499f2
 			defaultPolicy := p.server.cc.routingPolicy
 			forwardingPolicy := &htlcswitch.ForwardingPolicy{
 				MinHTLC:       fwdMinHtlc,
@@ -1688,15 +1657,6 @@
 
 			// Create the link and add it to the switch.
 			err = p.addLink(
-<<<<<<< HEAD
-				chanPoint, newChan, forwardingPolicy,
-				chainEvents, currentHeight, false,
-			)
-			if err != nil {
-				peerLog.Errorf("can't register new channel "+
-					"link(%v) with NodeKey(%x)", chanPoint,
-					p.PubKey())
-=======
 				chanPoint, lnChan, forwardingPolicy,
 				chainEvents, currentHeight, false,
 			)
@@ -1709,7 +1669,6 @@
 				lnChan.Stop()
 				newChanReq.err <- err
 				continue
->>>>>>> b07499f2
 			}
 
 			close(newChanReq.err)
@@ -2301,14 +2260,13 @@
 // added if the cancel channel is closed.
 //
 // NOTE: Part of the lnpeer.Peer interface.
-<<<<<<< HEAD
-func (p *peer) AddNewChannel(channel *lnwallet.LightningChannel,
+func (p *peer) AddNewChannel(channel *channeldb.OpenChannel,
 	cancel <-chan struct{}) error {
 
-	newChanDone := make(chan struct{})
+	errChan := make(chan error, 1)
 	newChanMsg := &newChannelMsg{
 		channel: channel,
-		done:    newChanDone,
+		err:     errChan,
 	}
 
 	select {
@@ -2319,32 +2277,6 @@
 		return ErrPeerExiting
 	}
 
-	// We pause here to wait for the peer to recognize the new channel
-	// before we close the channel barrier corresponding to the channel.
-	select {
-	case <-newChanDone:
-=======
-func (p *peer) AddNewChannel(channel *channeldb.OpenChannel,
-	cancel <-chan struct{}) error {
-
-	errChan := make(chan error, 1)
-	newChanMsg := &newChannelMsg{
-		channel: channel,
-		err:     errChan,
-	}
-
-	select {
-	case p.newChannels <- newChanMsg:
-	case <-cancel:
-		return errors.New("canceled adding new channel")
->>>>>>> b07499f2
-	case <-p.quit:
-		return ErrPeerExiting
-	}
-
-<<<<<<< HEAD
-	return nil
-=======
 	// We pause here to wait for the peer to recognize the new channel
 	// before we close the channel barrier corresponding to the channel.
 	select {
@@ -2353,7 +2285,6 @@
 	case <-p.quit:
 		return ErrPeerExiting
 	}
->>>>>>> b07499f2
 }
 
 // StartTime returns the time at which the connection was established if the
